--- conflicted
+++ resolved
@@ -66,13 +66,9 @@
 template <class POLLING_MECHANISM = bteso_Platform::DEFAULT_POLLING_MECHANISM>
 class bteso_DefaultEventManager;
 
-<<<<<<< HEAD
 }  // close namespace BloombergLP
 
-#ifdef BSLS_PLATFORM__OS_WINDOWS
-=======
 #ifdef BSLS_PLATFORM_OS_WINDOWS
->>>>>>> bfa2b423
 
 // Ascribe 'HANDLE' with 'bsl::is_trivially_copyable' trait to use it in
 // 'bsl::vector' efficiently.
