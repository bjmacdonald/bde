--- conflicted
+++ resolved
@@ -118,10 +118,6 @@
 #define L_ __LINE__                           // current Line number
 
 typedef btemt_TcpTimerEventManager Obj;
-
-void noopFunction()
-{
-}
 
 //=============================================================================
 //           TEST: 'collectTimeMetrics' configuration flag
@@ -723,11 +719,7 @@
         // TESTING 'canRegisterSockets' and 'hasLimitedSocketCapacity'
         //
         // Concern:
-<<<<<<< HEAD
-        //: 1 'hasLimitiedSocketCapacity' returns 'true' if the underlying 
-=======
         //: 1 'hasLimitiedSocketCapacity' returns 'true' if the underlying
->>>>>>> ec723fc0
         //:   event manager returns 'true' and 'false' otherwise.
         //:
         //: 2 'canRegisterSockets' always returns 'true' if
@@ -802,11 +794,7 @@
                         break;
                     }
                     sockets.push_back(socket);
-<<<<<<< HEAD
-                    
-=======
-
->>>>>>> ec723fc0
+
                     if (veryVerbose) { P_(numRead) P(socket->handle()) }
 
                     int rc = mX.registerSocketEvent(
