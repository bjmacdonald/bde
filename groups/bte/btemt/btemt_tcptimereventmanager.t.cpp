// btemt_tcptimereventmanager.t.cpp                                   -*-C++-*-

#include <btemt_tcptimereventmanager.h>
#include <bteso_socketimputil.h>
#include <bteso_eventmanagertester.h>
#include <bteso_inetstreamsocketfactory.h>
#include <bteso_ipv4address.h>
#include <bteso_streamsocket.h>

#include <bteso_defaulteventmanager.h>

#include <bcema_testallocator.h>                // for testing only
#include <bcep_threadpool.h>
#include <bcemt_barrier.h>
#include <bces_atomictypes.h>

#include <bslma_testallocatorexception.h>       // for testing only
#include <bslma_defaultallocatorguard.h>        // for testing only
#include <bsls_stopwatch.h>
#include <bsls_assert.h>
#include <bsls_asserttest.h>
#include <bsls_platform.h>
#include <bdetu_systemtime.h>
#include <bdet_time.h>
#include <bdetu_systemtime.h>
#include <bdetu_time.h>
#include <bteso_socketimputil.h>

#include <bdef_function.h>
#include <bdef_bind.h>

#include <bsl_c_stdlib.h>     // atoi()
#include <bsl_iostream.h>
#include <bsl_vector.h>

#ifdef BSLS_PLATFORM__OS_UNIX
#include <sys/resource.h>   // getrlimit()
#endif

using namespace bsl;  // automatically added by script

using namespace BloombergLP;

//=============================================================================
//                             TEST PLAN
//-----------------------------------------------------------------------------
//                              Overview
//                              --------
//    [TBD - Overview of the test]
//-----------------------------------------------------------------------------
// [XX] [TBD - Method name]

//=============================================================================
//                      STANDARD BDE ASSERT TEST MACRO
//-----------------------------------------------------------------------------
static int testStatus = 0;
static int verbose = 0,
           veryVerbose = 0,
           veryVeryVerbose = 0;

bcemt_Mutex         coutMutex;
bcema_TestAllocator defaultAllocator;

static void aSsErT(int c, const char *s, int i)
{
    if (c) {
        printf("Error %s (%d): %s    (failed)\n", __FILE__, i, s);
        if (0 <= testStatus && testStatus <= 100) ++testStatus;
    }
}

#define ASSERT(X) { aSsErT(!(X), #X, __LINE__); }

//=============================================================================
//                  STANDARD BDE LOOP-ASSERT TEST MACROS
//-----------------------------------------------------------------------------
#define LOOP_ASSERT(I,X) { \
   if (!(X)) { cout << #I << ": " << I << "\n"; aSsErT(1, #X, __LINE__); }}

#define LOOP2_ASSERT(I,J,X) { \
   if (!(X)) { cout << #I << ": " << I << "\t" << #J << ": " \
              << J << "\n"; aSsErT(1, #X, __LINE__); } }

#define LOOP3_ASSERT(I,J,K,X) { \
   if (!(X)) { cout << #I << ": " << I << "\t" << #J << ": " << J << "\t" \
              << #K << ": " << K << "\n"; aSsErT(1, #X, __LINE__); } }

#define LOOP4_ASSERT(I,J,K,L,X) { \
   if (!(X)) { cout << #I << ": " << I << "\t" << #J << ": " << J << "\t" << \
       #K << ": " << K << "\t" << #L << ": " << L << "\n"; \
       aSsErT(1, #X, __LINE__); } }

#define LOOP5_ASSERT(I,J,K,L,M,X) { \
   if (!(X)) { cout << #I << ": " << I << "\t" << #J << ": " << J << "\t" << \
       #K << ": " << K << "\t" << #L << ": " << L << "\t" << \
       #M << ": " << M << "\n"; \
       aSsErT(1, #X, __LINE__); } }

#define LOOP6_ASSERT(I,J,K,L,M,N,X) { \
   if (!(X)) { cout << #I << ": " << I << "\t" << #J << ": " << J << "\t" << \
       #K << ": " << K << "\t" << #L << ": " << L << "\t" << \
       #M << ": " << M << "\t" << #N << ": " << N << "\n"; \
       aSsErT(1, #X, __LINE__); } }

//-----------------------------------------------------------------------------
//            SEMI-STANDARD NEGATIVE TESTING CONVENIENCE MACROS
//-----------------------------------------------------------------------------

#define ASSERT_PASS(EXPR)  BSLS_ASSERTTEST_ASSERT_PASS(EXPR)
#define ASSERT_FAIL(EXPR)  BSLS_ASSERTTEST_ASSERT_FAIL(EXPR)

//=============================================================================
//                  SEMI-STANDARD TEST OUTPUT MACROS
//-----------------------------------------------------------------------------
#define P(X) cout << #X " = " << (X) << endl; // Print identifier and value.
#define Q(X) cout << "<| " #X " |>" << endl;  // Quote identifier literally.
#define P_(X) cout << #X " = " << (X) << ", "<< flush; // P(X) without '\n'
#define L_ __LINE__                           // current Line number

typedef btemt_TcpTimerEventManager Obj;

void noopFunction()
{
}

//=============================================================================
//           TEST: 'collectTimeMetrics' configuration flag
//-----------------------------------------------------------------------------

namespace TEST_CASE_COLLECT_TIME_METRICS {

void waitForASec()
    // Delay for 1 second
{
    bcemt_ThreadUtil::sleep(bdet_TimeInterval(1, 0));
}

} // close namespace TEST_CASE_COLLECT_TIME_METRICS

//=============================================================================
//       ADDITIONAL 'enable' and 'isEnabled' TEST: DRQS 15212134
//-----------------------------------------------------------------------------

namespace TEST_CASE_DRQS15212134 {

void testIsEnabled(btemt_TcpTimerEventManager *manager,
                   bces_AtomicInt             *complete)
    // Test whether the specified 'manager' is enabled and then set 'complete'
    // to a non-zero value.
{
    ASSERT(manager->isEnabled());
    *complete = 1;
}

} // close namespace TEST_CASE_DRQS15212134

//=============================================================================
//                              MAIN PROGRAM
//-----------------------------------------------------------------------------

// ----------------------------------------------------------------------------
// Helper function for the test driver

static int maxOpenFiles()
    // Return the maximum number of file descriptors allowed to be opened
    // by this process on success and a negative value on failure.
{
#if defined(BSLS_PLATFORM__OS_WINDOWS)
    return (1 << sizeof(int)) * 16 - 1;
#endif
#if defined(BSLS_PLATFORM__OS_UNIX)
    struct ::rlimit result;
    int s = ::getrlimit(RLIMIT_NOFILE, &result);
    return s ? s : result.rlim_cur;
#endif
}

enum { NUM_TASKS = 10 };

static int nbytes[NUM_TASKS];

void
timerCb(int taskId, Obj *mX)
{
    bdef_Function<void (*)()> functor(
            bdef_BindUtil::bind(&timerCb, taskId, mX));

    bdet_TimeInterval now(bdetu_SystemTime::now());
    bdet_TimeInterval timeout(now);
    timeout.addSeconds(1000);

    void *tmrId = mX->registerTimer(timeout, functor);
    mX->deregisterTimer(tmrId);

    timeout = now;timeout.addMilliseconds(10);
    tmrId = mX->registerTimer(timeout, functor);
}

void
socketCb(
    btemt_TcpTimerEventManager *pEventManager,
    btemt_TcpTimerEventManager_ControlChannel *c_p,
    int id)
{
    nbytes[id] += c_p->serverRead();
}

btemt_TcpTimerEventManager *pEventManager = NULL;

extern "C" void *monitorThread(void *arg)
{
    cout << "Monitor thread has started." << endl;
    while (1) {

    }
    return arg;
}

extern "C" void * case100EntryPoint(void *arg)
{
    int j = (int)(bsls_PlatformUtil::IntPtr)arg;
    printf("Thread %d has started\n", j);

    btemt_TcpTimerEventManager& em = *pEventManager;
    btemt_TcpTimerEventManager_ControlChannel chnl;

    bdef_Function<void (*)()> socketFunctor(
            bdef_BindUtil::bind(&socketCb, &em, &chnl, j));

    bdef_Function<void (*)()> timerFunctor(
            bdef_BindUtil::bind(&timerCb, j, &em));

    bdet_TimeInterval timeout(bdetu_SystemTime::now());
    timeout.addMilliseconds(10);
    em.registerTimer(timeout, timerFunctor);

    for (int i = 0; i < 50000000; ++i) {
        if (i % 100 == 0 && 0 == j && i > 0 && 0 == (i * NUM_TASKS) % 1000) {
            int dispatchEnabled = pEventManager->isEnabled();
            if (dispatchEnabled) {
                pEventManager->disable();
                puts("Disabling event manager");
            }
            else {
                pEventManager->enable();
                puts("Enabling event manager");
            }
        }

        em.registerSocketEvent(
            chnl.serverFd(), bteso_EventType::BTESO_READ, socketFunctor);
        ASSERT(1 == em.isRegistered(chnl.serverFd(),
                                    bteso_EventType::BTESO_READ));
        ASSERT(1 == em.numSocketEvents(chnl.serverFd()));

        em.deregisterSocket(chnl.serverFd());
        ASSERT(0 == em.isRegistered(chnl.serverFd(),
                                    bteso_EventType::BTESO_READ));
        ASSERT(0 == em.numSocketEvents(chnl.serverFd()));

        em.registerSocketEvent(
            chnl.serverFd(), bteso_EventType::BTESO_READ, socketFunctor);
        ASSERT(1 == em.isRegistered(chnl.serverFd(),
                                    bteso_EventType::BTESO_READ));
        ASSERT(1 == em.numSocketEvents(chnl.serverFd()));

        ASSERT(1 == chnl.clientWrite());

        em.deregisterSocketEvent(
            chnl.serverFd(), bteso_EventType::BTESO_READ);
        ASSERT(0 == em.isRegistered(chnl.serverFd(),
                                    bteso_EventType::BTESO_READ));
        ASSERT(0 == em.numSocketEvents(chnl.serverFd()));
    }
    printf("Thread %d is exiting\n", j);
    return arg;
}

// ----------------------------------------------------------------------------
static  void disableCb(Obj *mX)
    // Disable dispatching for the specified 'mX' event manager.
{
    if (veryVerbose) {
        Q("disableCb")
    }
    ASSERT(mX);
    ASSERT(mX->isEnabled());
    ASSERT(0 != mX->disable());
    ASSERT(mX->isEnabled());
}

// ----------------------------------------------------------------------------
// Helper function for the usage example
static void producer(bcec_Queue<int>            *workQueue,
                     btemt_TcpTimerEventManager *manager,
                     bdet_TimeInterval           nextTime)
    // Enqueue a work item onto the specified 'workQueue' and register
    // this function with the specified 'manager' to be invoked after
    // the specified 'nextTime' absolute time interval.
{
    ASSERT(workQueue);
    ASSERT(manager);

    enum { TIME_OFFSET = 5 };   // invoke timer every 5 seconds

    int item = bdetu_SystemTime::now().nanoseconds() / 1000;

    if (verbose) {
        bsl::cout << bdetu_SystemTime::now()
            << ": Pushing " << item << bsl::endl;
    }
    workQueue->pushBack(item);

    bdet_TimeInterval nextNextTime(nextTime);
    nextNextTime.addSeconds(TIME_OFFSET);
    bdef_Function<void (*)()> callback(
            bdef_BindUtil::bind(&producer, workQueue, manager, nextNextTime));

    void *timerId = manager->registerTimer(nextTime, callback);
    ASSERT(timerId);
}

// ----------------------------------------------------------------------------
bslma_Allocator *testAllocator_p;
static void dummyFunction(void) {

}

enum { NUM_REGISTER_PAIRS = 10 };

bcemt_Barrier *globalBarrier;

extern "C"
void *registerThread(void *arg)
    // Perform registration requests for the event manager specified by 'arg'.
{
    Obj *mX = (Obj*) arg;
    ASSERT(mX);
    ASSERT(globalBarrier);

    bteso_EventManagerTestPair *testPairs;
    testPairs = (bteso_EventManagerTestPair*) (new char[NUM_REGISTER_PAIRS *
                         sizeof(bteso_EventManagerTestPair)]);

    for (int i = 0; i < NUM_REGISTER_PAIRS; ++i) {
        new (&testPairs[i]) bteso_EventManagerTestPair(veryVerbose);
    }

    for (int i = 0; i < NUM_REGISTER_PAIRS; ++i) {
        LOOP_ASSERT(i, testPairs[i].isValid());
    }

    for (int i = 0; i < NUM_REGISTER_PAIRS; ++i) {
        bteso_SocketHandle::Handle fd = testPairs[i].observedFd();
        bslma_TestAllocator ta;
        const bteso_TimerEventManager::Callback callback(&dummyFunction, &ta);
        if (veryVerbose) {
            printf("Thread %d: Iteration (O) %d\n",
                   bcemt_ThreadUtil::self(),
                   i);
        }
        mX->registerSocketEvent(fd,
                                bteso_EventType::BTESO_READ, callback);
        LOOP_ASSERT(i, mX->isRegistered(fd,
                                        bteso_EventType::BTESO_READ));
    }

    globalBarrier->wait();
    LOOP_ASSERT(defaultAllocator.numBytesInUse(),
                0 == defaultAllocator.numBytesInUse());

    for (int i = 0; i < NUM_REGISTER_PAIRS; ++i) {
        bteso_SocketHandle::Handle fd = testPairs[i].controlFd();
        bslma_TestAllocator ta;
        const bteso_TimerEventManager::Callback callback(&dummyFunction, &ta);
        mX->registerSocketEvent(fd,
                                bteso_EventType::BTESO_READ, callback);
        if (veryVerbose) {
            printf("Thread %d: Iteration (C)%d\n",
                   bcemt_ThreadUtil::self(),
                   i);
        }
        LOOP_ASSERT(i, mX->isRegistered(fd,
                                        bteso_EventType::BTESO_READ));
    }

    globalBarrier->wait();
    LOOP_ASSERT(defaultAllocator.numBytesInUse(),
                0 == defaultAllocator.numBytesInUse());

    bteso_SocketHandle::Handle ofd, cfd;
    for (int i = 0; i < NUM_REGISTER_PAIRS; ++i) {
        ofd = testPairs[i].observedFd();
        mX->deregisterSocket(ofd);
        cfd = testPairs[i].controlFd();
        mX->deregisterSocket(cfd);
    }
    // 'testPairs' cannot be destroyed until ALL threads are done.
    globalBarrier->wait();
    LOOP_ASSERT(defaultAllocator.numBytesInUse(),
                0 == defaultAllocator.numBytesInUse());


    bsls_Stopwatch watch;
    watch.start();
    for (int i = 0; i < NUM_REGISTER_PAIRS; ++i) {
        testPairs[i].~bteso_EventManagerTestPair();
    }
    delete [] (char*)testPairs;
    watch.stop();
    double elapsedTime = watch.elapsedTime();
    double limit = 0.1 * NUM_REGISTER_PAIRS;
    if (elapsedTime > limit) {
        P_(elapsedTime);
        P(limit);
    }
    ASSERT(elapsedTime < limit);
    return arg;
}

extern "C"
void *deregisterThread(void *arg)
    // Perform registration requests for the event manager specified by 'arg'.
{
    Obj *mX = (Obj*) arg;
    ASSERT(mX); ASSERT(globalBarrier);

    bteso_EventManagerTestPair testPairs[NUM_REGISTER_PAIRS];
    for (int i = 0; i < NUM_REGISTER_PAIRS; ++i) {
        LOOP_ASSERT(i, testPairs[i].isValid());
    }
    bslma_TestAllocator ta;
    for (int i = 0; i < NUM_REGISTER_PAIRS; ++i) {
        bteso_SocketHandle::Handle fd = testPairs[i].observedFd();
        const bteso_TimerEventManager::Callback callback(&dummyFunction, &ta);
        mX->registerSocketEvent(fd,
                                bteso_EventType::BTESO_READ, callback);
        LOOP_ASSERT(i, mX->isRegistered(fd,
                                        bteso_EventType::BTESO_READ));
        mX->deregisterSocketEvent(fd,
                                bteso_EventType::BTESO_READ);
        LOOP_ASSERT(i, 0 == mX->isRegistered(fd,
                                             bteso_EventType::BTESO_READ));
    }
    for (int i = 0; i < NUM_REGISTER_PAIRS; ++i) {
        bteso_SocketHandle::Handle fd = testPairs[i].controlFd();
        bdef_Function<void (*)()> callback(&dummyFunction);
        mX->registerSocketEvent(fd,
                                bteso_EventType::BTESO_READ, callback);
        LOOP_ASSERT(i, mX->isRegistered(fd,
                                        bteso_EventType::BTESO_READ));

        mX->deregisterSocketEvent(fd,
                                bteso_EventType::BTESO_READ);
        LOOP_ASSERT(i, 0 == mX->isRegistered(fd,
                                             bteso_EventType::BTESO_READ));
    }

    globalBarrier->wait();
    LOOP_ASSERT(defaultAllocator.numBytesInUse(),
                0 == defaultAllocator.numBytesInUse());

    for (int i = 0; i < NUM_REGISTER_PAIRS; ++i) {
        bteso_SocketHandle::Handle fd = testPairs[i].controlFd();
        const bteso_TimerEventManager::Callback callback(&dummyFunction, &ta);
    }

    // 'testPairs' cannot be destroyed until ALL threads are done.
    globalBarrier->wait();
    LOOP_ASSERT(defaultAllocator.numBytesInUse(),
                0 == defaultAllocator.numBytesInUse());

    return arg;
}

// ----------------------------------------------------------------------------
static
void timerCallback(int               *isInvokedFlag,
                   bdet_TimeInterval *registrationTime,
                   bdet_TimeInterval  expDelta,
                   int                sequenceNumber,
                   bool               checkDeltaFlag)
{
    ASSERT(isInvokedFlag); ASSERT(registrationTime);
    ASSERT(0 == *isInvokedFlag);
    *isInvokedFlag = 1;
    bdet_TimeInterval now = bdetu_SystemTime::now();
    ASSERT(now >= *registrationTime);
    if (checkDeltaFlag) {
        bdet_TimeInterval delta = now - *registrationTime;
        const double TOLERANCE = 0.15;  // allow 15% inaccuracy
        bdet_TimeInterval deltaLowerBound =
            bdet_TimeInterval(delta.totalSecondsAsDouble() * (1. - TOLERANCE));
        ASSERT(delta >= deltaLowerBound);
        if (expDelta < delta || veryVerbose) {
            Q("timerCallback");
            P_(sequenceNumber); P_(now); P(*registrationTime);
            P_(deltaLowerBound); P_(delta); P(expDelta);
        }
    }
}

extern "C" void *testTimersThread(void *arg) {
    Obj *mX = (Obj *)arg;
    ASSERT(mX);

    const Obj& X = *mX;
    enum { NUM_TIMERS = 10 };
    int flags[NUM_TIMERS];
    bdet_TimeInterval timeValues[NUM_TIMERS];
    bdet_TimeInterval now = bdetu_SystemTime::now();
    void *timerIds[NUM_TIMERS];

    for (int i = 0; i < NUM_TIMERS; ++i) {
        int offset = i % 2 ? i : -i;
        offset *= 10 * 1000 * 1000;  // make it milliseconds, at most +/- 100ms
        bdet_TimeInterval delta = bdet_TimeInterval(0, offset);
        timeValues[i] = now + delta;
        flags[i] = 0;
        bdet_TimeInterval expDelta = i % 2 ? delta : bdet_TimeInterval(0);
        expDelta += bdet_TimeInterval(0.25);
        bdef_Function<void (*)()> functor(
                bdef_BindUtil::bind(&timerCallback, &flags[i],
                                    &timeValues[i], expDelta, -i, true));

        timerIds[i] = mX->registerTimer(timeValues[i], functor);
    }

    globalBarrier->wait();
// TBD: Uncomment
//     ASSERT(0 == defaultAllocator.numBytesInUse());

    if (X.isEnabled()) {
        bdet_TimeInterval delta(0.5);  // 500ms
        bcemt_ThreadUtil::sleep(delta);
        mX->disable();
        int numNotInvoked = 0;
        for (int i = 0; i < NUM_TIMERS; ++i) {
            if (veryVerbose) {
                P(i);
                P(timeValues[i]);
                P(flags[i]);
                P(delta);
            }
            if (i % 2 == 0) {
                LOOP_ASSERT(i, flags[i]);
                continue;
            }
            if (1 == flags[i]) {
                LOOP_ASSERT(i, timeValues[i] <= now + delta);
            }
            else {
                ++numNotInvoked;
            }
        }
        if (veryVerbose) {
            P(numNotInvoked);
        }
    }
    else {
        for (int i = 0; i < NUM_TIMERS; ++i) {
            LOOP_ASSERT(i, 0 == flags[i]);
        }
    }
    return arg;
}

static void executeInParallel(bcemt_ThreadFunction  func,
                              void                 *arg,
                              int                   numThreads)
    // Execute the specified 'func' with the specified 'arg' in 'numThreads'
    // threads and wait until all threads complete.  The concurrency level
    // adjusted automatically.
{
    vector<bcemt_ThreadUtil::Handle> threads(numThreads,
                                             bcemt_ThreadUtil::Handle());

    for (int i = 0; i < numThreads; ++i) {
        ASSERT(0 == bcemt_ThreadUtil::create(&threads[i], bcemt_Attribute(),
                                             func, arg));
    }
    for (int i = 0; i < numThreads; ++i) {
        ASSERT(0 == bcemt_ThreadUtil::join(threads[i]));
    }

}

struct my_Event {
    int       d_thread;    // calling thread
    bdet_Time d_timestamp; // invocation time
    void      *d_context;   // user data
};

static void recordCb(void *context,
                     bsl::vector<my_Event> *result) {
    my_Event event;
    event.d_thread = bcemt_ThreadUtil::selfIdAsInt();
    event.d_timestamp = bdetu_SystemTime::nowAsDatetimeGMT().time();
    event.d_context = context;
    result->push_back(event);
}

extern "C" void *executeTest(void *arg) {
    enum { NUM_EXECUTES = 1000 };
    Obj *mX = (Obj*)arg;
    ASSERT(mX);

    vector<my_Event> results;
    for (int i = 0; i < NUM_EXECUTES; ++i) {
        bdef_Function<void (*)()> functor(
                bdef_BindUtil::bindA(testAllocator_p, &recordCb, (void*)i,
                                     &results));
        mX->execute(functor);
    }

    while(results.size() != NUM_EXECUTES) {
        bcemt_ThreadUtil::microSleep(1000, 0);
    }

    int objHandle = results[0].d_thread;
    for (int i = 1; i < NUM_EXECUTES; ++i) {
        LOOP_ASSERT(i, results[i].d_thread == objHandle);
        LOOP_ASSERT(i, results[i - 1].d_context < results[i].d_context);
    }

    if (veryVerbose) {
        bcemt_LockGuard<bcemt_Mutex> lock(&coutMutex);
        P_(bcemt_ThreadUtil::selfIdAsInt());
        P_(results[0].d_timestamp);
        P(results[NUM_EXECUTES - 1].d_timestamp);
    }
    return arg;
}

int main(int argc, char *argv[])
{
    int test = argc > 1 ? atoi(argv[1]) : 0;
    verbose = argc > 2;
    veryVerbose = argc > 3;
    veryVeryVerbose = argc > 4;

    cout << "TEST " << __FILE__ << " CASE " << test
         << " STARTED " << bdetu_SystemTime::nowAsDatetimeGMT() << endl;;

    bcema_TestAllocator testAllocator(veryVeryVerbose);

    testAllocator_p = &testAllocator;
    int rc = bteso_SocketImpUtil::startup();
    ASSERT(0 == rc);

    enum { MIN_REQUIRED_OPEN_FILES = 200 };
    int maxNumOpenFiles = maxOpenFiles();
    ASSERT(MIN_REQUIRED_OPEN_FILES <= maxNumOpenFiles);
    if (MIN_REQUIRED_OPEN_FILES > maxNumOpenFiles) {
        LOOP2_ASSERT(maxNumOpenFiles, MIN_REQUIRED_OPEN_FILES,
                     "Not enough system resources.");
        return testStatus;
    }
    if (veryVerbose) {
        P_(maxNumOpenFiles);
        P(MIN_REQUIRED_OPEN_FILES);
    }

    switch (test) { case 0:
      case 15: {
          // ----------------------------------------------------------------
          // TESTING USAGE EXAMPLE
          //   The usage example provided in the component header file must
          //   compile, link, and run on all platforms as shown.
          //
          // Plan:
          //   Incorporate usage example from header into driver, remove
          //   leading comment characters, and replace 'assert' with
          //   'ASSERT'.
          //
          // Testing:
          //   USAGE EXAMPLE
          // ----------------------------------------------------------------

          if (verbose)
              cout << "TESTING USAGE EXAMPLE" << endl
                   << "=====================" << endl;

          enum {
              TIME_OFFSET         = 5 , // seconds
              INITIAL_TIME_OFFSET = 1   // seconds
          };

          bcec_Queue<int> workQueue(&testAllocator);;
          btemt_TcpTimerEventManager manager(&testAllocator);;

          bdet_TimeInterval now = bdetu_SystemTime::now();
          now.addSeconds(INITIAL_TIME_OFFSET);
          bdet_TimeInterval nextTime(now);
          nextTime.addSeconds(TIME_OFFSET);

          bdef_Function<void (*)()> callback(
                  bdef_BindUtil::bind(&producer, &workQueue, &manager,
                                      nextTime));

          void *timerId = manager.registerTimer(now, callback);

          // TBD
          ASSERT(timerId);
          int rc = manager.enable();
          ASSERT(0 == rc);

          for (int i = 0; i < 10; ++i) {
              int item = workQueue.popFront();
              if (verbose) {
                  bsl::cout << bdetu_SystemTime::now()
                      << ": Consuming " << item << bsl::endl;
              }
          }
      } break;

      case 14: {
        // -----------------------------------------------------------------
        // TESTING 'canRegisterSockets' and 'hasLimitedSocketCapacity'
        //
        // Concern:
        //: 1 'hasLimitiedSocketCapacity' returns 'true' if the underlying
        //:   event manager returns 'true' and 'false' otherwise.
        //:
        //: 2 'canRegisterSockets' always returns 'true' if
        //:   'hasLimitedSocketCapacity' is 'false'.
        //:
        //: 3 If 'hasLimitedSocketCapacity' is 'true' then
        //:   'canRegisterSockets' returns 'true' upto 'BTESO_MAX_NUM_HANDLES'
        //:   handles are registered and 'false' after that.
        //
        // Plan:
        //: 1 Assert that 'hasLimitiedSocketCapacity' returns 'true' if the
        //:   underlying event manager returns 'true' and 'false' otherwise.
        //:
        //: 2 Register socket events upto 'BTESO_MAX_NUM_HANDLES'.  Verify
        //:   that 'canRegisterSockets' always returns 'true'.  After that
        //:   limit confirm that 'canRegisterSockets' returns 'false'.
        //
        // Testing:
        //   bool canRegisterSockets() const;
        //   bool hasLimitedSocketCapacity() const;
        // -----------------------------------------------------------------

        if (verbose) cout << endl
                << "TESTING 'canRegisterSockets' and 'hasLimitedSocketCapacity"
                << endl
                << "=========================================================="
                << endl;

#ifdef BSLS_PLATFORM__OS_WINDOWS
        const bool HLSC = true;
#else
        const bool HLSC = false;
#endif

        if (verbose) cout << "Testing 'hasLimitedSocketCapacity'" << endl;
        {
            Obj mX;  const Obj& X = mX;
            bool hlsc = X.hasLimitedSocketCapacity();
            LOOP2_ASSERT(HLSC, hlsc, HLSC == hlsc);
        }

        if (verbose) cout << "Testing 'canRegisterSockets'" << endl;
        {
            for (int i = 0; i < 2; ++i) {
                Obj mX;  const Obj& X = mX;

                if (i) {
                    mX.enable();
                }

                // As the internal event manager listens on a socket that
                // reduces the number of available sockets.

<<<<<<< HEAD
                bteso_SocketHandle::Handle handle = 2;
                for (; handle < MAX_NUM_HANDLES; ++handle) {
=======
                const int MAX_NUM_HANDLES = FD_SETSIZE - 1;
>>>>>>> ec723fc0

                if (veryVerbose) { P(MAX_NUM_HANDLES) }

                bteso_InetStreamSocketFactory<bteso_IPv4Address> factory;
                vector<bteso_StreamSocket<bteso_IPv4Address> *>  sockets;
                sockets.reserve(MAX_NUM_HANDLES);

                bteso_StreamSocket<bteso_IPv4Address> *socket;
                bdef_Function<void (*)()> cb1(&noopFunction),
                                          cb2(&noopFunction);

                int  numRead           = 1;
                bool socketAllocFailed = false;
                for (; numRead < MAX_NUM_HANDLES; ++numRead) {
                    socket = factory.allocate();
                    if (!socket) {
                        socketAllocFailed = true;
                        break;
                    }
                    sockets.push_back(socket);

                    if (veryVerbose) { P_(numRead) P(socket->handle()) }

                    int rc = mX.registerSocketEvent(
                                                   socket->handle(),
                                                   bteso_EventType::BTESO_READ,
                                                   cb1);
                    ASSERT(!rc);

                    rc = mX.canRegisterSockets();
                    ASSERT(rc);

                    rc = mX.registerSocketEvent(socket->handle(),
                                                bteso_EventType::BTESO_WRITE,
                                                cb2);
                    ASSERT(!rc);

<<<<<<< HEAD
                ASSERT(handle == MAX_NUM_HANDLES);
=======
                    rc = mX.canRegisterSockets();
                    ASSERT(rc);
                }
>>>>>>> ec723fc0

                if (!socketAllocFailed) {
                    ASSERT(numRead == MAX_NUM_HANDLES);

                    int rc = mX.canRegisterSockets();
                    ASSERT(rc);

                    socket = factory.allocate();
                    sockets.push_back(socket);

                    rc = mX.registerSocketEvent(socket->handle(),
                                                bteso_EventType::BTESO_READ,
                                                cb1);
                    ASSERT(!rc);

                    rc = mX.canRegisterSockets();

#ifdef BSLS_PLATFORM__OS_WINDOWS
                    ASSERT(!rc);
#else
                    ASSERT(rc);
#endif

                    mX.deregisterSocketEvent(socket->handle(),
                                             bteso_EventType::BTESO_READ);

                    rc = mX.canRegisterSockets();
                    ASSERT(rc);

                    rc = mX.registerSocketEvent(socket->handle(),
                                                bteso_EventType::BTESO_READ,
                                                cb1);
                    ASSERT(!rc);

                    rc = mX.canRegisterSockets();
#ifdef BSLS_PLATFORM__OS_WINDOWS
                    ASSERT(!rc);
#else
                    ASSERT(rc);
#endif
                }

                mX.disable();

                const int NUM_SOCKETS = sockets.size();
                for (int i = 0; i < NUM_SOCKETS; ++i) {
                    factory.deallocate(sockets[i]);
                }
            }
        }
      } break;

      case 13: {
        // --------------------------------------------------------------------
        // TESTING 'rescheduleTimer' METHODS
        // Concerns:
        //   o rescheduling works as expected
        // Plan:
        //   Register a large number of timers to be invoked at the time of the
        //   registration and verify that each is invoked within a hard limit.
        // Testing:
        //   rescheduleTimer
        // --------------------------------------------------------------------
        if (verbose)
            cout << "TESING 'rescheduleTimer'" << endl
                 << "=======================" << endl;
        {
            Obj mX(&testAllocator);   const Obj& X = mX;
            ASSERT(0 == mX.enable()); ASSERT(mX.isEnabled());

            enum { NUM_TIMERS  = 10000 };
            bdet_TimeInterval  timeValues[NUM_TIMERS];
            bdet_TimeInterval  delta(0.5);
            int                flags[NUM_TIMERS];
            void              *ids[NUM_TIMERS];

            for (int i = 0; i < NUM_TIMERS; ++i) {
                flags[i] = 0;
                timeValues[i] = bdetu_SystemTime::now() + delta;
                bdef_Function<void (*)()> functor(
                        bdef_BindUtil::bind(&timerCallback,
                                            &flags[i],
                                            &timeValues[i],
                                            delta,
                                            i,
                                            false));
                ids[i] = mX.registerTimer(timeValues[i],
                                          functor);
                LOOP_ASSERT(i, ids[i]);
            }

            if (veryVerbose) {
                cout << "\t\tRegistered " << NUM_TIMERS << " timers." << endl;
            }

            for (int i = 0; i < NUM_TIMERS; ++i) {
                LOOP_ASSERT(i, 0 == flags[i]);
            }

            for (int i = 0; i < NUM_TIMERS; ++i) {
                bslma_TestAllocator da;
                bslma_DefaultAllocatorGuard dag(&da);

                const int rc = mX.rescheduleTimer(
                                              ids[i],
                                              bdetu_SystemTime::now() + delta);

                LOOP_ASSERT(i, !rc);
                LOOP_ASSERT(i, 0 == da.numBytesInUse());
            }

            if (veryVerbose) {
                cout << "\t\tRescheduled " << NUM_TIMERS << " timers." << endl;
            }

            bcemt_ThreadUtil::sleep(delta);

            ASSERT(0 == mX.disable());
            for (int i = 0; i < NUM_TIMERS; ++i) {
                LOOP_ASSERT(i, 1 == flags[i]);

            }
            ASSERT(0 == X.numTimers());
            ASSERT(0 == X.numEvents());
        }
      } break;
      case 12: {
          // ----------------------------------------------------------------
          // TEST: 'collectTimeMetrics' configuration flag
          //
          // Concerns:
          //   o DRQS 16796407.  That the optional 'collectTimeMetrics'
          //       construction parameter is correctly applied.
          //
          // Plan:
          //   (Block Box) 1) Use all variants of the constructor to create a
          //          tcp timer event manager, and verify the status of the
          //         'hasTimeMetrics' flag.
          //
          //   (Black Box) 2) Configure a tcp timer event manager to collect
          //           metrics, and provide a callback that blocks for a
          //           long period.  Verify that 'timeMetrics' reflects a
          //           CPU bound operation.
          //
          //   (White Box) 3) Configure a tcp timer event manager to not
          //           collect metrics.  Set 'timeMetrics' to IO_BOUND.
          //           Supply a callback that blocks for a long period.
          //           Verify 'timeMetrics' reflects a I/O bound (the default
          //           state).
          //
          // Testing:
          //  btemt_TcpTimerEventManager(Hint , bool, bslma_Allocator *);
          //  btemt_TcpTimerEventManager(bteso_EventManager  *,
          //                             bslma_Allocator     *);
          //  bool hasTimeMetrics() const;
          // ----------------------------------------------------------------

          if (verbose)
              cout << "TESTING: 'collectTimeMetrics' and 'hasTimeMetrics'\n"
                   << "====================================================\n";

          using namespace TEST_CASE_COLLECT_TIME_METRICS;

          {
              if (veryVerbose) {
                  cout << "\tVerify the configuration option is set correctly'"
                       << endl;
              }

              bteso_DefaultEventManager<bteso_Platform::SELECT>
                                          dummyEventManager(0, &testAllocator);
              Obj mA(&testAllocator);
              Obj mB(Obj::BTEMT_NO_HINT, &testAllocator);
              Obj mC(Obj::BTEMT_NO_HINT, true, &testAllocator);
              Obj mD(Obj::BTEMT_NO_HINT, false, &testAllocator);
              Obj mE(Obj::BTEMT_NO_HINT, false, true, &testAllocator);
              Obj mF(Obj::BTEMT_NO_HINT, false, false, &testAllocator);
              Obj mG(&dummyEventManager, &testAllocator);

              const Obj& A = mA;
              const Obj& B = mB;
              const Obj& C = mC;
              const Obj& D = mD;
              const Obj& E = mE;
              const Obj& F = mF;
              const Obj& G = mG;
              ASSERT(true  == A.hasTimeMetrics());
              ASSERT(true  == B.hasTimeMetrics());
              ASSERT(true  == C.hasTimeMetrics());
              ASSERT(false == D.hasTimeMetrics());
              ASSERT(false == E.hasTimeMetrics());
              ASSERT(false == F.hasTimeMetrics());
              ASSERT(false == G.hasTimeMetrics());
          }
          {
              if (veryVerbose) {
                  cout << "\tConfigure metrics to be collected" << endl;
              }

              enum { BUFFER_SIZE = 50 };
              char buffer[BUFFER_SIZE];
              memset(buffer, 0, BUFFER_SIZE);

              bteso_SocketHandle::Handle handles[2];
              ASSERT(0 == bteso_SocketImpUtil::socketPair<bteso_IPv4Address>(
                           handles, bteso_SocketImpUtil::BTESO_SOCKET_STREAM));
              ASSERT(0 !=
                  bteso_SocketImpUtil::write(handles[0], buffer, BUFFER_SIZE));

              Obj mX(&testAllocator); const Obj& X = mX;
              bdef_Function<void (*)()> callback(&waitForASec);
              ASSERT(0 == mX.registerSocketEvent(handles[1],
                                                 bteso_EventType::BTESO_READ,
                                                 callback));
              ASSERT(0 == mX.enable());

              bcemt_ThreadUtil::microSleep(10000); // 10 ms
              ASSERT(0 == mX.disable());
              int percent = mX.timeMetrics()->percentage(
                                           bteso_TimeMetrics::BTESO_CPU_BOUND);
              LOOP_ASSERT(percent, percent > 80);

              if (veryVerbose) {
                  P(percent);
              }
              bteso_SocketImpUtil::close(handles[0]);
              bteso_SocketImpUtil::close(handles[1]);

          }
          {
              if (veryVerbose) {
                  cout << "\tConfigure metrics to not be collected" << endl;
              }

              enum { BUFFER_SIZE = 50 };
              char buffer[BUFFER_SIZE];
              memset(buffer, 0, BUFFER_SIZE);

              bteso_SocketHandle::Handle handles[2];
              ASSERT(0 == bteso_SocketImpUtil::socketPair<bteso_IPv4Address>(
                           handles, bteso_SocketImpUtil::BTESO_SOCKET_STREAM));
              ASSERT(0 !=
                  bteso_SocketImpUtil::write(handles[0], buffer, BUFFER_SIZE));

              Obj mX(Obj::BTEMT_NO_HINT, false, &testAllocator);
              const Obj& X = mX;
              bdef_Function<void (*)()> callback(&waitForASec);
              ASSERT(0 == mX.registerSocketEvent(handles[1],
                                                 bteso_EventType::BTESO_READ,
                                                 callback));
              ASSERT(0 == mX.enable());

              bcemt_ThreadUtil::microSleep(10000); // 10 ms
              ASSERT(0 == mX.disable());
              int percent = mX.timeMetrics()->percentage(
                                           bteso_TimeMetrics::BTESO_CPU_BOUND);
              LOOP_ASSERT(percent, percent <= 1);

              if (veryVerbose) {
                  P(percent);
              }

              bteso_SocketImpUtil::close(handles[0]);
              bteso_SocketImpUtil::close(handles[1]);

          }
      } break;
      case 11: {
          // ----------------------------------------------------------------
          // ADDITIONAL 'enable' and 'isEnabled' TEST: DRQS 15212134
          //
          // Concerns:
          //   o DRQS 151212134 -
          //           that callbacks dispatched by events registed prior
          //           to invoking 'enable', find 'isEnabled' to be 'true'.
          //
          // Plan:
          //   Create a socket pair and write data to both ends of the open
          //   connection, such that a 'bteso_EventManager' created for these
          //   sockets would dispatch a 'READ' event on each socket.  Register
          //   these socket handles with the tcp event manager under dispatch,
          //   such that they will dispatch 'READ' events to the test callback
          //   'testIsEnabled'.  Then call 'enable'.
          //
          // Testing:
          //    int enable();
          //    int isEnabled() const;
          // ----------------------------------------------------------------

          if (verbose)
              cout << "TESTING enable() and isEnabled()" << endl
                   << "================================" << endl;

          using namespace TEST_CASE_DRQS15212134;

          enum { BUFFER_SIZE = 50 };
          char buffer[BUFFER_SIZE];
          memset(buffer, 0, BUFFER_SIZE);

          bteso_SocketHandle::Handle handles[2];
          ASSERT(0 == bteso_SocketImpUtil::socketPair<bteso_IPv4Address>(
                           handles, bteso_SocketImpUtil::BTESO_SOCKET_STREAM));

          ASSERT(0 !=
                 bteso_SocketImpUtil::write(handles[0], buffer, BUFFER_SIZE));
          ASSERT(0 !=
                 bteso_SocketImpUtil::write(handles[1], buffer, BUFFER_SIZE));

          bces_AtomicInt complete(0);
          btemt_TcpTimerEventManager manager(&testAllocator);
          bdef_Function<void (*)()> callback(
                  bdef_BindUtil::bind(&testIsEnabled, &manager, &complete));
          ASSERT(0 == manager.registerSocketEvent(handles[0],
                                                  bteso_EventType::BTESO_READ,
                                                  callback));
          ASSERT(0 == manager.registerSocketEvent(handles[1],
                                                  bteso_EventType::BTESO_READ,
                                                  callback));
          manager.enable();
          manager.disable();
          ASSERT(0 != complete);

          bteso_SocketImpUtil::close(handles[0]);
          bteso_SocketImpUtil::close(handles[1]);
      } break;
      case 10: {
          // ----------------------------------------------------------------
          // TESTING 'execute' METHOD
          // Concerns:
          //   o execute correctly invokes the installed functor
          //
          // Plan:
          //   Execute a recording functor from multiple threads, both when
         //   channel pool is running and when it is not.
          //
          // Testing:
          //   void execute(const bdef_Function<void (*)()>& functor);
          // ----------------------------------------------------------------

          if (verbose)
              cout << "TESTING execute METHOD." << endl
                   << "=======================" << endl;

          enum { NUM_THREADS = 16 };

          if (verbose)
              cout << "\tOn Enabled object" << endl;
          {
              Obj mX(&testAllocator);
              mX.enable();
              ASSERT(1 == mX.isEnabled());
              executeInParallel(executeTest, (void*)&mX, NUM_THREADS);
              mX.disable();
          }
#if 0
    // TBD -- currently, the behavior is undefined if the object is disabled
          if (verbose)
              cout << "\tOn disabled object" << endl;
          {
              Obj mX(&testAllocator);
              ASSERT(0 == mX.isEnabled());
              executeInParallel(executeTest, (void*)&mX, NUM_THREADS);
          }
#endif
      } break;
      case 9: {
        // --------------------------------------------------------------------
        // TESTING 'enable' and 'disable' methods in a callback
        // Concern:
        //   Verify that 'enable', 'disable' and 'isEnabled' work as
        //   advertised when invoked in a callback.
        //
        // Testing:
        //   enable()
        //   disable()
        //   isEnabled
        // --------------------------------------------------------------------

        if (verbose)
            cout << "TESTING 'enable' AND 'disable' METHODS" << endl
                 << "======================================" << endl;
        {
            enum { NUM_TESTS = 10 };

            for (int i = 0; i < NUM_TESTS; ++i) {
                Obj mX(&testAllocator);
                mX.enable();
                LOOP_ASSERT(i, mX.isEnabled());

                bteso_EventManagerTestPair testPair;
                bdef_Function<void (*)()> callback(
                        bdef_BindUtil::bindA(&testAllocator, &disableCb, &mX));

                mX.registerSocketEvent(testPair.observedFd(),
                                       bteso_EventType::BTESO_WRITE, callback);

                bcemt_ThreadUtil::microSleep(10000); // 10 ms
            }
        }
      } break;
      case 8: {
        // --------------------------------------------------------------------
        // TESTING 'deregisterSocketEvent' METHOD
        // Concerns:
        //   o deregistration from different threads on disabled object works
        //     correctly
        //   o deregistration from different threads on enabled object works
        //     correctly
        //   o deregistration from an invoked callback works correctly
        //
        // Testing:
        //   deregisterSocketEvent
        // --------------------------------------------------------------------

        if (verbose)
            cout << "TESTING 'deregisterSocketEvent' METHOD" << endl
                 << "======================================" << endl;

        if (verbose)
            cout << "\tConcern #1: Deregistration on disabled object."
                 << endl;
        {
            enum { NUM_THREADS = 10 };
            Obj mX(&testAllocator);
            ASSERT(0 == mX.isEnabled());
            bcemt_ThreadUtil::Handle workers[NUM_THREADS];
            bcemt_Barrier barrier(NUM_THREADS);
            globalBarrier = &barrier;

            ASSERT(0 == defaultAllocator.numBytesInUse());
            bslma_DefaultAllocatorGuard dag(&defaultAllocator);

            for (int i = 0; i < NUM_THREADS; ++i) {
                int rc = bcemt_ThreadUtil::create(&workers[i],
                                                  bcemt_Attribute(),
                                                  &deregisterThread, &mX);
                LOOP_ASSERT(i, 0 == rc);
            }
            for (int i = 0; i < NUM_THREADS; ++i) {
                int rc = bcemt_ThreadUtil::join(workers[i]);
                LOOP_ASSERT(i, 0 == rc);
            }

            LOOP_ASSERT(defaultAllocator.numBytesInUse(),
                        0 == defaultAllocator.numBytesInUse());

            int numTotalSocketEvents = mX.numTotalSocketEvents();
            if (veryVerbose) {
                P(numTotalSocketEvents);
            }
            LOOP_ASSERT(numTotalSocketEvents, 0 == numTotalSocketEvents);
        }

        if (verbose)
            cout << "\tConcern #2: Deregistration on enabled object."
                 << endl;
        {
            enum { NUM_THREADS = 10 };
            Obj mX(&testAllocator);
            mX.enable();
            ASSERT(mX.isEnabled());
            bcemt_ThreadUtil::Handle workers[NUM_THREADS];
            bcemt_Barrier barrier(NUM_THREADS);
            globalBarrier = &barrier;

            ASSERT(0 == defaultAllocator.numBytesInUse());
            bslma_DefaultAllocatorGuard dag(&defaultAllocator);

            for (int i = 0; i < NUM_THREADS; ++i) {
                int rc = bcemt_ThreadUtil::create(&workers[i],
                                                  bcemt_Attribute(),
                                                  &deregisterThread, &mX);
                LOOP_ASSERT(i, 0 == rc);
            }
            for (int i = 0; i < NUM_THREADS; ++i) {
                int rc = bcemt_ThreadUtil::join(workers[i]);
                LOOP_ASSERT(i, 0 == rc);
            }

            LOOP_ASSERT(defaultAllocator.numBytesInUse(),
                        0 == defaultAllocator.numBytesInUse());

            int numTotalSocketEvents = mX.numTotalSocketEvents();
            if (veryVerbose) {
                P(numTotalSocketEvents);
            }
            LOOP_ASSERT(numTotalSocketEvents, 0 == numTotalSocketEvents);
        }
      } break;
      case 7: {
        // --------------------------------------------------------------------
        // TESTING 'deregisterAllSocketEvents' METHOD
        // Concerns:
        //   o deregistration from different threads on disabled object works
        //     correctly
        //   o deregistration from different threads on enabled object works
        //     correctly
        //   o deregistration from an invoked callback works correctly
        //
        // Testing:
        //   deregisterSocketEvent
        // --------------------------------------------------------------------

        if (verbose)
            cout << "TESTING 'deregisterSocketEvent' METHOD" << endl
                 << "======================================" << endl;

        if (verbose)
            cout << "\tConcern #1: Deregistration on disabled object."
                 << endl;
        {
            enum { NUM_THREADS = 10 };
            Obj mX(&testAllocator);
            ASSERT(0 == mX.isEnabled());
            bcemt_ThreadUtil::Handle workers[NUM_THREADS];
            bcemt_Barrier barrier(NUM_THREADS);
            globalBarrier = &barrier;
            if (veryVerbose) {
                Q(before deregisterThread);
                P(mX.numTotalSocketEvents());
            }

            ASSERT(0 == defaultAllocator.numBytesInUse());
            bslma_DefaultAllocatorGuard dag(&defaultAllocator);

            for (int i = 0; i < NUM_THREADS; ++i) {
                int rc = bcemt_ThreadUtil::create(&workers[i],
                                                  bcemt_Attribute(),
                                                  &deregisterThread, &mX);
                LOOP_ASSERT(i, 0 == rc);
            }
            for (int i = 0; i < NUM_THREADS; ++i) {
                int rc = bcemt_ThreadUtil::join(workers[i]);
                LOOP_ASSERT(i, 0 == rc);
            }

            LOOP_ASSERT(defaultAllocator.numBytesInUse(),
                        0 == defaultAllocator.numBytesInUse());

            int numTotalSocketEvents = mX.numTotalSocketEvents();
            if (veryVerbose) {
                Q(after deregisterThread);
                P(mX.numTotalSocketEvents());
            }
            LOOP_ASSERT(numTotalSocketEvents, 0 == numTotalSocketEvents);
        }

        if (verbose)
            cout << "\tConcern #2: Deregistration on enabled object."
                 << endl;
        {
            enum { NUM_THREADS = 10 };
            Obj mX(&testAllocator);
            mX.enable();
            ASSERT(mX.isEnabled());
            bcemt_ThreadUtil::Handle workers[NUM_THREADS];
            bcemt_Barrier barrier(NUM_THREADS);
            globalBarrier = &barrier;

            if (veryVerbose) {
                Q(before deregisterThread);
                P(mX.numTotalSocketEvents());
            }

            ASSERT(0 == defaultAllocator.numBytesInUse());
            bslma_DefaultAllocatorGuard dag(&defaultAllocator);

            for (int i = 0; i < NUM_THREADS; ++i) {
                int rc = bcemt_ThreadUtil::create(&workers[i],
                                                  bcemt_Attribute(),
                                                  &deregisterThread, &mX);
                LOOP_ASSERT(i, 0 == rc);
            }
            for (int i = 0; i < NUM_THREADS; ++i) {
                int rc = bcemt_ThreadUtil::join(workers[i]);
                LOOP_ASSERT(i, 0 == rc);
            }

            LOOP_ASSERT(defaultAllocator.numBytesInUse(),
                        0 == defaultAllocator.numBytesInUse());

            int numTotalSocketEvents = mX.numTotalSocketEvents();
            if (veryVerbose) {
                Q(after deregisterThread);
                P(numTotalSocketEvents);
            }
            LOOP_ASSERT(numTotalSocketEvents, 0 == numTotalSocketEvents);
        }
      } break;
      case 6: {
        // --------------------------------------------------------------------
        // TESTING 'registerSocketEvent' METHOD
        // Concerns:
        //   o registration from different threads on disabled object works
        //     correctly
        //   o registration from different threads on enabled object works
        //     correctly
        //   o registration from an invoked callback works correctly
        //
        // Testing:
        //   registerSocketEvent
        // --------------------------------------------------------------------

        if (verbose)
            cout << "TESTING 'registerSocketEvent' METHOD" << endl
                 << "====================================" << endl;

        if (verbose)
            cout << "\tConcern #1: Registration on disabled object."
                 << endl;
        {
            enum { NUM_THREADS = 10 };
            Obj mX(&testAllocator);
            ASSERT(0 == mX.isEnabled());
            bcemt_ThreadUtil::Handle workers[NUM_THREADS];

            bcemt_Barrier barrier(NUM_THREADS);
            globalBarrier = &barrier;

            ASSERT(0 == defaultAllocator.numBytesInUse());
            bslma_DefaultAllocatorGuard dag(&defaultAllocator);

            for (int i = 0; i < NUM_THREADS; ++i) {
                int rc = bcemt_ThreadUtil::create(&workers[i],
                                                  bcemt_Attribute(),
                                                  &registerThread, &mX);
                LOOP_ASSERT(i, 0 == rc);
            }
            for (int i = 0; i < NUM_THREADS; ++i) {
                int rc = bcemt_ThreadUtil::join(workers[i]);
                LOOP_ASSERT(i, 0 == rc);
            }

            LOOP_ASSERT(defaultAllocator.numBytesInUse(),
                        0 == defaultAllocator.numBytesInUse());

            int numTotalSocketEvents = mX.numTotalSocketEvents();
            if (verbose) {
                P(numTotalSocketEvents);
            }
            ASSERT(0 == numTotalSocketEvents);
        }
        if (verbose)
            cout << "\tConcern #2: Registration on enabled object."
                 << endl;
        {
            enum { NUM_THREADS = 10 };
            Obj mX(&testAllocator);
            mX.enable();
            ASSERT(mX.isEnabled());
            bcemt_ThreadUtil::Handle workers[NUM_THREADS];

            bcemt_Barrier barrier(NUM_THREADS);
            globalBarrier = &barrier;

            ASSERT(0 == defaultAllocator.numBytesInUse());
            bslma_DefaultAllocatorGuard dag(&defaultAllocator);

            for (int i = 0; i < NUM_THREADS; ++i) {
                int rc = bcemt_ThreadUtil::create(&workers[i],
                                                  bcemt_Attribute(),
                                                  &registerThread, &mX);
                LOOP_ASSERT(i, 0 == rc);
            }
            for (int i = 0; i < NUM_THREADS; ++i) {
                int rc = bcemt_ThreadUtil::join(workers[i]);
                LOOP_ASSERT(i, 0 == rc);
            }

            LOOP_ASSERT(defaultAllocator.numBytesInUse(),
                        0 == defaultAllocator.numBytesInUse());

            // Call isRegistered() because it will do a waitForResult() which
            // will allow all pending deregistration events to complete, which
            // will give us the right result from numTotalSocketEvents()
            bteso_SocketHandle::Handle nilHandle = 0;
            mX.isRegistered(nilHandle, bteso_EventType::BTESO_READ);
            int numTotalSocketEvents = mX.numTotalSocketEvents();
            LOOP_ASSERT(numTotalSocketEvents, 0 == numTotalSocketEvents);
        }
      } break;
      case 5: {
        // --------------------------------------------------------------------
        // TESTING 'disable' METHOD
        // Concerns:
        //   o disable doesn't remove registered timers
        // Plan:
        //   Register a large number of timers to be invoked at some time in
        //   the future.  The disable and enable the event manager a few times.
        //   Then sleep until the future time + delta and verify that
        //   all callbacks are invoked.  Due to the disable/enable, we cannot
        //   guarantee that they are invoked within a hard limit; disable that
        //   check.
        // Testing:
        //   disable
        //   enable
        //   registerTimer
        // --------------------------------------------------------------------
        if (verbose)
            cout << "TESING 'enable', 'disable' AND 'registerTimer'" << endl
                 << "==============================================" << endl;
        {
            for (int k = 0; k < 2; ++k) {
                Obj mX(Obj::BTEMT_NO_HINT, false, (bool) k, &testAllocator);
                const Obj& X = mX;

                ASSERT(0 == mX.enable()); ASSERT(mX.isEnabled());

                enum { NUM_TIMERS  = 100000, NUM_ATTEMPTS = 10 };
                bsl::vector<bdet_TimeInterval> timeValues(NUM_TIMERS);
                bdet_TimeInterval offset(3.0);
                bdet_TimeInterval delta(0.5); // 1/2 seconds
                int flags[NUM_TIMERS];

                for (int i = 0; i < NUM_TIMERS; ++i) {
                    flags[i] = 0;
                    timeValues[i] = bdetu_SystemTime::now();
                    timeValues[i] += offset;

                    bdef_Function<void (*)()> functor(
                        bdef_BindUtil::bind(&timerCallback,
                                            &flags[i], &timeValues[i],
                                            delta, i, false));
                    mX.registerTimer(timeValues[i], functor);
                }
                if (veryVerbose) {
                    cout << "\t\tRegistered " << NUM_TIMERS
                         << " timers." << endl;
                }

                bslma_TestAllocator da;
                bslma_DefaultAllocatorGuard dag(&da);

                for (int i = 0; i < NUM_ATTEMPTS; ++i) {
                    LOOP_ASSERT(i, 0 == mX.disable());
                    LOOP_ASSERT(i, 0 == X.isEnabled());
                    LOOP_ASSERT(i, 0 == mX.enable());
                    LOOP_ASSERT(i, 1 == X.isEnabled());

                    LOOP_ASSERT(i, 0 == da.numBytesInUse());
                }
                bcemt_ThreadUtil::sleep(
                timeValues[NUM_TIMERS - 1] - bdetu_SystemTime::now() + delta);

                ASSERT(0 == mX.disable());
                for (int i = 0; i < NUM_TIMERS; ++i) {
                    LOOP_ASSERT(i, 1 == flags[i]);
                }
                ASSERT(0 == X.numTimers());
                ASSERT(0 == X.numEvents());
            }
        }
      } break;
      case 4: {
        // --------------------------------------------------------------------
        // TESTING 'registerTimer' METHODS
        // Concerns:
        //   o delay for invocation is limited
        // Plan:
        //   Register a large number of timers to be invoked at the time of the
        //   registration and verify that each is invoked within a hard limit.
        // Testing:
        //   registerTimer
        // --------------------------------------------------------------------
        if (verbose)
            cout << "TESING 'registerTimer'" << endl
                 << "======================" << endl;
        {
            for (int k = 0; k < 2; ++k) {
                Obj mX(Obj::BTEMT_NO_HINT, false, (bool) k, &testAllocator);
                const Obj& X = mX;

                ASSERT(0 == mX.enable()); ASSERT(mX.isEnabled());

                enum { NUM_TIMERS  = 10000 };
                bdet_TimeInterval timeValues[NUM_TIMERS];
                bdet_TimeInterval delta(0.5); // 1/2 seconds
                int flags[NUM_TIMERS];

                for (int i = 0; i < NUM_TIMERS; ++i) {
                    flags[i] = 0;
                    timeValues[i] = bdetu_SystemTime::now();
                    bdef_Function<void (*)()> functor(
                        bdef_BindUtil::bind(&timerCallback,
                                            &flags[i], &timeValues[i],
                                            delta, i, true));

                    void *id = mX.registerTimer(timeValues[i],
                                                functor);
                    LOOP_ASSERT(i, id);
                }
                if (veryVerbose) {
                    cout << "\t\tRegistered " << NUM_TIMERS
                         << " timers." << endl;
                }
                bcemt_ThreadUtil::sleep(delta);

                ASSERT(0 == mX.disable());
                for (int i = 0; i < NUM_TIMERS; ++i) {
                    LOOP_ASSERT(i, 1 == flags[i]);
                }

                bcemt_ThreadUtil::sleep(bdet_TimeInterval(5));
                ASSERT(0 == X.numTimers());
                ASSERT(0 == X.numEvents());
            }
        }
      } break;
      case 3: {
        // --------------------------------------------------------------------
        // TESTING 'registerTimer' METHOD
        // Concerns:
        //   o registration from different threads on disabled object works
        //     correctly
        //   o registration from different threads on enabled object works
        //     correctly
        //   o delay for invocation is limited
        //
        // Testing:
        //   registerTimer
        // --------------------------------------------------------------------

        if (verbose)
            cout << "TESTING 'registerTimer' METHOD" << endl
                 << "==============================" << endl;

        if (verbose)
            cout << "\tConcern #1: Registration on disabled object."
                 << endl;
        {
            enum { NUM_THREADS = 10 };
            Obj mX(Obj::BTEMT_NO_HINT, false, true, &testAllocator);
            const Obj& X = mX;

            ASSERT(0 == mX.isEnabled());
            bcemt_ThreadUtil::Handle workers[NUM_THREADS];

            bcemt_Barrier barrier(NUM_THREADS);
            globalBarrier = &barrier;

            bslma_DefaultAllocatorGuard dag(&defaultAllocator);

            for (int i = 0; i < NUM_THREADS; ++i) {
                int rc = bcemt_ThreadUtil::create(&workers[i],
                                                  bcemt_Attribute(),
                                                  &testTimersThread,
                                                  &mX);
                LOOP_ASSERT(i, 0 == rc);
            }

            for (int i = 0; i < NUM_THREADS; ++i) {
                int rc = bcemt_ThreadUtil::join(workers[i]);
                LOOP_ASSERT(i, 0 == rc);
            }

            LOOP_ASSERT(defaultAllocator.numBytesInUse(),
                        0 == defaultAllocator.numBytesInUse());

            if (veryVerbose) {
                P(X.numTimers());
            }

            int numTimers = mX.numTimers();
            LOOP_ASSERT(numTimers, 100 == mX.numTimers());
            ASSERT(0 == mX.numTotalSocketEvents());
        }

        if (verbose)
            cout << "\tConcern #2: Registration on enabled object."
                 << endl;
        {
            enum { NUM_THREADS = 10 };
            Obj mX(Obj::BTEMT_NO_HINT, false, true, &testAllocator);
            const Obj& X = mX;
            ASSERT(0 == mX.enable()); ASSERT(X.isEnabled());
            bcemt_ThreadUtil::Handle workers[NUM_THREADS];

            ASSERT(0 == defaultAllocator.numBytesInUse());
            bcemt_Barrier barrier(NUM_THREADS);
            globalBarrier = &barrier;

            bslma_DefaultAllocatorGuard dag(&defaultAllocator);

            for (int i = 0; i < NUM_THREADS; ++i) {
                int rc = bcemt_ThreadUtil::create(&workers[i],
                                                  bcemt_Attribute(),
                                                  &testTimersThread,
                                                  &mX);
                LOOP_ASSERT(i, 0 == rc);
            }

            for (int i = 0; i < NUM_THREADS; ++i) {
                int rc = bcemt_ThreadUtil::join(workers[i]);
                LOOP_ASSERT(i, 0 == rc);
            }

            LOOP_ASSERT(defaultAllocator.numBytesInUse(),
                        0 == defaultAllocator.numBytesInUse());

            if (veryVerbose) {
                P(X.numTimers());
            }
            ASSERT(0 == mX.numTimers());
            ASSERT(0 == mX.numTotalSocketEvents());
        }
      } break;
      case 2: {
        // --------------------------------------------------------------------
        // TESTING 'enable' AND 'disable' METHODS
        //   Verify that 'enable' and 'disable' methods work as advertised.
        // Particularly verify that
        //   o an object can be enabled from any state (i.e., enabled or not)
        //   o an object can be disabled in any state (i.e., enabled or not)
        //   o an object can be destroyed, whether enabled or not
        //   Use 'isEnabled' to verify state.
        // Testing:
        //   enable
        //   disable
        //   isEnabled
        // --------------------------------------------------------------------
        if (verbose)
            cout << "TESTING 'enable' AND 'disable' METHODS" << endl
                 << "======================================" << endl;

        if (verbose) cout << "\tBasic test for 'isEnabled'" << endl;
        {
            enum { NUM_TESTS = 10 };
            for (int i = 0; i < NUM_TESTS; ++i) {
                Obj mX(&testAllocator);
                LOOP_ASSERT(i, 0 == mX.isEnabled());
            }
        }

        if (verbose) cout << "\tEnabling disabled object." << endl;
        {
            enum { NUM_TESTS = 10 };
            for (int i = 0; i < NUM_TESTS; ++i) {
                Obj mX(&testAllocator);
                LOOP_ASSERT(i, 0 == mX.isEnabled());

                bslma_TestAllocator da;
                bslma_DefaultAllocatorGuard dag(&da);

                LOOP_ASSERT(i, 0 == mX.enable());

                LOOP2_ASSERT(i, da.numBytesInUse(), 0 == da.numBytesInUse());

                LOOP_ASSERT(i, mX.isEnabled());
            }
        }
        if (verbose) cout << "\tDisabling already disabled object." << endl;
        {
            enum { NUM_TESTS = 10 };
            for (int i = 0; i < NUM_TESTS; ++i) {
                Obj mX(&testAllocator);
                LOOP_ASSERT(i, 0 == mX.isEnabled());

                bslma_TestAllocator da;
                bslma_DefaultAllocatorGuard dag(&da);

                LOOP_ASSERT(i, 0 == mX.disable());

                LOOP2_ASSERT(i, da.numBytesInUse(), 0 == da.numBytesInUse());

                LOOP_ASSERT(i, 0 == mX.isEnabled());
            }
        }
        if (verbose) cout << "\tDisabling enabled object." << endl;
        {
            enum { NUM_TESTS = 10 };
            for (int i = 0; i < NUM_TESTS; ++i) {
                Obj mX(&testAllocator);
                LOOP_ASSERT(i, 0 ==  mX.isEnabled());

                bslma_TestAllocator da;
                bslma_DefaultAllocatorGuard dag(&da);

                LOOP_ASSERT(i, 0 == mX.enable());
                LOOP_ASSERT(i, 1 == mX.isEnabled());
                LOOP_ASSERT(i, 0 == mX.disable());

                LOOP2_ASSERT(i, da.numBytesInUse(), 0 == da.numBytesInUse());

                LOOP_ASSERT(i, 0 == mX.isEnabled());
            }
        }
        if (verbose) cout << "\tEnabling already enabled object." << endl;
        {
            enum { NUM_TESTS = 10 };
            for (int i = 0; i < NUM_TESTS; ++i) {
                Obj mX(&testAllocator);
                LOOP_ASSERT(i, 0 == mX.isEnabled());

                bslma_TestAllocator da;
                bslma_DefaultAllocatorGuard dag(&da);

                LOOP_ASSERT(i, 0 == mX.enable());
                LOOP_ASSERT(i, 1 == mX.isEnabled());
                LOOP_ASSERT(i, 0 == mX.enable());

                LOOP2_ASSERT(i, da.numBytesInUse(), 0 == da.numBytesInUse());

                LOOP_ASSERT(i, 1 == mX.isEnabled());
            }
        }

        if (verbose) cout << "\tDestroying enabled object." << endl;
        {
            enum { NUM_TESTS = 10 };
            for (int i = 0; i < NUM_TESTS; ++i) {
                Obj mX(&testAllocator);
                LOOP_ASSERT(i, 0 == mX.isEnabled());

                bslma_TestAllocator da;
                bslma_DefaultAllocatorGuard dag(&da);

                LOOP_ASSERT(i, 0 == mX.enable());

                LOOP2_ASSERT(i, da.numBytesInUse(), 0 == da.numBytesInUse());
            }
        }

        if (verbose) cout << "\tDestroying disabled object." << endl;
        {
            enum { NUM_TESTS = 10 };
            for (int i = 0; i < NUM_TESTS; ++i) {
                Obj mX(&testAllocator);
                LOOP_ASSERT(i, 0 == mX.isEnabled());
            }
        }
      } break;
      case 1: {
        // --------------------------------------------------------------------
        // BREATHING TEST
        //   Ensure the basic liveness of an event manager object.
        //
        // Testing:
        //   Create an object of this event manager under test.  Perform
        //   some basic operations on it.
        // --------------------------------------------------------------------
        if (verbose)
            cout << "BREATHING TEST" << endl
                 << "==============" << endl;

        Obj mX(&testAllocator); const Obj& X = mX;

        ASSERT(0 == mX.isEnabled());
        if (veryVerbose) {
            P(X.numTotalSocketEvents());
            P(X.numTimers());
            P(X.numEvents());
        }
#ifdef BSLS_PLATFORM__OS_UNIX
        ASSERT((bcemt_ThreadUtil::Handle) -1 == X.dispatcherThreadHandle());
#endif

        ASSERT(0 == X.numTotalSocketEvents());
        ASSERT(0 == X.numTimers());
        ASSERT(0 == X.numEvents());
        ASSERT(0 == mX.enable());
        ASSERT(1 == mX.isEnabled());
#ifdef BSLS_PLATFORM__OS_UNIX
        ASSERT((bcemt_ThreadUtil::Handle) -1 != X.dispatcherThreadHandle());
#endif
        ASSERT(0 == mX.disable());

      } break;
      case -1: {
        // --------------------------------------------------------------------
        // HIGHLY-PARALLEL ALL-OPERATIONS TEST
        //
        // Plan:
        //
        // --------------------------------------------------------------------

        if (verbose) cout << endl
                          << "HIGHLY-PARRALLEL COMBINATION TEST" << endl
                          << "=================================" << endl;

        btemt_TcpTimerEventManager em(&testAllocator);
        em.enable();
        pEventManager = &em;

        enum {
            MIN_THREADS = NUM_TASKS,
            MAX_THREADS = NUM_TASKS,
            MAX_IDLE_TIME = 100
        };

        bcep_ThreadPool threadPool(bcemt_Attribute(),
                                   MIN_THREADS,
                                   MAX_THREADS,
                                   MAX_IDLE_TIME);
        if (verbose)
            cout << "\tStarting thread pool." << endl;
        threadPool.start();

        if (verbose)
            cout << "\tEnqueueing " << NUM_TASKS << " jobs." << endl;

        for (int i = 0; i < NUM_TASKS; ++i) {
            LOOP_ASSERT(i, 0 == threadPool.enqueueJob(
                   (bcep_ThreadPoolJobFunc)case100EntryPoint,
                   (void*)i));
        }

        bteso_TimeMetrics *metrics = pEventManager->timeMetrics();
        ASSERT(metrics);
        while (threadPool.numActiveThreads()) {
         printf("=========================================================\n"
                "| Load = %d%%\n"
                "| numEvents = %d\n"
                "| numTotalSocketEvents = %d\n"
                "| numTimers = %d\n"
                "=========================================================\n",
                metrics->percentage(bteso_TimeMetrics::BTESO_CPU_BOUND),
                pEventManager->numEvents(),
                pEventManager->numTotalSocketEvents(),
                pEventManager->numTimers()
               );

            metrics->resetAll();
            metrics->resetStartTimes();
            bcemt_ThreadUtil::microSleep(0, 5);  // 5 seconds
        }

        if (verbose)
            cout << "\tStopping thread pool." << endl;
        threadPool.stop();
        if (verbose)
            bsl::cout << "The test is complete." << bsl::endl;

      } break;
      default: {
        cerr << "WARNING: CASE `" << test << "' NOT FOUND." << endl;
        testStatus = -1;
      }
    }

    rc = bteso_SocketImpUtil::cleanup();
    ASSERT(0 == rc);

    if (testStatus > 0) {
        bsl::cerr << "Error, non-zero test status = " << testStatus << "."
                  << bsl::endl;
    }

    cout << "TEST CASE " << test << " ENDED "
         << bdetu_SystemTime::nowAsDatetimeGMT() << endl;

    return testStatus;
}

// ---------------------------------------------------------------------------
// NOTICE:
//      Copyright (C) Bloomberg L.P., 2003
//      All Rights Reserved.
//      Property of Bloomberg L.P. (BLP)
//      This software is made available solely pursuant to the
//      terms of a BLP license agreement which governs its use.
// ----------------------------- END-OF-FILE ---------------------------------<|MERGE_RESOLUTION|>--- conflicted
+++ resolved
@@ -17,8 +17,6 @@
 #include <bslma_testallocatorexception.h>       // for testing only
 #include <bslma_defaultallocatorguard.h>        // for testing only
 #include <bsls_stopwatch.h>
-#include <bsls_assert.h>
-#include <bsls_asserttest.h>
 #include <bsls_platform.h>
 #include <bdetu_systemtime.h>
 #include <bdet_time.h>
@@ -101,13 +99,6 @@
        #K << ": " << K << "\t" << #L << ": " << L << "\t" << \
        #M << ": " << M << "\t" << #N << ": " << N << "\n"; \
        aSsErT(1, #X, __LINE__); } }
-
-//-----------------------------------------------------------------------------
-//            SEMI-STANDARD NEGATIVE TESTING CONVENIENCE MACROS
-//-----------------------------------------------------------------------------
-
-#define ASSERT_PASS(EXPR)  BSLS_ASSERTTEST_ASSERT_PASS(EXPR)
-#define ASSERT_FAIL(EXPR)  BSLS_ASSERTTEST_ASSERT_FAIL(EXPR)
 
 //=============================================================================
 //                  SEMI-STANDARD TEST OUTPUT MACROS
@@ -773,12 +764,7 @@
                 // As the internal event manager listens on a socket that
                 // reduces the number of available sockets.
 
-<<<<<<< HEAD
-                bteso_SocketHandle::Handle handle = 2;
-                for (; handle < MAX_NUM_HANDLES; ++handle) {
-=======
                 const int MAX_NUM_HANDLES = FD_SETSIZE - 1;
->>>>>>> ec723fc0
 
                 if (veryVerbose) { P(MAX_NUM_HANDLES) }
 
@@ -816,13 +802,9 @@
                                                 cb2);
                     ASSERT(!rc);
 
-<<<<<<< HEAD
-                ASSERT(handle == MAX_NUM_HANDLES);
-=======
                     rc = mX.canRegisterSockets();
                     ASSERT(rc);
                 }
->>>>>>> ec723fc0
 
                 if (!socketAllocFailed) {
                     ASSERT(numRead == MAX_NUM_HANDLES);
