// bdlt_datetimeutil.t.cpp                                            -*-C++-*-
#include <bdlt_datetimeutil.h>

#include <bslim_testutil.h>
#include <bslma_usesbslmaallocator.h>      // usage example
#include <bslmf_nestedtraitdeclaration.h>  // usage example

#include <bsl_algorithm.h> // 'min'
#include <bsl_climits.h>
#include <bsl_cstdio.h>    // 'sprintf'
#include <bsl_cstdlib.h>   // 'atoi'
#include <bsl_cstring.h>   // 'memset'
#include <bsl_iostream.h>
#include <bsl_sstream.h>
#include <bsl_vector.h>

#include <bsl_map.h>       // usage example
#include <bsl_string.h>    //   "     "
#include <bsl_utility.h>   //   "     "

using namespace BloombergLP;
using namespace bsl;

//=============================================================================
//                                 TEST PLAN
//-----------------------------------------------------------------------------
//                                 Overview
//                                 --------
// This test driver emphasizes a black-box approach, which is necessarily quite
// voluminous relative to what would be required given white-box knowledge.
// We use the standard table-based test case implementation techniques coupled
// with category partitioning to exercise these utility functions.  We also
// use loop-based, statistical methods to ensure invertibility where
// appropriate.
//-----------------------------------------------------------------------------
// [ 3] tm convertToTm(const Datetime& datetime);
// [ 3] void convertToTm(tm *result, const Datetime& datetime);
// [ 3] int convertFromTm(Datetime *result, const tm& timeStruct);
//-----------------------------------------------------------------------------
// [ 1] BOOTSTRAP: 'convertToTm'
// [ 2] BOOTSTRAP: 'convertFromTm'
// [ 4] USAGE EXAMPLE
//-----------------------------------------------------------------------------

// ============================================================================
//                     STANDARD BDE ASSERT TEST FUNCTION
// ----------------------------------------------------------------------------

namespace {

int testStatus = 0;

void aSsErT(bool condition, const char *message, int line)
{
    if (condition) {
        cout << "Error " __FILE__ "(" << line << "): " << message
             << "    (failed)" << endl;

        if (0 <= testStatus && testStatus <= 100) {
            ++testStatus;
        }
    }
}

}  // close unnamed namespace

// ============================================================================
//               STANDARD BDE TEST DRIVER MACRO ABBREVIATIONS
// ----------------------------------------------------------------------------

#define ASSERT       BSLIM_TESTUTIL_ASSERT
#define ASSERTV      BSLIM_TESTUTIL_ASSERTV

#define LOOP_ASSERT  BSLIM_TESTUTIL_LOOP_ASSERT
#define LOOP0_ASSERT BSLIM_TESTUTIL_LOOP0_ASSERT
#define LOOP1_ASSERT BSLIM_TESTUTIL_LOOP1_ASSERT
#define LOOP2_ASSERT BSLIM_TESTUTIL_LOOP2_ASSERT
#define LOOP3_ASSERT BSLIM_TESTUTIL_LOOP3_ASSERT
#define LOOP4_ASSERT BSLIM_TESTUTIL_LOOP4_ASSERT
#define LOOP5_ASSERT BSLIM_TESTUTIL_LOOP5_ASSERT
#define LOOP6_ASSERT BSLIM_TESTUTIL_LOOP6_ASSERT

#define Q            BSLIM_TESTUTIL_Q   // Quote identifier literally.
#define P            BSLIM_TESTUTIL_P   // Print identifier and value.
#define P_           BSLIM_TESTUTIL_P_  // P(X) without '\n'.
#define T_           BSLIM_TESTUTIL_T_  // Print a tab (w/o newline).
#define L_           BSLIM_TESTUTIL_L_  // current Line number

//=============================================================================
//                   GLOBAL TYPEDEFS/CONSTANTS FOR TESTING
//-----------------------------------------------------------------------------

typedef bdlt::DatetimeUtil  Util;

typedef bsls::Types::Int64  Int64;
typedef bsls::Types::Uint64 Uint64;

enum { VERBOSE_ARG_NUM = 2, VERY_VERBOSE_ARG_NUM, VERY_VERY_VERBOSE_ARG_NUM };

//=============================================================================
//                SEMI-STANDARD HELPER FUNCTIONS FOR TESTING
//-----------------------------------------------------------------------------

void loopMeter(unsigned index, unsigned length, unsigned size = 50)
    // Create a visual display for a computation of the specified 'length' and
    // emit updates to 'cerr' as appropriate for each specified 'index'.
    // Optionally specify the 'size' of the display.  The behavior is undefined
    // unless 0 <= index, 0 <= length, 0 < size, and index <= length.  Note
    // that it is expected that indices will be presented in order from 0 to
    // 'length', inclusive, without intervening output to 'stderr'; however,
    // intervening output to 'stdout' may be redirected productively.
{
    ASSERT(0 < size);
    ASSERT(index <= length);

    if (0 == index) {           // We are at the beginning of the loop.
        cerr << "     |";
        for (unsigned i = 1; i < size; ++i) {
            cerr << (i % 5 ? '-' : '+');
        }
        cerr << "|\nBEGIN." << flush;
    }
    else {                      // We are in the middle of the loop.
        int t1 = int((double(index - 1) * size)/length + 0.5);
        int t2 = int((double(index)     * size)/length + 0.5);
        int dt = t2 - t1;       // accumulated ticks (but no accumulated error)

        for (int i = 0; i < dt; ++i) {
           cerr << '.';
        }
        cerr << flush;
    }

    if (index == length) {      // We are at the end of the loop.
        cerr << "END" << endl;
    }
}

template <class INTEGER_TYPE = int>
struct ConfigParser {
    // Provide a namespace for functions reading configuration values from a
    // string.

    static void parse(vector<INTEGER_TYPE> *result, const string& config);
        // Load into the specified '*result' the comma- and/or
        // whitespace-separated integer values, if any, of (template parameter)
        // type 'INTEGER_TYPE' found at the beginning of the specified 'config'
        // string.  Any part of 'config' that cannot be parsed as such a list
        // of integer values, and any following contents are ignored.
};

template <class INTEGER_TYPE>
void ConfigParser<INTEGER_TYPE>::parse(vector<INTEGER_TYPE> *result,
                                       const string&         config)
{
    // Turn the comma-separated values into a string with one value per line.

    string input(config, result->get_allocator());
    replace(input.begin(), input.end(), ',', ' ');

    // Put the values into a stream.

    stringstream stream(result->get_allocator());
    stream << input;

    INTEGER_TYPE value;
    while (stream >> value) {
        result->push_back(value);
    }
}

//=============================================================================
//                    GLOBAL HELPER FUNCTIONS FOR TESTING
//-----------------------------------------------------------------------------

                                 // =========
                                 // struct tm
                                 // =========

ostream& dump(ostream& stream, const tm& time)
    // Output to the specified 'stream' a multi-line textual representation of
    // the specified 'time'.  Return 'stream'.
{
    return stream <<
        "tm = {\t\t\t// " << asctime(&time) <<
          "  tm_sec   = " << time.tm_sec   << '\t' << "[0..61]"
        "\n  tm_min   = " << time.tm_min   << '\t' << "[0..59]"
        "\n  tm_hour  = " << time.tm_hour  << '\t' << "[0..23]"
        "\n  tm_mday  = " << time.tm_mday  << '\t' << "[1..31]"
        "\n  tm_mon   = " << time.tm_mon   << '\t' << "[0..11]"
        "\n  tm_year  = " << time.tm_year  << '\t' << "years since 1900"
        "\n  tm_wday  = " << time.tm_wday  << '\t' << "[0..6] since Sunday"
        "\n  tm_yday  = " << time.tm_yday  << '\t' << "[0..365] since 1/1"
        "\n  tm_isdst = " << time.tm_isdst << '\t' << "[-1..1] ?/no/yes"
        "\n};" << endl;
}

ostream& operator<<(ostream& stream, const tm& time)
    // Output to the specified 'stream' a single-line textual representation of
    // the specified 'time'.  Returns 'stream'.
{
    char buffer[100];
    sprintf(buffer,
        "%3s-%04d/%02d/%02d-%02d/%02d/%02d-(%3d,%s)",
        (time.tm_wday != time.tm_wday % 7 + 7 % 7 ? "???" :
        bdlt::DayOfWeek::toAscii(bdlt::DayOfWeek::Enum(time.tm_wday + 1))),
        1900 + time.tm_year, 1 + time.tm_mon, time.tm_mday,
        time.tm_hour, time.tm_min, time.tm_sec,
        1 + time.tm_yday,
        (time.tm_isdst < 0 ? "?" : time.tm_isdst > 0 ? "Y" : "N"));

    return stream << buffer << flush;
}

//=============================================================================
//                              USAGE EXAMPLE
//-----------------------------------------------------------------------------

///Usage
///-----
// This section illustrates intended use of this component.
//
///Example 1: Converting Between 'bsl::tm' and 'bdlt::Datetime'
/// - - - - - - - - - - - - - - - - - - - - - - - - - - - - - -
// When interfacing with legacy systems, we may encounter calls that represent
// date/time information using the standard 'bsl::tm'. In such cases, we have
// to be able to convert that information to/from a 'bdlt::Datetime' object in
// order to interface with the rest of our systems.
//
// Suppose we have a legacy system that tracks last-access times in terms of
// 'bsl::tm'. We can use the 'convertToTm' and 'convertFromTm' routines from
// this component to convert that information.
//
// First, we define a class, 'MyAccessTracker', that the legacy system uses to
// manage last-access times (eliding the implementation for brevity):
//..
    class MyAccessTracker {
        // This class provides a facility for tracking last access times
        // associated with usernames.

        // LOCAL TYPE
        typedef bsl::map<bsl::string, bsl::tm>  TStringTmMap;

        // DATA
        TStringTmMap                            m_accesses; // map names to
                                                            // accesses

      public:
        // TRAITS
        BSLMF_NESTED_TRAIT_DECLARATION(MyAccessTracker,
                                       bslma::UsesBslmaAllocator);

        // CREATORS
        explicit MyAccessTracker(bslma::Allocator *basicAllocator = 0);
            // Create an object which will track the last access time ...

        // MANIPULATORS
        void updateLastAccess(const bsl::string&  username,
                              const bsl::tm&      accessTime);
            // Update the last access time for the specified 'username' with
            // the specified 'accessTime'.

        // ACCESSORS
        int getLastAccess(bsl::tm *result, const bsl::string& username) const;
            // Load into the specified 'result' the last access time associated
            // with the specified 'username', if any.  Return 0 on success, and
            // non-0 (with no effect on 'result') if there's no access time
            // associated with 'username'.
    };
//..
// Next, we define a utility to allow us to use 'bdlt::Datetime' with our
// legacy access tracker:
//..
    class MyAccessTrackerUtil {
      public:
        static int getLastAccess(bdlt::Datetime         *result,
                                 const MyAccessTracker&  tracker,
                                 const bsl::string&      username);
            // Load into the specified 'result' the last access time associated
            // with the specified 'username' in the specified 'tracker', if
            // any.  Returns 0 on success, and non-0 (with no effect on
            // 'result') if there's no access time associated with 'username'
            // or the associated access time cannot be converted to
            // 'bdlt::Datetime'.

        static void updateLastAccess(MyAccessTracker       *tracker,
                                     const bsl::string&     username,
                                     const bdlt::Datetime&  accessTime);
            // Update the instance pointed to by the specified 'tracker' by
            // adding the specified 'username' with its associated specified
            // 'accessTime'.
    };
//..
// Then, we implement 'getLastAccess':
//..
                            // -------------------------
                            // class MyAccessTrackerUtil
                            // -------------------------

    int MyAccessTrackerUtil::getLastAccess(bdlt::Datetime         *result,
                                           const MyAccessTracker&  tracker,
                                           const bsl::string&      username)
    {
        BSLS_ASSERT(result);

        bsl::tm legacyAccessTime;

        int rc = tracker.getLastAccess(&legacyAccessTime, username);

        if (rc) {
            return rc;                                                // RETURN
        }

        return bdlt::DatetimeUtil::convertFromTm(result, legacyAccessTime);
    }
//..
// Next, we implement 'updateLastAccess':
//..
    void MyAccessTrackerUtil::updateLastAccess(
                                             MyAccessTracker       *tracker,
                                             const bsl::string&     username,
                                             const bdlt::Datetime&  accessTime)
    {
        BSLS_ASSERT(tracker);

        bsl::tm legacyAccessTime;

        legacyAccessTime = bdlt::DatetimeUtil::convertToTm(accessTime);

        tracker->updateLastAccess(username, legacyAccessTime);
    }
//..
// Finally, we create an access tracker then interact with it using
// 'bdlt::Datetime' times.
//..
    void exerciseTracker()
        // Exercise 'MyAccessTracker' for pedagogical purposes.
    {
        MyAccessTracker accessTracker; // Datetime each user last accessed a
                                       // resource.

        bsl::string    richtofenName = "Baron von Richtofen";
        bdlt::Datetime richtofenDate(1918, 4, 21, 11, 0, 0);
        MyAccessTrackerUtil::updateLastAccess(&accessTracker,
                                               richtofenName,
                                               richtofenDate);

        // ... some time later ....

        bdlt::Datetime lastAccessTime;
        int rc = MyAccessTrackerUtil::getLastAccess(&lastAccessTime,
                                                     accessTracker,
                                                     richtofenName);
        ASSERT(0 == rc);
        ASSERT(lastAccessTime == richtofenDate);

        // Do something with the retrieved date...
    }
//..

// The 'MyAccessTracker' implementation for usage example, elided from
// component header.

                        // ---------------------
                        // class MyAccessTracker
                        // ---------------------

// CREATORS
MyAccessTracker::MyAccessTracker(bslma::Allocator *basicAllocator)
  : m_accesses(bslma::Default::allocator(basicAllocator))
{
}

// MANIPULATORS
void MyAccessTracker::updateLastAccess(const bsl::string&  username,
                                       const bsl::tm&      accessTime)
{
    bsl::pair<TStringTmMap::iterator, bool> result
            = m_accesses.insert(bsl::make_pair(username, accessTime));

    if (!result.second) {
        result.first->second = accessTime;
    }
}

// ACCESSORS
int MyAccessTracker::getLastAccess(bsl::tm            *result,
                                   const bsl::string&  username) const
{
    ASSERT(0 != result);

    TStringTmMap::const_iterator find_result = m_accesses.find(username);

    if (find_result == m_accesses.end()) {
        return 1;                                                     // RETURN
    }

    *result = find_result->second;

    return 0;
}

//=============================================================================
//                              MAIN PROGRAM
//-----------------------------------------------------------------------------

int main(int argc, char *argv[])
{
    const int                 test = argc > 1 ? atoi(argv[1]) : 0;
    const bool             verbose = argc > 2;
    const bool         veryVerbose = argc > 3;
    const bool     veryVeryVerbose = argc > 4;
    const bool veryVeryVeryVerbose = argc > 5;

    (void) veryVeryVeryVerbose;

    cout << "TEST " << __FILE__ << " CASE " << test << endl;

    switch (test) { case 0:  // Zero is always the leading case.
      case 4: {
        // --------------------------------------------------------------------
        // USAGE EXAMPLE
        //   Extracted from component header file.
        //
        // Concerns:
        //: 1 The usage example provided in the component header file compiles,
        //:   links, and runs as shown.
        //
        // Plan:
        //: 1 Incorporate usage example from header into test driver, remove
        //:   leading comment characters, and replace 'assert' with 'ASSERT'.
        //:   (C-1)
        //
        // Testing:
        //   USAGE EXAMPLE
        // --------------------------------------------------------------------

        if (verbose) {
            cout << "\nUSAGE EXAMPLE"
                 << "\n=============" << endl;
        }

        exerciseTracker();
      } break;
      case 3: {
        // --------------------------------------------------------------------
        // CONVERT DATETIME TO TM THEN BACK TO DATETIME
        //
        // Concerns:
        //: 1 Round-trip conversion from Datetime to 'struct tm' then back
        //:   is idempotent.
        //
        // Plan:
        //: 1 Use a loop-based approach to verify that pseudo-randomly
        //:   selected, non-repeating datetime values that can be converted to
        //:   and then from struct 'tm' objects result in exactly the same
        //:   object.  Note that the intermediate 'tm' instance is initialized
        //:   to a different "garbage" value on each iteration.
        //:
        //:   Note that the number of iterations and the seed for the
        //:   pseudo-random selection can optionally be controlled by
        //:   specifying those values, separated by commas, as the first
        //:   argument on the command line after the test case number, e.g.
        //:   'bdlt_datetimeutil.t 3 1000,7' would run this test case 3 with
        //:   1000 iterations and a seed of 7.  If the iterations are
        //:   specified, the seed is optional.
        //
        // Testing:
        //   tm convertToTm(const Datetime& datetime);
        //   void convertToTm(tm *result, const Datetime& datetime);
        //   int convertFromTm(Datetime *result, const tm& timeStruct);
        // --------------------------------------------------------------------

        if (verbose) cout << endl
                          << "CONVERT DATETIME TO TM THEN BACK TO DATETIME"
                          << endl
                          << "============================================"
                          << endl;

        if (verbose) cout << "\nDatetime => struct tm => Datetime." << endl;

        vector<unsigned> parameters;

        if (argc > 2) {
            ConfigParser<unsigned>::parse(&parameters, argv[2]);
        }

        unsigned numTrials = 1000000;

        if (parameters.size() > 0) {
            numTrials = parameters[0];
        }

        const Uint64 SIZE = Uint64(9999) * 12 * 31 * 24 * 60 * 60 + 1;

        const Uint64 Z = 1234567;

        const Uint64 RELATIVE_PRIME = Z * Z ;

        // http://www.wolframalpha.com/ lists the factors of 'SIZE' as:
        //..
        //              1
        //           2689
        //      119515009
        //   321375859201
        //..
        // (computed with Factor[9999 * 12 *31 * 24 * 60 * 60 + 1]).
        //
        // http://www.wolframalpha.com/input/?i=Factor[1234567*1234567] lists
        // the factors of 'RELATIVE_PRIME' as:
        //..
        //             1
        //           127
        //          9721
        //         16129
        //       1234567
        //      94497841
        //     156790009
        //   12001225807
        // 1524155677489
        //..
        //
        // Therefore, 'SIZE' and 'RELATIVE_PRIME' are relatively prime (they
        // have no common factors other than 1), and our pseudo-random walk
        // through the search space will not repeat until the 'SIZE'-eth
        // iteration.

        double percentCovered = 100.0 * numTrials / SIZE;

        Uint64 startingValue = 0;

        if (parameters.size() > 1) {
            startingValue = parameters[1];
        }

        const Uint64 STARTING_VALUE = startingValue;

        Uint64 pseudoRandomValue = startingValue;

        if (verbose) {
            T_
                P_(numTrials)
                P_(SIZE)
                P_(pseudoRandomValue)
                P(percentCovered)
        }

        int numInvalid = 0;

<<<<<<< HEAD
        for (Uint64 i = 0; static_cast<double>(i) < numTrials; ++i) {
            if (veryVerbose) {
                loopMeter(static_cast<unsigned int>(i), numTrials);
            }
=======
        for (unsigned i = 0; i < numTrials; ++i) {
            if (veryVerbose) { loopMeter(i, numTrials); }
>>>>>>> 2fa0986b

            // Ensure that there is no premature repetition; ok first time.

            LOOP_ASSERT(i, (STARTING_VALUE != pseudoRandomValue) != !i);

            const Uint64 currentValue = pseudoRandomValue;
            pseudoRandomValue += RELATIVE_PRIME;
            pseudoRandomValue %= SIZE;

            Uint64 s  = currentValue;
            Uint64 m  = s  / 60;
            Uint64 h  = m  / 60;
            Uint64 d  = h  / 24;
            Uint64 mo = d  / 31;
            Uint64 y  = mo / 12;

            s  %= 60;
            m  %= 60;
            h  %= 24;
            d  %= 31;
            mo %= 12;
            y  %= 9999;

            ++d;
            ++mo;
            ++y;

            bool isValid = bdlt::Datetime::isValid(static_cast<int>(y),
                                                   static_cast<int>(mo),
                                                   static_cast<int>(d),
                                                   static_cast<int>(h),
                                                   static_cast<int>(m),
                                                   static_cast<int>(s),
                                                   0);
            if (veryVeryVerbose) {
                P_(isValid) P_(y) P_(mo) P_(d) P_(h) P_(m) P(s)
            }
            numInvalid += !isValid;

            if (!isValid) { continue; }                         // CONTINUE

            const bdlt::Datetime INITIAL_VALUE(static_cast<int>(y),
                                               static_cast<int>(mo),
                                               static_cast<int>(d),
                                               static_cast<int>(h),
                                               static_cast<int>(m),
                                               static_cast<int>(s));

<<<<<<< HEAD
            tm tmp;
            memset(&tmp, static_cast<int>(i), sizeof tmp);    // junk
  //v-----------^
    tmp = Util::convertToTm(INITIAL_VALUE);
=======
            {
                tm tmp;
                memset(&tmp, i, sizeof tmp);    // junk
>>>>>>> 2fa0986b

                tmp = Util::convertToTm(INITIAL_VALUE);

                bdlt::Datetime result(1, 2, 3, 4, 5, 6, 7);

                LOOP_ASSERT(i, 0 == Util::convertFromTm(&result, tmp));

                LOOP_ASSERT(i, INITIAL_VALUE == result);
            }
            
            {
                tm tmp;
                memset(&tmp, i, sizeof tmp);    // junk

                Util::convertToTm(&tmp, INITIAL_VALUE);

                bdlt::Datetime result(1, 2, 3, 4, 5, 6, 7);

                LOOP_ASSERT(i, 0 == Util::convertFromTm(&result, tmp));

                LOOP_ASSERT(i, INITIAL_VALUE == result);
            }

        }
        if (verbose) { loopMeter(numTrials, numTrials); }

        double percentInvalid = 100 * double(numInvalid) / numTrials;

        if (verbose) { T_ P_(numInvalid) P(percentInvalid)}

      } break;
      case 2: {
        // --------------------------------------------------------------------
        // BOOTSTRAP: 'convertFromTm'
        //
        // Concerns:
        //: 1 All relevant fields are converted properly.
        //: 2 Irrelevant fields are ignored.
        //: 3 The millisecond field is always set to 0.
        //: 4 Illegal dates are detected.
        //: 5 Out-of-range dates are detected.
        //: 6 Leap seconds at the end of the year are treated as failures.
        //: 7 Bad status implies no change to result.
        //: 8 Time = 24:00:00 converts to 24:00:00.000, but only for 1/1/1.
        //
        // Plan:
        //: 1 Approach:
        //:     o Table-Based Implementation
        //:     o Category Partitioning Data Selection
        //:     o Orthogonal Perturbation:
        //:         o Irrelevant Input Fields
        //:         o Unaltered Initial Values
        //:
        //:   Construct a table in which each relevant input field, status, and
        //:   each output field that can differ from its corresponding input
        //:   are represented in separate columns.  A failure status implies
        //:   that the result is not changed, which is verified within the body
        //:   of the loop on two separate initial values.  Irrelevant fields
        //:   are modified orthogonally within the loop.  Note that
        //:   'millisecond' is necessarily 0 and is tested directly within the
        //:   main loop.
        //:
        //:   Note that the 24:00:00 special case is tested outside of the
        //:   table-based implementation.
        //
        // Testing:
        //   BOOTSTRAP: 'convertFromTm'
        // --------------------------------------------------------------------

        if (verbose) cout << endl
                          << "BOOTSTRAP: 'convertFromTm'" << endl
                          << "==========================" << endl;

        if (verbose) cout << "\nstruct tm => Datetime." << endl;

        enum { FAIL = 1 }; // in which case output data is ignored

        static const struct {
            int d_lineNum;      // source line number

            int d_tm_year;      // input
            int d_tm_mon;       // input
            int d_tm_mday;      // input
            int d_tm_hour;      // input
            int d_tm_min;       // input
            int d_tm_sec;       // input

            int d_status;       // value returned by function

            int d_year;         // output (different from input)
            int d_month;        // output (different from input)
            int d_hour;         // output (different from input)

        } DATA[] = {                       // <-- expected ->
                 // <--------- input ------>     <- result ->
            //lin   year mon day hou min sec  s  year mon hou
            //---   ---- --- --- --- --- ---  -  ---- --- ---

                // *** All relevant fields are converted properly ***

            //lin   year mon day hou min sec  s  year mon hou
            //---   ---- --- --- --- --- ---  -  ---- --- ---
            { L_,    100,  5, 15, 12, 45, 56, 0, 2000,  6, 12 }, // base

            { L_,    101,  5, 15, 12, 45, 56, 0, 2001,  6, 12 }, // year
            { L_,    100,  6, 15, 12, 45, 56, 0, 2000,  7, 12 }, // mon
            { L_,    100,  5, 16, 12, 45, 56, 0, 2000,  6, 12 }, // day
            { L_,    100,  5, 15, 13, 45, 56, 0, 2000,  6, 13 }, // hour
            { L_,    100,  5, 15, 12, 46, 56, 0, 2000,  6, 12 }, // min
            { L_,    100,  5, 15, 12, 45, 57, 0, 2000,  6, 12 }, // sec

                // *** Time = 24:00:00 is valid for all dates ***

            //lin   year mon day hou min sec  s  year mon hou
            //---   ---- --- --- --- --- ---  -  ---- --- ---
            { L_,    100,  0,  1, 24,  0,  0, 0, 2000,  1,  0 },

                // *** Out-of-range dates are detected ***

            //lin   year mon day hou min sec  s  year mon hou
            //---   ---- --- --- --- --- ---  -  ---- --- ---
            { L_,  -1900, 11, 31, 24,  0,  0, FAIL, 0,  0,  0 }, // year
            { L_,  -1900, 11, 31, 23, 59, 59, FAIL, 0,  0,  0 },
            { L_,  -1900,  0,  1,  0,  0,  0, FAIL, 0,  0,  0 },

            { L_,  -1899,  0,  1,  0,  0,  0, 0,    1,  1,  0 }, // year
            { L_,  -1899,  0,  1, 24,  0,  0, 0,    1,  1, 24 },
            { L_,  -1899,  0,  1, 23, 59, 59, 0,    1,  1, 23 },

            { L_,   8099,  0,  1,  0,  0,  0, 0, 9999,  1,  0 }, // year
            { L_,   8099, 11, 31, 23, 59, 59, 0, 9999, 12, 23 },
            { L_,   8099, 11, 31, 24,  0,  0, 0, 9999, 12,  0 },

            { L_,   8100, 11, 31, 24,  0,  0, FAIL, 0,  0,  0 }, // year
            { L_,   8100, 11, 31, 23, 59, 59, FAIL, 0,  0,  0 },
            { L_,   8100,  0,  1,  0,  0,  0, FAIL, 0,  0,  0 },

                // *** Illegal dates are detected ***

            //lin   year mon day hou min sec  s  year mon hou
            //---   ---- --- --- --- --- ---  -  ---- --- ---
            { L_,    100, -1, 15,  0,  0,  0, FAIL, 0,  0,  0 }, // month
            { L_,    100,  0, 15,  0,  0,  0, 0, 2000,  1,  0 },
            { L_,    100, 11, 15,  0,  0,  0, 0, 2000, 12,  0 },
            { L_,    100, 12, 15,  0,  0,  0, FAIL, 0,  0,  0 },

            { L_,    100,  2,  0,  0,  0,  0, FAIL, 0,  0,  0 }, // day in
            { L_,    100,  2,  1,  0,  0,  0, 0, 2000,  3,  0 }, // March
            { L_,    100,  2, 31,  0,  0,  0, 0, 2000,  3,  0 },
            { L_,    100,  2, 32,  0,  0,  0, FAIL, 0,  0,  0 },

            { L_,    100,  3, 30,  0,  0,  0, 0, 2000,  4,  0 }, // day in
            { L_,    100,  3, 31,  0,  0,  0, FAIL, 0,  0,  0 }, // April

            { L_,    103,  1, 28,  0,  0,  0, 0, 2003,  2,  0 }, // Feb.
            { L_,    103,  1, 29,  0,  0,  0, FAIL, 0,  0,  0 }, // no-leap

            { L_,    104,  1, 29,  0,  0,  0, 0, 2004,  2,  0 }, // Feb.
            { L_,    100,  1, 30,  0,  0,  0, FAIL, 0,  0,  0 }, // leap-yr

            { L_,      0,  1, 28,  0,  0,  0, 0, 1900,  2,  0 }, // Feb.
            { L_,      0,  1, 29,  0,  0,  0, FAIL, 0,  0,  0 }, // century

            { L_,    500,  1, 29,  0,  0,  0, 0, 2400,  2,  0 }, // Feb.
            { L_,    500,  1, 30,  0,  0,  0, FAIL, 0,  0,  0 }, // 400-yr

            { L_,    100,  6, 15, -1, 12, 34, FAIL, 0,  0,  0 }, // hour
            { L_,    100,  6, 15,  0, 12, 34, 0, 2000,  7,  0 },
            { L_,    100,  6, 15, 23, 12, 34, 0, 2000,  7, 23 },
            { L_,    100,  6, 15, 24,  0,  0, 0, 2000,  7,  0 },
            { L_,    100,  6, 15, 24,  0, 34, FAIL, 0,  0,  0 },
            { L_,    100,  6, 15, 25,  0,  0, FAIL, 0,  0,  0 },

            { L_,    100,  6, 15, 12, -1, 34, FAIL, 0,  0,  0 }, // min
            { L_,    100,  6, 15, 12,  0, 34, 0, 2000,  7, 12 },
            { L_,    100,  6, 15, 12, 59, 34, 0, 2000,  7, 12 },
            { L_,    100,  6, 15, 12, 60, 34, FAIL, 0,  0,  0 },

            { L_,    100,  6, 15, 12, 34, -1, FAIL, 0,  0,  0 }, // sec
            { L_,    100,  6, 15, 12, 34,  0, 0, 2000,  7, 12 },
            { L_,    100,  6, 15, 12, 34, 59, 0, 2000,  7, 12 },
            { L_,    100,  6, 15, 12, 34, 60, 0, 2000,  7, 12 },

                // *** Leap seconds at the end of the year fail ***

            //lin   year mon day hou min sec  s  year mon hou
            //---   ---- --- --- --- --- ---  -  ---- --- ---
            { L_,    100, 11, 31, 23, 59, 59, 0, 2000, 12, 23 }, // sec
            { L_,    100, 11, 31, 23, 59, 60, 0, 2001,  1,  0 },
            { L_,    100, 11, 31, 23, 59, 61, 0, 2001,  1,  0 },
            { L_,    100, 11, 31, 23, 59, 62, 0, 2001,  1,  0 },
        };

        const int NUM_DATA = sizeof DATA / sizeof *DATA;

        // PERTURBATION 1: Various values for the ignored fields
        //                 of a tm struct

        static const struct {
            int d_lineNum;      // source line number

            int d_tm_wday;      // ignored
            int d_tm_yday;      // ignored
            int d_tm_isdst;     // ignored

        } IGNORED_FIELDS[] = {

                 // <-------- input --------->
            //lin   tm_wday  tm_yday  tm_isdst
            //---   -------  -------  --------
            { L_,         0,       0,        0 }, // base-line

            { L_,   INT_MIN,       0,        0 }, // tm_wday candidates
            { L_,        -1,       0,        0 },
            { L_,         0,       0,        0 },
            { L_,         1,       0,        0 },
            { L_,         2,       0,        0 },
            { L_,         3,       0,        0 },
            { L_,         4,       0,        0 },
            { L_,         5,       0,        0 },
            { L_,         6,       0,        0 },
            { L_,         7,       0,        0 },
            { L_,   INT_MAX,       0,        0 },

            { L_,         0, INT_MIN,        0 }, // tm_yday candidates
            { L_,         0,      -1,        0 },
            { L_,         0,       0,        0 },
            { L_,         0,       1,        0 },
            { L_,         0,     364,        0 },
            { L_,         0,     365,        0 },
            { L_,         0,     366,        0 },
            { L_,         0, INT_MAX,        0 },

            { L_,         0,       0,  INT_MIN }, // tm_isdst candidates
            { L_,         0,       0,       -2 },
            { L_,         0,       0,       -1 },
            { L_,         0,       0,        0 },
            { L_,         0,       0,        1 },
            { L_,         0,       0,        2 },
            { L_,         0,       0,  INT_MAX },
        };

        int tmp = sizeof IGNORED_FIELDS / sizeof *IGNORED_FIELDS;
        const int NUM_IGNORED_FIELDS = tmp;

        // PERTURBATION 2: Arbitrary initial datetime values in order to
        //                 verify "No Change" to 'result' on FAIL.

        const bdlt::Date D_1(1234, 11, 13);
        const bdlt::Date D_2(5678, 12, 14);

        const bdlt::Time T_1(1, 2, 3, 4);
        const bdlt::Time T_2(5, 6, 7, 8);

        const bdlt::Datetime INITIAL_VALUE_1(D_1, T_1);
        const bdlt::Datetime INITIAL_VALUE_2(D_2, T_2);

        const bdlt::Datetime *const INITIAL_VALUES[] = {
            &INITIAL_VALUE_1, &INITIAL_VALUE_2
        };
        tmp = sizeof INITIAL_VALUES / sizeof *INITIAL_VALUES;
        const int NUM_INITIAL_VALUES = tmp;

        // MAIN TEST-TABLE LOOP

        for (int ti = 0; ti < NUM_DATA; ++ti) {
            const int    LINE = DATA[ti].d_lineNum;

            const int TM_YEAR = DATA[ti].d_tm_year;
            const int  TM_MON = DATA[ti].d_tm_mon;
            const int TM_MDAY = DATA[ti].d_tm_mday;
            const int TM_HOUR = DATA[ti].d_tm_hour;
            const int  TM_MIN = DATA[ti].d_tm_min;
            const int  TM_SEC = DATA[ti].d_tm_sec;

            const int  STATUS = DATA[ti].d_status;

            const int    YEAR = DATA[ti].d_year;
            const int   MONTH = DATA[ti].d_month;
            const int     DAY = TM_MDAY;            // same
            const int    HOUR = DATA[ti].d_hour;
            const int  MINUTE = TM_MIN;             // same
            const int  SECOND = TM_SEC;             // same

            // *** The millisecond field is always set to 0 ***

            const int    MSEC = 0;                  // zero

            // PERTURBATION 1: some data fields are irrelevant.

            for (int pi = 0; pi < NUM_IGNORED_FIELDS; ++pi) {
                const int        L2 = IGNORED_FIELDS[pi].d_lineNum;

                // *** Irrelevant fields are ignored ***

                const int  TM_WDAY = IGNORED_FIELDS[pi].d_tm_wday;
                const int  TM_YDAY = IGNORED_FIELDS[pi].d_tm_wday;
                const int TM_ISDST = IGNORED_FIELDS[pi].d_tm_isdst;

                if (veryVerbose) {
                    cout << "\n------------------------------------------"
                            "-----------------------------------" << endl;
                    P_(LINE) P_(L2) P_(TM_YEAR) P_(TM_MON) P(TM_MDAY)
                    T_ T_ P_(TM_HOUR) P_(TM_MIN) P(TM_SEC)
                    T_ T_ P_(TM_WDAY) P_(TM_YDAY) P(TM_ISDST)
                    T_ T_ P_(STATUS) P_(YEAR) P_(MONTH) P(DAY)
                    T_ T_ P_(HOUR) P_(MINUTE) P_(SECOND) P(MSEC)
                }

                tm in;
                in.tm_sec   = TM_SEC;
                in.tm_min   = TM_MIN;
                in.tm_hour  = TM_HOUR;
                in.tm_mday  = TM_MDAY;
                in.tm_mon   = TM_MON;
                in.tm_year  = TM_YEAR;
                in.tm_wday  = TM_WDAY;
                in.tm_yday  = TM_YDAY;
                in.tm_isdst = TM_ISDST;

                const tm INPUT(in);
                if (veryVeryVerbose) { P(INPUT); }

                // PERTURBATION 2: have multiple initial result values.

                for (int vi = 0; vi < NUM_INITIAL_VALUES; ++vi) {
  //v---------------^
    if (veryVeryVerbose) { P_(vi) P(*INITIAL_VALUES[vi]); }

    bdlt::Datetime result = *INITIAL_VALUES[vi];

    if (veryVeryVerbose) { cout << "Before:          "; P(result) }

    int status = Util::convertFromTm(&result, INPUT);

    if (veryVeryVerbose) { cout << " After:          "; P_(result) P(status) }

    LOOP4_ASSERT(LINE, L2, vi, status, !STATUS == !status); // black-box

    if (0 != STATUS) {
        LOOP3_ASSERT(LINE, L2, vi, 0 == YEAR);              // double check
        LOOP3_ASSERT(LINE, L2, vi, 0 == MONTH);             // double check
        LOOP3_ASSERT(LINE, L2, vi, 0 == HOUR);              // double check

        // *** Bad status implies no change to result ***

        LOOP4_ASSERT(LINE, L2, vi, result, *INITIAL_VALUES[vi] == result);
        continue;
    }

    bdlt::Datetime expectedResult(
                               TM_YEAR + 1900, TM_MON + 1,  TM_MDAY,
                               TM_HOUR,        TM_MIN,      min(TM_SEC, 59));

    if (TM_SEC > 59) {
        expectedResult.addSeconds(1);
    }

    if (veryVerbose) { cout << "Expected Result: "; P(expectedResult) }

    LOOP4_ASSERT(LINE, L2, vi, result.year(),
                           expectedResult.year() == result.year());
    LOOP4_ASSERT(LINE, L2, vi, result.month(),
                           expectedResult.month() == result.month());
    LOOP4_ASSERT(LINE, L2, vi, result.day(),
                           expectedResult.day() == result.day());
    LOOP4_ASSERT(LINE, L2, vi, result.hour(),
                           expectedResult.hour() == result.hour());
    LOOP4_ASSERT(LINE, L2, vi, result.minute(),
                           expectedResult.minute() == result.minute());
    LOOP4_ASSERT(LINE, L2, vi, result.second(),
                           expectedResult.second() == result.second());
    LOOP4_ASSERT(LINE, L2, vi, result.millisecond(),
                           expectedResult.millisecond()==result.millisecond());
  //^---------------v
                    } // end for vi
                } // end for pi
            } // end for ti

        {
            bdlt::Datetime result;
            tm             in;

            bsl::memset(&in, sizeof(tm), 0);

            // For date 1/1/1, time 24:00:00 is valid.
            in.tm_sec    = 0;
            in.tm_min    = 0;
            in.tm_hour   = 24;
            in.tm_mday   = 1;
            in.tm_mon    = 0;
            in.tm_year   = -1899;

            int status = Util::convertFromTm(&result, in);

            ASSERT(0 == status);

            if (veryVeryVerbose) {
                cout << in
                     << " after convertFromTm is "
                     << result
                     << ", status is "
                     << status
                     << endl;
            }

            // For every date besides 1/1/1, time 24:00:00 is also valid.
            in.tm_year   = -1898;

            status = Util::convertFromTm(&result, in);

            ASSERT(0 == status);

            if (veryVeryVerbose) {
                cout << in
                     << " after convertFromTm is "
                     << result
                     << ", status is "
                     << status
                     << endl;
            }
        }
      } break;
      case 1: {
        // --------------------------------------------------------------------
        // BOOTSTRAP: 'convertToTm'
        //
        // Concerns:
        //: 1 All fields are converted properly.
        //: 2 The millisecond field is ignored.
        //: 3 tm_isdst is always set to -1.
        //: 4 Time = 24:00:00.000 converts to 00:00:00, not to 24:00:00.
        //: 5 The operation never fails.
        //
        // Plan:
        //: 1 Test convertToTm
        //:   o Table-Based Implementation
        //:   o Category Partitioning Data Selection
        //:
        //:   Construct a table in which each input field, and each output
        //:   field that can differ from its corresponding input are
        //:   represented in separate columns.  Note that 'tm_isdst' is
        //:   necessarily -1 and is tested directly within the loop.
        //
        // Testing:
        //   BOOTSTRAP: 'convertToTm'
        // --------------------------------------------------------------------

        if (verbose) cout << endl
                          << "BOOTSTRAP: 'convertToTm'" << endl
                          << "========================" << endl;

        if (verbose) cout << "\nDatetime => struct tm." << endl;

        static const struct {
            int d_lineNum;      // source line number

            int d_year;         // input
            int d_month;        // input
            int d_day;          // input
            int d_hour;         // input
            int d_minute;       // input
            int d_second;       // input
            int d_millisecond;  // input

            int d_tm_year;      // output (different from input)
            int d_tm_mon;       // output (different from input)
            int d_tm_hour;      // output (different from input)
            int d_tm_wday;      // output (calculated)
            int d_tm_yday;      // output (calculated)
        } DATA[] = {                            // <- expected output ->
               // <--------- input ----------->    <----- result ------>
            //lin year mon day hou min sec msec    year mon hou wda yday
            //--- ---- --- --- --- --- --- ----    ---- --- --- --- ----

                // *** Day, Day-Of-Week, Day-Of-Year, Month, Year ***

            //lin year mon day hou min sec msec    year mon hou wda yday
            //--- ---- --- --- --- --- --- ----    ---- --- --- --- ----
            { L_, 1898, 12, 31,  0,  0,  0,   0,     -2, 11,  0,  6, 364 },
            { L_, 1899,  1,  1,  0,  0,  0,   0,     -1,  0,  0,  0,   0 },
            { L_, 1899,  1,  2,  0,  0,  0,   0,     -1,  0,  0,  1,   1 },
            { L_, 1899,  1,  3,  0,  0,  0,   0,     -1,  0,  0,  2,   2 },

            { L_, 1899,  1, 31,  0,  0,  0,   0,     -1,  0,  0,  2,  30 },
            { L_, 1899,  2,  1,  0,  0,  0,   0,     -1,  1,  0,  3,  31 },
            { L_, 1899,  2, 28,  0,  0,  0,   0,     -1,  1,  0,  2,  58 },
            { L_, 1899,  3,  1,  0,  0,  0,   0,     -1,  2,  0,  3,  59 },

            { L_, 1899, 11, 30,  0,  0,  0,   0,     -1, 10,  0,  4, 333 },
            { L_, 1899, 12,  1,  0,  0,  0,   0,     -1, 11,  0,  5, 334 },
            { L_, 1899, 12, 31,  0,  0,  0,   0,     -1, 11,  0,  0, 364 },
            { L_, 1900,  1,  1,  0,  0,  0,   0,      0,  0,  0,  1,   0 },

            { L_, 1900,  1,  2,  0,  0,  0,   0,      0,  0,  0,  2,   1 },
            { L_, 1900,  1,  3,  0,  0,  0,   0,      0,  0,  0,  3,   2 },

            { L_, 1900,  1, 31,  0,  0,  0,   0,      0,  0,  0,  3,  30 },
            { L_, 1900,  2,  1,  0,  0,  0,   0,      0,  1,  0,  4,  31 },
            { L_, 1900,  2, 28,  0,  0,  0,   0,      0,  1,  0,  3,  58 },
            { L_, 1900,  3,  1,  0,  0,  0,   0,      0,  2,  0,  4,  59 },

            { L_, 1900, 11, 30,  0,  0,  0,   0,      0, 10,  0,  5, 333 },
            { L_, 1900, 12,  1,  0,  0,  0,   0,      0, 11,  0,  6, 334 },
            { L_, 1900, 12, 31,  0,  0,  0,   0,      0, 11,  0,  1, 364 },
            { L_, 1901,  1,  1,  0,  0,  0,   0,      1,  0,  0,  2,   0 },

            { L_, 1901,  1,  2,  0,  0,  0,   0,      1,  0,  0,  3,   1 },
            { L_, 1901,  1,  3,  0,  0,  0,   0,      1,  0,  0,  4,   2 },

            { L_, 1901,  1, 31,  0,  0,  0,   0,      1,  0,  0,  4,  30 },
            { L_, 1901,  2,  1,  0,  0,  0,   0,      1,  1,  0,  5,  31 },
            { L_, 1901,  2, 28,  0,  0,  0,   0,      1,  1,  0,  4,  58 },
            { L_, 1901,  3,  1,  0,  0,  0,   0,      1,  2,  0,  5,  59 },

            { L_, 1901, 11, 30,  0,  0,  0,   0,      1, 10,  0,  6, 333 },
            { L_, 1901, 12,  1,  0,  0,  0,   0,      1, 11,  0,  0, 334 },
            { L_, 1901, 12, 31,  0,  0,  0,   0,      1, 11,  0,  2, 364 },
            { L_, 1902,  1,  1,  0,  0,  0,   0,      2,  0,  0,  3,   0 },

            { L_, 1999, 12, 31,  0,  0,  0,   0,     99, 11,  0,  5, 364 },
            { L_, 2000,  1,  1,  0,  0,  0,   0,    100,  0,  0,  6,   0 },
            { L_, 2000,  1,  2,  0,  0,  0,   0,    100,  0,  0,  0,   1 },
            { L_, 2000,  1,  3,  0,  0,  0,   0,    100,  0,  0,  1,   2 },

            { L_, 2000,  1, 31,  0,  0,  0,   0,    100,  0,  0,  1,  30 },
            { L_, 2000,  2,  1,  0,  0,  0,   0,    100,  1,  0,  2,  31 },
            { L_, 2000,  2, 29,  0,  0,  0,   0,    100,  1,  0,  2,  59 },
            { L_, 2000,  3,  1,  0,  0,  0,   0,    100,  2,  0,  3,  60 },

            { L_, 2000, 11, 30,  0,  0,  0,   0,    100, 10,  0,  4, 334 },
            { L_, 2000, 12,  1,  0,  0,  0,   0,    100, 11,  0,  5, 335 },
            { L_, 2000, 12, 31,  0,  0,  0,   0,    100, 11,  0,  0, 365 },
            { L_, 2001,  1,  1,  0,  0,  0,   0,    101,  0,  0,  1,   0 },

                   // *** Hour, Minute, Second, Milliseconds ***

            //lin year mon day hou min sec msec    year mon hou wda yday
            //--- ---- --- --- --- --- --- ----    ---- --- --- --- ----
            { L_, 2024,  2, 29,  0,  0,  0,   0,    124,  1,  0,  4,  59 },
            { L_, 2024,  2, 29,  1,  0,  0,   0,    124,  1,  1,  4,  59 },
            { L_, 2024,  2, 29, 23,  0,  0,   0,    124,  1, 23,  4,  59 },

            { L_, 2024,  2, 29,  0,  1,  0,   0,    124,  1,  0,  4,  59 },
            { L_, 2024,  2, 29,  0, 59,  0,   0,    124,  1,  0,  4,  59 },

            { L_, 2024,  2, 29,  0,  0,  1,   0,    124,  1,  0,  4,  59 },
            { L_, 2024,  2, 29,  0,  0, 59,   0,    124,  1,  0,  4,  59 },

            { L_, 2024,  2, 29,  0,  0,  1,   0,    124,  1,  0,  4,  59 },
            { L_, 2024,  2, 29,  0,  0, 59,   0,    124,  1,  0,  4,  59 },

            { L_, 2024,  2, 29,  0,  0,  0,   1,    124,  1,  0,  4,  59 },
            { L_, 2024,  2, 29,  0,  0,  0,  60,    124,  1,  0,  4,  59 },
            { L_, 2024,  2, 29,  0,  0,  0, 999,    124,  1,  0,  4,  59 },
        };

        const int NUM_DATA = sizeof DATA / sizeof *DATA;

        // MAIN TEST-TABLE LOOP

        for (int ti = 0; ti < NUM_DATA; ++ti) {

            const int    LINE = DATA[ti].d_lineNum;
            const int    YEAR = DATA[ti].d_year;
            const int   MONTH = DATA[ti].d_month;
            const int     DAY = DATA[ti].d_day;
            const int    HOUR = DATA[ti].d_hour;
            const int  MINUTE = DATA[ti].d_minute;
            const int  SECOND = DATA[ti].d_second;
            const int    MSEC = DATA[ti].d_millisecond;

            const int TM_YEAR = DATA[ti].d_tm_year;
            const int  TM_MON = DATA[ti].d_tm_mon;
            const int TM_HOUR = DATA[ti].d_tm_hour;
            const int TM_WDAY = DATA[ti].d_tm_wday;
            const int TM_YDAY = DATA[ti].d_tm_yday;

  //v-------^
    if (veryVerbose) {
        cout << "\n--------------------------------------------------" << endl;
        P_(LINE) P_(YEAR) P_(MONTH) P(DAY)
        T_ P_(HOUR) P_(MINUTE) P_(SECOND) P(MSEC)
        T_ P_(TM_YEAR) P_(TM_MON) P_(TM_WDAY) P(TM_YDAY)
    }
    const bdlt::Date DATE(YEAR, MONTH, DAY);
    const bdlt::Time TIME(HOUR, MINUTE, SECOND, MSEC);

    const bdlt::Datetime INPUT(DATE, TIME);
    if (veryVeryVerbose) { P(INPUT); }

    tm result;
    memset(&result, char(ti), sizeof result);   // junk

    if (veryVeryVerbose) { cout << "Before: "; P(result.tm_isdst); }
    result = Util::convertToTm(INPUT);
    if (veryVeryVerbose) { cout << "After: "; P(result.tm_isdst); }
    if (veryVerbose) { dump(cout, result); }

    LOOP_ASSERT(LINE, MONTH - 1 == TM_MON);     // double check
    LOOP_ASSERT(LINE, HOUR % 24 == TM_HOUR);    // double check
    LOOP_ASSERT(LINE, YEAR - 1900 == TM_YEAR);  // double check

    LOOP3_ASSERT(LINE, SECOND, result.tm_sec, SECOND == result.tm_sec);
    LOOP3_ASSERT(LINE, MINUTE, result.tm_min, MINUTE == result.tm_min);
    LOOP3_ASSERT(LINE, TM_HOUR, result.tm_hour, TM_HOUR == result.tm_hour);
    LOOP3_ASSERT(LINE, DAY, result.tm_mday, DAY == result.tm_mday);
    LOOP3_ASSERT(LINE, TM_MON, result.tm_mon, TM_MON == result.tm_mon);
    LOOP3_ASSERT(LINE, TM_YEAR, result.tm_year, TM_YEAR == result.tm_year);
    LOOP3_ASSERT(LINE, TM_WDAY, result.tm_wday, TM_WDAY == result.tm_wday);
    LOOP3_ASSERT(LINE, TM_YDAY, result.tm_yday, TM_YDAY == result.tm_yday);

    LOOP2_ASSERT(LINE, result.tm_isdst, -1 == result.tm_isdst);
  //^-------v
        } // end for ti
      } break;
      default: {
        cerr << "WARNING: CASE `" << test << "' NOT FOUND." << endl;
        testStatus = -1;
      }
    }

    if (testStatus > 0) {
        cerr << "Error, non-zero test status = " << testStatus << "." << endl;
    }

    return testStatus;
}

// ----------------------------------------------------------------------------
// Copyright 2014 Bloomberg Finance L.P.
//
// Licensed under the Apache License, Version 2.0 (the "License");
// you may not use this file except in compliance with the License.
// You may obtain a copy of the License at
//
//     http://www.apache.org/licenses/LICENSE-2.0
//
// Unless required by applicable law or agreed to in writing, software
// distributed under the License is distributed on an "AS IS" BASIS,
// WITHOUT WARRANTIES OR CONDITIONS OF ANY KIND, either express or implied.
// See the License for the specific language governing permissions and
// limitations under the License.
// ----------------------------- END-OF-FILE ----------------------------------<|MERGE_RESOLUTION|>--- conflicted
+++ resolved
@@ -547,15 +547,8 @@
 
         int numInvalid = 0;
 
-<<<<<<< HEAD
-        for (Uint64 i = 0; static_cast<double>(i) < numTrials; ++i) {
-            if (veryVerbose) {
-                loopMeter(static_cast<unsigned int>(i), numTrials);
-            }
-=======
         for (unsigned i = 0; i < numTrials; ++i) {
             if (veryVerbose) { loopMeter(i, numTrials); }
->>>>>>> 2fa0986b
 
             // Ensure that there is no premature repetition; ok first time.
 
@@ -604,16 +597,9 @@
                                                static_cast<int>(m),
                                                static_cast<int>(s));
 
-<<<<<<< HEAD
-            tm tmp;
-            memset(&tmp, static_cast<int>(i), sizeof tmp);    // junk
-  //v-----------^
-    tmp = Util::convertToTm(INITIAL_VALUE);
-=======
             {
                 tm tmp;
                 memset(&tmp, i, sizeof tmp);    // junk
->>>>>>> 2fa0986b
 
                 tmp = Util::convertToTm(INITIAL_VALUE);
 
@@ -997,7 +983,7 @@
             bdlt::Datetime result;
             tm             in;
 
-            bsl::memset(&in, sizeof(tm), 0);
+            bsl::memset(&in, 0, sizeof(in));
 
             // For date 1/1/1, time 24:00:00 is valid.
             in.tm_sec    = 0;
