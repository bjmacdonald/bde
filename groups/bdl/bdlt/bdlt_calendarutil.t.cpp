--- conflicted
+++ resolved
@@ -262,11 +262,7 @@
 ///- - - - - - - - - - - - - - - - - - - - - - - - -
 // Suppose that we want to determine the actual interest payment date in
 // January 2014 from a US bond that pays on the 20th of each month and uses the
-<<<<<<< HEAD
-// modified following date shifting convention.
-=======
 // modified-following date-shifting convention.
->>>>>>> 9a9ede96
 //
 // We create a calendar, 'calUS', that has the calendar information populated
 // for the US in 2014.  We then use the 'shiftIfValid' function, provided by
