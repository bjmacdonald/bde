--- conflicted
+++ resolved
@@ -12,11 +12,7 @@
 //@CLASSES:
 //    bdlmt::MultipriorityThreadPool: mechanism to parallelize prioritized jobs
 //
-<<<<<<< HEAD
-//@SEE_ALSO: bdlmtt_threadutil
-=======
-//@SEE_ALSO: bdlqq_xxxthread
->>>>>>> b924f313
+//@SEE_ALSO: bdlqq_threadutil
 //
 //@AUTHOR: Bill Chapman (bchapman2)
 //
@@ -67,13 +63,8 @@
 //
 // Finally an application can specify the attributes of the worker threads in
 // a thread pool (e.g., guard size or stack size), by optionally supplying an
-<<<<<<< HEAD
-// appropriately configured 'bdlmtt::ThreadAttributes' object.  (See the 'bdlmtt_threadutil'
-// component-level documentation for a description of the 'bdlmtt::ThreadAttributes'
-=======
-// appropriately configured 'bcemt_Attribute' object.  (See the 'bdlqq_xxxthread'
-// component-level documentation for a description of the 'bcemt_Attribute'
->>>>>>> b924f313
+// appropriately configured 'bdlqq::ThreadAttributes' object.  (See the 'bdlqq_threadutil'
+// component-level documentation for a description of the 'bdlqq::ThreadAttributes'
 // class.)  Note that the field pertaining to whether the worker threads should
 // be detached or joinable is ignored.
 //
@@ -116,13 +107,8 @@
 // priority, while massively more numerous, does not impede the progress of
 // higher-priority jobs:
 //..
-<<<<<<< HEAD
 //   bsls::AtomicInt     urgentJobsDone;
 //   bsls::AtomicInt lessUrgentJobsDone;
-=======
-//   bsls::AtomicInt urgentJobsDone     = 0;
-//   bsls::AtomicInt lessUrgentJobsDone = 0;
->>>>>>> b924f313
 //
 //   extern "C" void *urgentJob(void *)
 //   {
@@ -387,21 +373,16 @@
 #include <bdlcc_multipriorityqueue.h>
 #endif
 
-<<<<<<< HEAD
 #ifndef INCLUDED_BDLCC_MUTEX
-#include <bdlmtt_mutex.h>
-#endif
-
-#ifndef INCLUDED_BDLMTT_THREADATTRIBUTES
-#include <bdlmtt_threadattributes.h>
-#endif
-
-#ifndef INCLUDED_BDLMTT_THREADUTIL
-#include <bdlmtt_threadutil.h>
-=======
-#ifndef INCLUDED_BDLQQ_XXXTHREAD
-#include <bdlqq_xxxthread.h>
->>>>>>> b924f313
+#include <bdlqq_mutex.h>
+#endif
+
+#ifndef INCLUDED_BDLQQ_THREADATTRIBUTES
+#include <bdlqq_threadattributes.h>
+#endif
+
+#ifndef INCLUDED_BDLQQ_THREADUTIL
+#include <bdlqq_threadutil.h>
 #endif
 
 #ifndef INCLUDED_BDLQQ_THREADGROUP
@@ -483,7 +464,7 @@
     bdlcc::MultipriorityQueue<ThreadFunctor>
                      d_queue;             // pending job queue
 
-    bdlmtt::ThreadAttributes  d_threadAttributes;  // user-supplied attributes of all
+    bdlqq::ThreadAttributes  d_threadAttributes;  // user-supplied attributes of all
                                           // the threads this pool spawns
 
     bdlqq::ThreadGroup
@@ -545,7 +526,7 @@
                                  bslma::Allocator       *basicAllocator = 0);
     MultipriorityThreadPool(int                     numThreads,
                                  int                     numPriorities,
-                                 const bdlmtt::ThreadAttributes&  threadAttributes,
+                                 const bdlqq::ThreadAttributes&  threadAttributes,
                                  bslma::Allocator       *basicAllocator = 0);
         // Create a multi-priority thread pool capable of concurrently
         // executing the specified 'numThreads' "jobs" with associated integer
