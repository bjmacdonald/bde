// bael_fileobserver2.h                                               -*-C++-*-
#ifndef INCLUDED_BAEL_FILEOBSERVER2
#define INCLUDED_BAEL_FILEOBSERVER2

#ifndef INCLUDED_BDES_IDENT
#include <bdes_ident.h>
#endif
BDES_IDENT("$Id: $")

//@PURPOSE: Provide a thread-safe observer that emits log records to a file.
//
//@CLASSES:
//  bael_FileObserver2: observer that outputs log records to a file
//
//@SEE_ALSO: bael_record, bael_context, bael_observer,
//           bael_recordstringformatter
//
//@AUTHOR: Guillaume Morin (gmorin1), Gang Chen (gchen20),
//         Dino Oliva (doliva1), Raymond Chiu (schiu49)
//
//@DESCRIPTION: This component provides a concrete implementation of the
// 'bael_Observer' protocol for publishing log records to a user-specified
// file.  The following inheritance hierarchy diagram shows the classes
// involved and their methods:
//..
//                ,------------------.
//               ( bael_FileObserver2 )
//                `------------------'
//                         |              ctor
//                         |              disableFileLogging
//                         |              disableLifetimeRotation
//                         |              disableTimeIntervalRotation
//                         |              disableSizeRotation
//                         |              disablePublishInLocalTime
//                         |              enableFileLogging
//                         |              enablePublishInLocalTime
//                         |              forceRotation
//                         |              rotateOnSize
//                         |              rotateOnLifetime
//                         |              rotateOnTimeInterval
//                         |              setLogFileFunctor
//                         |              setOnFileRotationCallback
//                         |              isFileLoggingEnabled
//                         |              isPublishInLocaltimeEnabled
//                         |              rotationLifetime
//                         |              rotationSize
//                         |              localTimeOffset
//                         V
//                  ,-------------.
//                 ( bael_Observer )
//                  `-------------'
//                                        dtor
//                                        publish
//..
// A 'bael_FileObserver2' object processes the log records received through its
// 'publish' method by writing them to a user-specified file.  The format of
// published log records is user-configurable (see "Log Record Formatting"
// below).  In addition, a file observer may be configured to perform automatic
// log file rotation (see "Log File Rotation" below).
//
///Log Record Formatting
///---------------------
// By default, the output format of published log records is:
//..
//  DATE_TIME PID:THREAD-ID SEVERITY FILE:LINE CATEGORY MESSAGE USER-FIELDS
//..
// where 'DATE' and 'TIME' are of the form 'DDMonYYYY' and 'HH:MM:SS.mmm',
// respectively ('Mon' being the 3-letter abbreviation for the month).  For
// example, assuming that no user-defined fields are present, a log record
// will have the following appearance when the default format is in effect:
//..
//  18MAY2005_18:58:12.000 7959:1 WARN bael_fileobserver.t.cpp:404 TEST hello!
//..
// The default format can be overridden by calling 'setLogFileFunctor' which
// takes a formatting functor as an argument.  For example, an instance of
// 'bael_RecordStringFormatter' conveniently provides such a functor:
//..
//  fileObserver.setLogFileFunctor(
//                   bael_RecordStringFormatter("%i %p:%t %s %f:%l %c %m %u"));
//..
// The above statement will cause subsequent records to be logged in a format
// that is almost identical to the default format except that the timestamp
// attribute will be written in ISO 8601 format.  (See the component-level
// documentation of 'bael_recordstringformatter' for information on how format
// specifications are defined and interpreted.)
//
///Log Record Timestamps
///---------------------
// By default, the timestamp attributes of published records are written in UTC
// time.  If the default logging functor is in effect, this behavior can be
// changed by calling 'enablePublishInLocalTime' which will cause timestamp
// attributes to be written in local time instead.  This method will not have
// the intended effect if the 'setLogFileFunctor' method has been called to
// install an alternate logging functor from the default.  However, if the
// functor passed to the 'setLogFileFunctor' method is provided by a
// 'bael_RecordStringFormatter' object, the timestamp attribute of records can
// be configured to be written in local time or UTC time as desired.  (See the
// component-level documentation of 'bael_recordstringformatter' for more
// information on configuring the format of log records.)
//
///Log Filename Pattern
///--------------------
// The 'enableFileLogging' method allow the use of '%'-escape sequences to
// specify the log filename.  The recognized sequences are as follows:
//..
//   %Y - current year (four digits with leading zeros)
//   %M - current month (two digits with leading zeros)
//   %D - current day (two digits with leading zeros)
//   %h - current hour (two digits with leading zeros)
//   %m - current minute (two digits with leading zeros)
//   %s - current second (two digits with leading zeros)
<<<<<<< HEAD
//   %% - the empty string
//..
// For example, a log filename pattern of "task.log.%Y%M%D_%h%m%s" will yield
// the a filename of "task.log.20110501_123000" if the file is opened on
// '01-May-2011 12:30:00'.
=======
//   %T - current datetime, equivalent to "%Y%M%D_%h%m%s"
//..
// For example, a log filename pattern of "task.log.%Y%M%D_%h%m%s" will yield
// the a filename with the appearance of "task.log.20110501_123000" if the file
// is opened on '01-May-2011 12:30:00'.
>>>>>>> eb660c89
//
///Log File Rotation
///-----------------
// A 'bael_FileObserver2' may be configured to perform automatic rotation of
// log files based on simple file rotation conditions (or rules).
//
///File Rotation Conditions
/// - - - - - - - - - - - -
// Rotation rules may be established based on the size of the log file (i.e., a
<<<<<<< HEAD
// "rotation-on-size" rule), and the length of time that the log file has been
// opened (i.e., a "rotation-on-lifetime" rule).  These rules are independently
// enabled by the 'rotateOnSize' and 'rotateOnLifetime' methods, respectively.
// If both rules are in effect, log file rotation is performed when either rule
=======
// "rotation-on-size" rule), and a periodic time interval (i.e., a
// "rotation-on-time-interval" rule).  These rules are independently enabled by
// the 'rotateOnSize' and 'rotateOnTimeInterval' methods, respectively.  If
// both rules are in effect, log file rotation is performed when either rule
>>>>>>> eb660c89
// applies.
//
///Rotated File Naming
///- - - - - - - - - -
// When file rotation occurs, a new log filename is generated using the pattern
<<<<<<< HEAD
// and 'appendTimestampFlag' supplied to 'enableFileLogging'.  If the filename
// pattern supplied to 'enableFileLogging' does not contain an escape sequence
// and 'appendTimestampFlag' was false, the newly generated filename must be
// the same as the existing log file.  In that instance the old log file is
// renamed by appending a timestamp.
//
// The table below demonstrates the names of the log files opened at
// '2011-May-11 12:30:00' based on the filename patterns and whether
// 'appendTimestampFlag' is set to 'true':
//..
// ----------------+-------+-------------------------+-------------------------
//  Pattern        | Flag  | Name Before Rotation    | Name After Rotation
// ----------------+-------+-------------------------+-------------------------
//  "a.log"        | true  | "a.log.20110520_123000" | "a.log.20110520_123000"
//  "a.log"        | false | "a.log"                 | "a.log.20110520_123000"
//  "a.log.%Y%M%D" | true  | "a.log.20110520"        | "a.log.20110520"
//  "a.log.%Y%M%D" | false | "a.log.20110520"        | "a.log.20110520"
// ----------------+-------+-------------------------+-------------------------
//..
// Notice that the filename is changed on rotation only in the second case.
=======
// supplied to 'enableFileLogging'.  If the new log filename is the same as the
// old log filename, the old log file is renamed by appending a timestamp in
// the form ".%Y%M%D_%h%m%s".
//
// The table below demonstrates the names of the log files opened at
// '2011-May-11 12:30:00' and rotated in the same day based on the filename
// patterns:
//..
// ----------------+-------------------------+---------------------------------
//  Pattern        | Name Before Rotation    | Name After Rotation
// ----------------+-------------------------+---------------------------------
//  "a.log"        | "a.log"                 | "a.log.20110520_123000"
//  "a.log.%T"     | "a.log.20110520_123000" | "a.log.20110520_123000"
//  "a.log.%Y"     | "a.log.2011"            | "a.log.2011_20110520_123000"
//  "a.log.%Y%M%D" | "a.log.20110520"        | "a.log.20110520_20110520_123000"
// ----------------+-------------------------+---------------------------------
//..
// Note that timestamp pattern elements in a log file name are typically
// selected so they produce unique names for each rotation.
>>>>>>> eb660c89
//
///Thread-Safety
///-------------
// All methods of 'bael_FileObserver2' are thread-safe, and can be called
// concurrently by multiple threads.
//
///Usage
///-----
// The following code fragments illustrate the essentials of using a file
// observer within a 'bael' logging system.
//
// First create a 'bael_FileObserver2' named 'fileObserver':
//..
//  bael_FileObserver2 fileObserver;
//..
// The file observer must then be installed within a 'bael' logging system.
// This is done by passing 'fileObserver' to the 'bael_LoggerManager'
// 'initSingleton' method:
//..
//  bael_LoggerManagerConfiguration configuration;
//  bael_LoggerManager::initSingleton(&fileObserver, configuration);
//..
// Henceforth, all messages that are published by the logging system will be
// transmitted to the 'publish' method of 'fileObserver'.  The user can log
// all messages to a specified file and specify rotation rules based on the
// size of the log file or a periodic time interval:
//..
//  fileObserver.enableFileLogging("/var/log/task/task.log");
//      // Create and log records to a file named "/var/log/task/task.log".
//
//  fileObserver.rotateOnSize(1024 * 256);
//      // Rotate the file when its size becomes greater than or equal to 256
//      // mega-bytes.
//
//  fileObserver.rotateOnTimeInterval(bdet_DatetimeInterval(1));
//      // Rotate the file every 24 hours.
//..
// Note that in this configuration the user may end up with multiple log files
// for a specific day (because of the rotation-on-size rule).  This feature can
// be disabled dynamically later:
//..
//  fileObserver.disableSizeRotation();
//..

#ifndef INCLUDED_BAESCM_VERSION
#include <baescm_version.h>
#endif

#ifndef INCLUDED_BAEL_OBSERVER
#include <bael_observer.h>
#endif

#ifndef INCLUDED_BAEL_SEVERITY
#include <bael_severity.h>
#endif

#ifndef INCLUDED_BCEMT_THREAD
#include <bcemt_thread.h>
#endif

#ifndef INCLUDED_BDET_DATETIME
#include <bdet_datetime.h>
#endif

#ifndef INCLUDED_BDET_DATETIMEINTERVAL
#include <bdet_datetimeinterval.h>
#endif

#ifndef INCLUDED_BDEF_FUNCTION
#include <bdef_function.h>
#endif

#ifndef INCLUDED_BSL_FSTREAM
#include <bsl_fstream.h>
#endif

#ifndef INCLUDED_BSL_IOSFWD
#include <bsl_iosfwd.h>
#endif

#ifndef INCLUDED_BSL_STRING
#include <bsl_string.h>
#endif

#ifndef INCLUDED_BDESU_FDSTREAMBUF
#include <bdesu_fdstreambuf.h>
#endif

namespace BloombergLP {

class bslma_Allocator;

class bael_Context;
class bael_Record;

                          // ========================
                          // class bael_FileObserver2
                          // ========================

class bael_FileObserver2 : public bael_Observer {
    // This class implements the 'bael_Observer' protocol.  The 'publish'
    // method of this class outputs the log records that it receives to a
    // user-specified file.  This class is thread-safe; different threads can
    // operate on this object concurrently.  This class is exception-neutral
    // with no guarantee of rollback.  In no event is memory leaked.

  public:
    // PUBLIC TYPES
    typedef bdef_Function<void (*)(bsl::ostream&, const bael_Record&)>
                                                              LogRecordFunctor;
        // 'LogRecordFunctor' defines the type of the functor used for
        // formatting log records to a stream.

    // PUBLIC TYPES
    typedef bdef_Function<void (*)(int, const bsl::string&)>
                                                        OnFileRotationCallback;
        // An 'OnFileRotationCallback' is an alias for a user-supplied
        // callback function that is invoked after the file observer attempts
        // to rotate its log file.  The provided callback function takes two
        // parameters: (1) an integer status value, 0 indicates a new log file
        // was successfully created and a non-zero value indicates an error
        // occurred while rotating the file (2) a string that, if a file
        // rotation was successfully performed, indicates the name of the
        // rotated log file.
        // E.g.:
        //..
        //  void onLogFileRotation(int                rotationStatus,
        //                         const std::string& rotatedLogFileName);
        //..

  private:
    // DATA
    bdesu_FdStreamBuf      d_logStreamBuf;             // stream buffer for
                                                       // file logging

    bsl::ostream           d_logOutStream;             // output stream for
                                                       // file logging (refers
                                                       // to the buffer
                                                       // 'd_logStreamBuf')

    bsl::string            d_logFilePattern;           // log filename pattern

    bsl::string            d_logFileName;              // current filename
                                                       // after replacing
                                                       // pattern tokens

    bdet_Datetime          d_logFileTimestamp;         // the last modification
                                                       // time of the log file
                                                       // when it was opened
                                                       // (or the creation time
                                                       // if the log file did
                                                       // not already exist)

    LogRecordFunctor       d_logFileFunctor;           // formatting functor
                                                       // used when writing to
                                                       // log file

    bdet_DatetimeInterval  d_localTimeOffset;          // differential between
                                                       // local and UTC times

    bool                   d_publishInLocalTime;       // 'true' if timestamp
                                                       // attribute published
                                                       // in local time (UTC
                                                       // otherwise)

    mutable bcemt_Mutex    d_mutex;                    // serialize operations

    int                    d_rotationSize;             // maximum log file size
                                                       // before rotation

    bdet_Datetime          d_rotationReferenceLocalTime;
                                                       // the reference start
                                                       // *local* time for a
                                                       // time-based rotation

    bdet_DatetimeInterval  d_rotationInterval;         // time interval between
                                                       // two time-based
                                                       // rotations

    bdet_Datetime          d_nextRotationTime;         // the next scheduled
                                                       // time for time-based
                                                       // rotation

<<<<<<< HEAD
=======
    OnFileRotationCallback d_onRotationCb;             // user-callback
                                                       // for file rotation

    mutable bcemt_Mutex    d_rotationCbMutex;          // serialize access to
                                                       // 'd_onRotationCb';
                                                       // required because
                                                       // callback must be
                                                       // called with 'd_mutex'
                                                       // unlocked

>>>>>>> eb660c89
  private:
    // NOT IMPLEMENTED
    bael_FileObserver2(const bael_FileObserver2&);
    bael_FileObserver2& operator=(const bael_FileObserver2&);

  private:
    // PRIVATE MANIPULATORS
    void logRecordDefault(bsl::ostream& stream, const bael_Record& record);
        // Write the specified log 'record' to the specified output 'stream'
        // using the default record format of this file observer.

<<<<<<< HEAD
    void rotateFile();
        // Perform a log file rotation by closing the current log file of this
        // file observer, rename the newly closed log file if necessary, and
        // opening a new log file.  The existing log file is renamed if the log
        // filename pattern does not contain any '%'-escape sequence *and* the
        // latest call to 'enableFileLogging' is invoked with
        // 'appendTimestampFlag' set to 'false' by appending a timestamp to the
        // log file's name.

    void rotateIfNecessary(const bdet_Datetime& currentLogTime);
        // Perform log file rotation if the specified 'currentLogTime'
        // indicates that that current log file has exceeded its lifetime, or
        // if the log file is larger than the allowable size.  The lifetime and
        // the allowable file size are set by the 'rotateOnLifetime' and the
        // 'rotateOnSize' methods respectively.  The behavior is undefined
        // unless the caller acquired the lock for this object.
=======
    int rotateFile(bsl::string *rotatedLogFileName);
        // Perform a log file rotation by closing the current log file of this
        // file observer, renaming the closed log file if necessary, and
        // opening a new log file.  Load, into the specified
        // 'rotatedLogFileName', the name of the rotated log file.  Return 0 on
        // success, a positive value if logging is not enabled, and a negative
        // value otherwise.  The existing log file is renamed if the new log
        // filename, as determined by the 'logFilenamePattern' of latest call
        // to 'enableFileLogging', is the same as the old log filename.

    int rotateIfNecessary(bsl::string         *rotatedLogFileName,
                          const bdet_Datetime& currentLogTime);
        // Perform log file rotation if the specified 'currentLogTime' is
        // later than the scheduled rotation time of the current log file, or
        // if the log file is larger than the allowable size, and if a rotation
        // is performed, load into the specified 'rotatedLogFileName' the name
        // of the rotated file.  Return 0 if the log file is rotated
        // successfully, a positive value if a rotation was determined to be
        // unnecessary, and a negative value otherwise.  The rotation schedule
        // and the allowable file size are set by the 'rotateOnTimeInterval'
        // and the 'rotateOnSize' methods respectively.  The behavior is
        // undefined unless the caller acquired the lock for this object.
>>>>>>> eb660c89

  public:
    // CREATORS
    explicit bael_FileObserver2(bslma_Allocator *basicAllocator = 0);
        // Create a file observer with file logging initially disabled.
        // Optionally specify a 'basicAllocator' used to supply memory.  If
        // 'basicAllocator' is 0, the currently installed default allocator is
        // used.  Note that, when enabled for file logging, the timestamp
        // attribute of published records is written in UTC time by default.

    ~bael_FileObserver2();
        // Close the log file of this file observer if file logging is enabled,
        // and destroy this file observer.

    // MANIPULATORS
    void disableFileLogging();
        // Disable file logging for this file observer.  This method has no
        // effect if file logging is not enabled.

    void disableLifetimeRotation();
        // Disable log file rotation based on periodic time interval for this
        // file observer.  This method has no effect if
        // rotation-on-time-interval is not enabled.
        //
        // DEPRECATED: Use 'disableTimeIntervalRotation' instead.

    void disableTimeIntervalRotation();
        // Disable log file rotation based on periodic time interval for this
        // file observer.  This method has no effect if
        // rotation-on-time-interval is not enabled.

    void disableSizeRotation();
        // Disable log file rotation based on log file size for this file
        // observer.  This method has no effect if rotation-on-size is not
        // enabled.

    void disablePublishInLocalTime();
        // Disable publishing of the timestamp attribute of records in local
        // time by this file observer.  This method has no effect if publishing
        // in local time is not enabled.

<<<<<<< HEAD
    int enableFileLogging(const char *logFilenamePattern,
                          bool        appendTimestampFlag = false);
        // Enable logging of all messages published to this file observer to a
        // file indicated by the specified 'logFilenamePattern'.  The basename
        // of 'logFilenamePattern' may contain '%'-escape sequences that are
        // interpreted as follows:
=======
    int enableFileLogging(const char *logFilenamePattern);
        // Enable logging of all messages published to this file observer to a
        // file indicated by the specified 'logFilenamePattern'.  Return 0 on
        // success, a positive value if file logging is already enabled, and a
        // negative value otherwise.  The basename of 'logFilenamePattern' may
        // contain '%'-escape sequences that are interpreted as follows:
>>>>>>> eb660c89
        //..
        //   %Y - current year (four digits with leading zeros)
        //   %M - current month (two digits with leading zeros)
        //   %D - current day (two digits with leading zeros)
        //   %h - current hour (two digits with leading zeros)
        //   %m - current minute (two digits with leading zeros)
        //   %s - current second (two digits with leading zeros)
<<<<<<< HEAD
        //   %% - the empty string (used to prevent a timestamp from being
        //        added to the filename if 'appendTimestampFlag' is 'true')
=======
        //   %T - current datetime, equivalent to "%Y%M%D_%h%m%s"
>>>>>>> eb660c89
        //..
        // Each time a log file is opened by this file observer (upon a
        // successful call to this method and following each log file rotation)
        // the name of the log file is derived from 'logFilenamePattern' by
<<<<<<< HEAD
        // interpolating the above recognized '%'-escape sequences.  Optionally
        // specify 'appendTimestampFlag' indicating that  a timestamp of the
        // form ".%Y%M%D_%h%m%s" should be appended to the log filename in
        // instances where 'logFilenamePattern' does not contain a '%'-escape
        // sequence.  If 'appendTimestampFlag' is 'false' and
        // 'logFilenamePattern' does not contain a recognized '%'-escape
        // sequence, a timestamp will be appended to the file, but only when it
        // is rotated (see the "Log File Rotation" section under @DESCRIPTION
        // in the component-level documentation).  'appendTimestampFlag' has no
        // effect if 'logFilenamePattern' contains a recognized '%'-escape
        // sequence.
=======
        // interpreting the above recognized '%'-escape sequences.  On
        // rotation, the current log file is closed, and a new log-file name is
        // derived.  If the newly derived log-file name is the same as that of
        // the current (rotated) log file, the current log file is renamed by
        // appending a timestamp of the form ".%Y%M%D_%h%m%s".  Then, the new
        // log file is opened for logging.

    int enableFileLogging(const char *logFilenamePattern,
                          bool        appendTimestampFlag);
        // Enable logging of all messages published to this file observer to a
        // file indicated by the specified 'logFilenamePattern' and append a
        // timestamp to the log filename if specified 'appendTimestampFlag' is
        // set to 'true'.  Return 0 on success, a positive value if file
        // logging is already enabled, and a negative value otherwise.  If the
        // 'appendTimestampFlag' is 'true' and 'logFilenamePattern' does not
        // contain any '%'-escape sequence, this method behaves as if ".%T" is
        // appended to 'logFilenamePattern'.
>>>>>>> eb660c89
        //
        // DEPRECATED: Use 'enableFileLogging(logFilenamePattern)' instead (use
        // the ".%T" pattern to replicate 'appendTimestampFlag' being enabled).

    void enablePublishInLocalTime();
        // Enable publishing of the timestamp attribute of records in local
        // time by this file observer.  This method has no effect if publishing
        // in local time is already enabled.

    void publish(const bael_Record& record, const bael_Context& context);
        // Process the specified log 'record' having the specified publishing
        // 'context' by writing 'record' and 'context' to a file if file
        // logging is enabled for this file observer.  The method has no effect
        // if file logging is not enabled.

    void forceRotation();
        // Forcefully perform a log file rotation by this file observer.  Close
        // the current log file, rename the log file if necessary, and open a
        // new log file.  See the "Rotated File Naming" section under
        // @DESCRIPTION in the component-level documentation for details on
        // filenames of the rotated log files.  This method has no effect if
        // file logging is not enabled.

    void rotateOnSize(int size);
        // Set this file observer to perform log file rotation when the size of
        // the file exceeds the specified 'size' (in kilo-bytes).  This rule
        // replaces any rotation-on-size rule currently in effect.  The
        // behavior is undefined unless 'size > 0'.

    void rotateOnLifetime(const bdet_DatetimeInterval& timeInterval);
        // Set this file observer to perform a periodic log-file rotation at
        // multiples of the specified 'interval'.  The behavior is undefined
        // unless '0 < interval.totalMilliseconds()'.  This rule replaces any
        // rotation-on-time-interval rule currently in effect.
        //
        // DEPRECATED: Use 'rotateOnTimeInterval' instead.

    void rotateOnTimeInterval(const bdet_DatetimeInterval& interval);
    void rotateOnTimeInterval(const bdet_DatetimeInterval& interval,
                              const bdet_Datetime&         referenceStartTime);
        // Set this file observer to perform a periodic log-file rotation at
        // multiples of the specified 'interval'.  Optionally, specify
        // 'referenceStartTime' indicating the *local* datetime to use as the
        // starting point for computing the periodic rotation schedule.  If
        // 'referenceStartTime' is unspecified, the current time is used.  The
        // behavior is undefined unless '0 < interval.totalMilliseconds()'.
        // This rule replaces any rotation-on-time-interval rule currently in
        // effect.  Note that 'referenceStartTime' may be a fixed time in the
        // past.  E.g., a reference time of 'bdet_Datetime(1, 1, 1)' and an
        // interval of 24 hours would configure a periodic rotation at midnight
        // each day.

    void setLogFileFunctor(const LogRecordFunctor& logFileFunctor);
        // Set the formatting functor used when writing records to the log file
        // of this file observer to the specified 'logFileFunctor'.  Note that
        // a default format is in effect until this method is called.

    void setOnFileRotationCallback(
                             const OnFileRotationCallback& onRotationCallback);
        // Set the specified 'onRotationCallback' to be invoked after each time
        // this file observer attempts perform a log file rotation.  The
        // behavior is undefined if the supplied function calls either
        // 'setOnFileRotationCallback', 'forceRotation', or 'publish' on this
        // file observer.

    // ACCESSORS
    bool isFileLoggingEnabled() const;
    bool isFileLoggingEnabled(bsl::string *result) const;
        // Return 'true' if file logging is enabled for this file observer, and
        // 'false' otherwise.  Load the optionally-specified 'result' with the
        // name of the current log file if file logging is enabled, and leave
        // 'result' uneffected otherwise.

    bool isPublishInLocalTimeEnabled() const;
        // Return 'true' if this file observer writes the timestamp attribute
        // of records that it publishes in local time, and 'false' otherwise.

    bdet_DatetimeInterval rotationLifetime() const;
        // Return the lifetime of the log file that will trigger a file
        // rotation by this file observer if rotation-on-lifetime is in effect,
        // and a 0 time interval otherwise.

    int rotationSize() const;
        // Return the size (in kilo-bytes) of the log file that will trigger a
        // file rotation by this file observer if rotation-on-size is in
        // effect, and 0 otherwise.

    bdet_DatetimeInterval localTimeOffset() const;
        // Return the difference between the local time and UTC time in effect
        // when this file observer was constructed.  Note that this value
        // remains unchanged during the lifetime of this object and therefore
        // may become incorrect when the difference between the local time and
        // UTC time changes (e.g., when transitioning into or out of daylight
        // savings time).
};

}  // close namespace BloombergLP

#endif

// ---------------------------------------------------------------------------
// NOTICE:
//      Copyright (C) Bloomberg L.P., 2005
//      All Rights Reserved.
//      Property of Bloomberg L.P. (BLP)
//      This software is made available solely pursuant to the
//      terms of a BLP license agreement which governs its use.
// ----------------------------- END-OF-FILE ---------------------------------<|MERGE_RESOLUTION|>--- conflicted
+++ resolved
@@ -109,19 +109,11 @@
 //   %h - current hour (two digits with leading zeros)
 //   %m - current minute (two digits with leading zeros)
 //   %s - current second (two digits with leading zeros)
-<<<<<<< HEAD
-//   %% - the empty string
-//..
-// For example, a log filename pattern of "task.log.%Y%M%D_%h%m%s" will yield
-// the a filename of "task.log.20110501_123000" if the file is opened on
-// '01-May-2011 12:30:00'.
-=======
 //   %T - current datetime, equivalent to "%Y%M%D_%h%m%s"
 //..
 // For example, a log filename pattern of "task.log.%Y%M%D_%h%m%s" will yield
 // the a filename with the appearance of "task.log.20110501_123000" if the file
 // is opened on '01-May-2011 12:30:00'.
->>>>>>> eb660c89
 //
 ///Log File Rotation
 ///-----------------
@@ -131,44 +123,15 @@
 ///File Rotation Conditions
 /// - - - - - - - - - - - -
 // Rotation rules may be established based on the size of the log file (i.e., a
-<<<<<<< HEAD
-// "rotation-on-size" rule), and the length of time that the log file has been
-// opened (i.e., a "rotation-on-lifetime" rule).  These rules are independently
-// enabled by the 'rotateOnSize' and 'rotateOnLifetime' methods, respectively.
-// If both rules are in effect, log file rotation is performed when either rule
-=======
 // "rotation-on-size" rule), and a periodic time interval (i.e., a
 // "rotation-on-time-interval" rule).  These rules are independently enabled by
 // the 'rotateOnSize' and 'rotateOnTimeInterval' methods, respectively.  If
 // both rules are in effect, log file rotation is performed when either rule
->>>>>>> eb660c89
 // applies.
 //
 ///Rotated File Naming
 ///- - - - - - - - - -
 // When file rotation occurs, a new log filename is generated using the pattern
-<<<<<<< HEAD
-// and 'appendTimestampFlag' supplied to 'enableFileLogging'.  If the filename
-// pattern supplied to 'enableFileLogging' does not contain an escape sequence
-// and 'appendTimestampFlag' was false, the newly generated filename must be
-// the same as the existing log file.  In that instance the old log file is
-// renamed by appending a timestamp.
-//
-// The table below demonstrates the names of the log files opened at
-// '2011-May-11 12:30:00' based on the filename patterns and whether
-// 'appendTimestampFlag' is set to 'true':
-//..
-// ----------------+-------+-------------------------+-------------------------
-//  Pattern        | Flag  | Name Before Rotation    | Name After Rotation
-// ----------------+-------+-------------------------+-------------------------
-//  "a.log"        | true  | "a.log.20110520_123000" | "a.log.20110520_123000"
-//  "a.log"        | false | "a.log"                 | "a.log.20110520_123000"
-//  "a.log.%Y%M%D" | true  | "a.log.20110520"        | "a.log.20110520"
-//  "a.log.%Y%M%D" | false | "a.log.20110520"        | "a.log.20110520"
-// ----------------+-------+-------------------------+-------------------------
-//..
-// Notice that the filename is changed on rotation only in the second case.
-=======
 // supplied to 'enableFileLogging'.  If the new log filename is the same as the
 // old log filename, the old log file is renamed by appending a timestamp in
 // the form ".%Y%M%D_%h%m%s".
@@ -188,7 +151,6 @@
 //..
 // Note that timestamp pattern elements in a log file name are typically
 // selected so they produce unique names for each rotation.
->>>>>>> eb660c89
 //
 ///Thread-Safety
 ///-------------
@@ -372,8 +334,6 @@
                                                        // time for time-based
                                                        // rotation
 
-<<<<<<< HEAD
-=======
     OnFileRotationCallback d_onRotationCb;             // user-callback
                                                        // for file rotation
 
@@ -384,7 +344,6 @@
                                                        // called with 'd_mutex'
                                                        // unlocked
 
->>>>>>> eb660c89
   private:
     // NOT IMPLEMENTED
     bael_FileObserver2(const bael_FileObserver2&);
@@ -396,24 +355,6 @@
         // Write the specified log 'record' to the specified output 'stream'
         // using the default record format of this file observer.
 
-<<<<<<< HEAD
-    void rotateFile();
-        // Perform a log file rotation by closing the current log file of this
-        // file observer, rename the newly closed log file if necessary, and
-        // opening a new log file.  The existing log file is renamed if the log
-        // filename pattern does not contain any '%'-escape sequence *and* the
-        // latest call to 'enableFileLogging' is invoked with
-        // 'appendTimestampFlag' set to 'false' by appending a timestamp to the
-        // log file's name.
-
-    void rotateIfNecessary(const bdet_Datetime& currentLogTime);
-        // Perform log file rotation if the specified 'currentLogTime'
-        // indicates that that current log file has exceeded its lifetime, or
-        // if the log file is larger than the allowable size.  The lifetime and
-        // the allowable file size are set by the 'rotateOnLifetime' and the
-        // 'rotateOnSize' methods respectively.  The behavior is undefined
-        // unless the caller acquired the lock for this object.
-=======
     int rotateFile(bsl::string *rotatedLogFileName);
         // Perform a log file rotation by closing the current log file of this
         // file observer, renaming the closed log file if necessary, and
@@ -436,7 +377,6 @@
         // and the allowable file size are set by the 'rotateOnTimeInterval'
         // and the 'rotateOnSize' methods respectively.  The behavior is
         // undefined unless the caller acquired the lock for this object.
->>>>>>> eb660c89
 
   public:
     // CREATORS
@@ -478,21 +418,12 @@
         // time by this file observer.  This method has no effect if publishing
         // in local time is not enabled.
 
-<<<<<<< HEAD
-    int enableFileLogging(const char *logFilenamePattern,
-                          bool        appendTimestampFlag = false);
-        // Enable logging of all messages published to this file observer to a
-        // file indicated by the specified 'logFilenamePattern'.  The basename
-        // of 'logFilenamePattern' may contain '%'-escape sequences that are
-        // interpreted as follows:
-=======
     int enableFileLogging(const char *logFilenamePattern);
         // Enable logging of all messages published to this file observer to a
         // file indicated by the specified 'logFilenamePattern'.  Return 0 on
         // success, a positive value if file logging is already enabled, and a
         // negative value otherwise.  The basename of 'logFilenamePattern' may
         // contain '%'-escape sequences that are interpreted as follows:
->>>>>>> eb660c89
         //..
         //   %Y - current year (four digits with leading zeros)
         //   %M - current month (two digits with leading zeros)
@@ -500,29 +431,11 @@
         //   %h - current hour (two digits with leading zeros)
         //   %m - current minute (two digits with leading zeros)
         //   %s - current second (two digits with leading zeros)
-<<<<<<< HEAD
-        //   %% - the empty string (used to prevent a timestamp from being
-        //        added to the filename if 'appendTimestampFlag' is 'true')
-=======
         //   %T - current datetime, equivalent to "%Y%M%D_%h%m%s"
->>>>>>> eb660c89
         //..
         // Each time a log file is opened by this file observer (upon a
         // successful call to this method and following each log file rotation)
         // the name of the log file is derived from 'logFilenamePattern' by
-<<<<<<< HEAD
-        // interpolating the above recognized '%'-escape sequences.  Optionally
-        // specify 'appendTimestampFlag' indicating that  a timestamp of the
-        // form ".%Y%M%D_%h%m%s" should be appended to the log filename in
-        // instances where 'logFilenamePattern' does not contain a '%'-escape
-        // sequence.  If 'appendTimestampFlag' is 'false' and
-        // 'logFilenamePattern' does not contain a recognized '%'-escape
-        // sequence, a timestamp will be appended to the file, but only when it
-        // is rotated (see the "Log File Rotation" section under @DESCRIPTION
-        // in the component-level documentation).  'appendTimestampFlag' has no
-        // effect if 'logFilenamePattern' contains a recognized '%'-escape
-        // sequence.
-=======
         // interpreting the above recognized '%'-escape sequences.  On
         // rotation, the current log file is closed, and a new log-file name is
         // derived.  If the newly derived log-file name is the same as that of
@@ -540,7 +453,6 @@
         // 'appendTimestampFlag' is 'true' and 'logFilenamePattern' does not
         // contain any '%'-escape sequence, this method behaves as if ".%T" is
         // appended to 'logFilenamePattern'.
->>>>>>> eb660c89
         //
         // DEPRECATED: Use 'enableFileLogging(logFilenamePattern)' instead (use
         // the ".%T" pattern to replicate 'appendTimestampFlag' being enabled).
