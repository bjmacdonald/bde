// baesu_stacktraceresolverimpl_elf.cpp                               -*-C++-*-
#include <baesu_stacktraceresolverimpl_elf.h>

#include <bdes_ident.h>
BDES_IDENT_RCSID(baesu_stacktraceresolverimpl_elf_cpp,"$Id$ $CSID$")

#include <baesu_objectfileformat.h>

#ifdef BAESU_OBJECTFILEFORMAT_RESOLVER_ELF

#include <baesu_stacktraceresolver_filehelper.h>

#include <bdeu_string.h>

#include <bsls_assert.h>
#include <bsls_platform.h>

#include <bsl_algorithm.h>
#include <bsl_cstring.h>
#include <bsl_vector.h>

#include <elf.h>
#include <errno.h>
#include <limits.h>
#include <unistd.h>

#if defined(BSLS_PLATFORM_OS_HPUX)

# include <dl.h>
# include <aCC/acxx_demangle.h>

#elif defined(BSLS_PLATFORM_OS_LINUX)

# include <cxxabi.h>
# include <dlfcn.h>
# include <execinfo.h>
# include <link.h>

#elif defined(BSLS_PLATFORM_OS_SOLARIS)

# include <link.h>

# ifdef BSLS_PLATFORM_CMP_GNU
#   include <cxxabi.h>
# endif

#else

# error unrecognized ELF platform

#endif

//=============================================================================
//           Debugging trace macros: 'eprintf' and 'zprintf'
//=============================================================================

#undef  TRACES
#define TRACES 0    // debugging traces off

#if TRACES == 1
# include <stdio.h>

# define eprintf printf
# define zprintf printf

#else

static inline
void eprintf(const char *, ...)
    // only called on errors
{
}

static inline
void zprintf(const char *, ...)
    // called on debug output - output is very voluminous if this is turned on
{
}

#endif

// Rohan's:
// IMPLEMENTATION NOTES:
//
// All of the following 'struct' definitions are specific to Sun Solaris and
// are derived from '/usr/include/sys/elf.h'.  Note that we use 32-bit
// 'struct's for explanation.
//
// Each ELF object file or executable starts with an ELF header that specifies
// how many segments are provided in the file.  The ELF header looks as
// follows:
//
// typedef struct {
//     unsigned char e_ident[EI_NIDENT];    //  ident bytes
//     Elf32_Half    e_type;                //  file type
//     Elf32_Half    e_machine;             //  target machine
//     Elf32_Word    e_version;             //  file version
//     Elf32_Addr    e_entry;               //  start address
//     Elf32_Off     e_phoff;               //  program header file offset
//     Elf32_Off     e_shoff;               //  section header file offset
//     Elf32_Word    e_flags;               //  file flags
//     Elf32_Half    e_ehsize;              //  sizeof ehdr
//     Elf32_Half    e_phentsize;           //  sizeof phdr
//     Elf32_Half    e_phnum;               //  number of program headers
//     Elf32_Half    e_shentsize;           //  sizeof section header
//     Elf32_Half    e_shnum;               //  number of section headers
//     Elf32_Half    e_shstrndx;            //  shdr string index
// } Elf32_Ehdr;
//
// Each segment is described by a program header that is an array of
// structures, each describing a segment or other information the system needs
// to prepare the program for execution, and typically looks as follows:
//
// typedef struct {
//     Elf32_Word p_type;                   //  entry type
//     Elf32_Off  p_offset;                 //  file offset
//     Elf32_Addr p_vaddr;                  //  virtual address
//     Elf32_Addr p_paddr;                  //  physical address
//     Elf32_Word p_filesz;                 //  file size
//     Elf32_Word p_memsz;                  //  memory size
//     Elf32_Word p_flags;                  //  entry flags
//     Elf32_Word p_align;                  //  memory/file alignment
// } Elf32_Phdr;
//
// An object file segment contains one or more sections.  The string table
// provides the names of the various sections corresponding to the integral
// 'sh_name'.  An elf file will typically contain sections such as '.text',
// '.data', '.bss' etc.
//
// typedef struct {
//     Elf32_Word sh_name;                  //  section name
//     Elf32_Word sh_type;                  //  SHT_...
//     Elf32_Word sh_flags;                 //  SHF_...
//     Elf32_Addr sh_addr;                  //  virtual address
//     Elf32_Off  sh_offset;                //  file offset
//     Elf32_Word sh_size;                  //  section size
//     Elf32_Word sh_link;                  //  misc info
//     Elf32_Word sh_info;                  //  misc info
//     Elf32_Word sh_addralign;             //  memory alignment
//     Elf32_Word sh_entsize;               //  entry size if table
// } Elf32_Shdr;
//
// typedef struct
// {
//     Elf32_Word    st_name;               //  Symbol name (string tbl index)
//     Elf32_Addr    st_value;              //  Symbol value
//     Elf32_Word    st_size;               //  Symbol size
//     unsigned char st_info;               //  Symbol type and binding
//     unsigned char st_other;              //  Symbol visibility
//     Elf32_Section st_shndx;              //  Section index - 16-bit
// } Elf32_Sym;
//
// Below we explain the strategies to resolve symbols on the various platforms
// that we support.
//
// Solaris:
// -------
//
// The _DYNAMIC symbol references a _dynamic structure that refers to the
// linked symbols:
//
// typedef struct {
//     Elf32_Sword d_tag;                   //  how to interpret value
//     union {
//         Elf32_Word d_val;
//         Elf32_Addr d_ptr;
//         Elf32_Off  d_off;
//     } d_un;
// } Elf32_Dyn;
//
// Tag values
//
// #define    DT_NULL      0                //  last entry in list
// #define    DT_DEBUG    21                //  pointer to r_debug structure
//
// struct r_debug {
//     int            r_version;            //  debugging info version no.
//     Link_map      *r_map;                //  address of link_map
//     unsigned long  r_brk;                //  address of update routine
//     r_state_e      r_state;
//     unsigned long  r_ldbase;             //  base addr of ld.so
//     Link_map      *r_ldsomap;            //  address of ld.so.1's link map
//     rd_event_e     r_rdevent;            //  debug event
//     rd_flags_e     r_flags;              //  misc flags.
// };
//
// The link_map is a chain of loaded object.
//
// struct link_map {
//
//     unsigned long  l_addr;               // address at which object is
//                                          // mapped
//     char          *l_name;               //  full name of loaded object
// #ifdef _LP64
//     Elf64_Dyn     *l_ld;                 //  dynamic structure of object
// #else
//     Elf32_Dyn     *l_ld;                 //  dynamic structure of object
// #endif
//     Link_map     *l_next;                //  next link object
//     Link_map     *l_prev;                //  previous link object
//     char         *l_refname;             //  filters reference name
// };
//
// Linux:
// -----
//
// int dl_iterate_phdr(int (*callback) (struct dl_phdr_info *info,
//                                      size_t               size,
//                                      void                *data),
//                     void *data);
//     // Walk through the list of an application's shared objects and invoke
//     // the specified 'callback' (taking the specified 'info' object of
//     // the specified 'size' and specifying the user supplied 'data') using
//     // the specified 'data' to be passed to 'callback'.
//
// struct dl_phdr_info
// {
//     ElfW(Addr)        dlpi_addr;
//     const char       *dlpi_name;
//     const ElfW(Phdr) *dlpi_phdr;
//     ElfW(Half)        dlpi_phnum;
//
//     // Note: the next two members were introduced after the first
//     // version of this structure was available.  Check the SIZE
//     // argument passed to the dl_iterate_phdr() callback to determine
//     // whether or not they are provided.
//
//     //  Incremented when a new object may have been added.
//     unsigned long long int dlpi_adds;
//
//     //  Incremented when an object may have been removed.
//     unsigned long long int dlpi_subs;
// };
//
// HPUX:
// ----
//
// struct shl_descriptor {
//     unsigned long  tstart;                   // start address of the shared
//                                              // library text segment
//
//     unsigned long  tend;                     // end address of the shared
//                                              // library text segment
//
//     unsigned long  dstart;
//     unsigned long  dend;
//     void          *ltptr;
//     shl_t          handle;
//     char           filename[MAXPATHLEN + 1];
//     void          *initializer;
//     unsigned long  ref_count;
//     unsigned long  reserved3;
//     unsigned long  reserved2;
//     unsigned long  reserved1;
//     unsigned long  reserved0;
// };
//
// int shl_get_r(int index, struct shl_descriptor *desc);
//     // Load into the specified 'desc' information about the loaded library
//     // at the specified 'index'.  For libraries loaded implicitly (at
//     // startup time), 'index' is the ordinal number of the library as it
//     // appeared on the command line.  Return 0 on success and a non-zero
//     // value otherwise.  Note that an 'index' value of 0 refers to the main
//     // program itself and -1 refers to the dynamic loader.

// ----------------------------------------------------------------------------
// Mine:
// IMPLEMENTATION NOTES:
//
// The following 'struct' definitions describing the Elf format are modified
// from those found in the .h files (mostly 'elf.h').  The following
// transformations have been done on the definitions found in the .h file --
// typedefs to fundamental types have been resolved (some that are equivalent
// to 'bsls::Types::UintPtr' have been translated to 'UintPtr') and the names
// given for the structs are the names of typedefs to them in the namespace
// 'local' within this file.  Significantly, data members not used in this
// source file are ommitted.
//
// Each ELF object file or executable starts with an ELF header that specifies
// how many segments are provided in the file.  The ELF header looks as
// follows:
//
// typedef struct {
//     unsigned char e_ident[EI_NIDENT];    //  ident bytes
//     UintPtr       e_phoff;               //  program header file offset
//     UintPtr       e_shoff;               //  section header file offset
//     short         e_shentsize;           //  sizeof section header
//     short         e_shnum;               //  number of section headers
//     short         e_shstrndx;            //  shdr string index
// } local::ElfHeader;
//
// Each segment is described by a program header that is an array of
// structures, each describing a segment or other information the system needs
// to prepare the program for execution, and typically looks as follows:
//
// typedef struct {
//     unsigned int p_type;                   //  entry type
//     UintPtr      p_offset;                 //  file offset
//     unsigned int p_vaddr;                  //  virtual address
//     unsigned int p_memsz;                  //  memory size
// } local::ElfProgramHeader;
//
// An object file segment contains one or more sections.  The string table
// provides the names of the various sections corresponding to the integral
// 'sh_name'.  An elf file will typically contain sections such as '.text',
// '.data', '.bss' etc.
//
// typedef struct {
//     unsigned int sh_name;                  //  section name
//     unsigned int sh_type;                  //  SHT_...
//     UintPtr      sh_offset;                //  file offset
//     unsigned int sh_size;                  //  section size
// } local::ElfSectionHeader;
//
// typedef struct
// {
//     unsigned int  st_name;               //  Symbol name (string tbl index)
//     UintPtr       st_value;              //  Symbol value
//     unsigned int  st_size;               //  Symbol size
//     unsigned char st_info;               //  Symbol type and binding
// } local::ElfSymbol;
//
// ----------------------------------------------------------------------------
// The above definitions describe the data within one file.  However, if the
// executable is dynamically linked, that usually being the case, multiple
// files must be traversed.  Unfortunately, no one strategy for traversing the
// files works for more than one platform -- so for the 3 platform currently
// supported, Solaris, Linux, and HPUX, we have a 3 custom strategies.
//
// Solaris:
// -------
//
// The link_map is a node in a chain, each representing a loaded object.
//
// struct link_map {
//     unsigned long        l_addr;         // address at which object is
//                                          // mapped
//     char                *l_name;         // full name of loaded object
//     local::ElfDynamic   *l_ld;           // dynamic structure of object
//     Link_map            *l_next;         // next link object
// };
//
// struct r_debug {
//     link_map      *r_map;                //  address of link_map
// };
//
// typedef struct {
//     int             d_tag;                   //  how to interpret value
//     union {
//         // Note other interpretations of this union are no used, so they
//         // are omitted here.
//
//         UintPtr     d_ptr;           // really a pointer of type 'r_debug *'
//     } d_un;
// } local::ElfDynamic;
//
// Tag values
//
// #define    DT_NULL      0                //  last entry in list
// #define    DT_DEBUG    21                //  pointer to 'r_debug' structure
//
// The '_DYNAMIC' symbol is the address of the beginning of an array of objects
// of type 'local::ElfDynamic', one of which contains a pointer to the
// 'r_debug' object, which contains a pointer to the linked list of 'link_map'
// objects, one of which exists for each executable or shared library.
//
// Linux:
// -----
//
// int dl_iterate_phdr(int (*callback) (struct dl_phdr_info *info,
//                                      size_t               size,
//                                      void                *data),
//     // Walk through the list of an application's shared objects and invoke
//     // the specified 'callback' (taking the specified 'info' object of
//     // the specified 'size' and specifying the user supplied 'data') using
//     // the specified 'data' to be passed to 'callback'.
//
// struct dl_phdr_info
// {
//     UintPtr                           dlpi_addr;    // base address
//     const char                       *dlpi_name;    // lib name
//     const local::ElfProgramHeader    *dlpi_phdr;    // array of program
//                                                     // headers
//     short                             dlpi_phnum;   // base address
// };
//
// HPUX:
// ----
//
// struct shl_descriptor {
//     unsigned long  tstart;                   // start address of the shared
//                                              // library text segment
//
//     unsigned long  tend;                     // end address of the shared
//                                              // library text segment
//
//     char           filename[MAXPATHLEN + 1];
// };
//
// int shl_get_r(int index, struct shl_descriptor *desc);
//     // Load into the specified 'desc' information about the loaded library
//     // at the specified 'index'.  For libraries loaded implicitly (at
//     // startup time), 'index' is the ordinal number of the library as it
//     // appeared on the command line.  Return 0 on success and a non-zero
//     // value otherwise.  Note that an 'index' value of 0 refers to the main
//     // program itself and -1 refers to the dynamic loader.

namespace BloombergLP {

namespace {

namespace local {

typedef baesu_StackTraceResolverImpl<baesu_ObjectFileFormat::Elf>
                                                            StackTraceResolver;

                            // --------------------------
                            // Run-Time Platform Switches
                            // --------------------------

#if defined(BSLS_PLATFORM_OS_LINUX)
enum { IS_LINUX = 1 };
#else
enum { IS_LINUX = 0 };
#endif

#if   defined(BSLS_PLATFORM_IS_BIG_ENDIAN)
enum { IS_BIG_ENDIAN = 1,
       IS_LITTLE_ENDIAN = 0 };
#elif defined(BSLS_PLATFORM_IS_LITTLE_ENDIAN)
enum { IS_BIG_ENDIAN = 0,
       IS_LITTLE_ENDIAN = 1 };
#else
# error endianness is undefined
#endif

                                   // ---------
                                   // Constants
                                   // ---------

enum {
    SCRATCH_BUF_LEN = 32 * 1024 - 64,  // length in bytes of d_scratchBuf_p,
                                       // 32K minus a little so we don't waste
                                       // a page

    SYMBOL_BUF_LEN  = SCRATCH_BUF_LEN  // length in bytes of d_symbolBuf_p
};

                                // ---------------
                                // local Elf Types
                                // ---------------

#undef   SPLICE
#ifdef BSLS_PLATFORM_CPU_64_BIT
# define SPLICE(suffix)  Elf64_ ## suffix
#else
# define SPLICE(suffix)  Elf32_ ## suffix
#endif

// The following types are part of the ELF standard, and describe structs that
// occur in the executable file / shared libraries.

typedef SPLICE(Dyn)     ElfDynamic;        // The expression '&_DYNAMIC' is a
                                           // 'void *' pointer to a an array of
                                           // 'struct's of this type, used to
                                           // find the link map on Solaris.

typedef SPLICE(Ehdr)    ElfHeader;         // The elf header is a standard
                                           // header at the start of any ELF
                                           // file

typedef SPLICE(Phdr)    ElfProgramHeader;  // Program headers are obtained from
                                           // the link map.  We use them to
                                           // find code segments.

typedef SPLICE(Shdr)    ElfSectionHeader;  // Section headers are located from
                                           // the U::ElfHeader, they tell us
                                           // where the sections containing
                                           // symbols and strings are

typedef SPLICE(Sym)     ElfSymbol;         // Describes one symbol in the
                                           // symbol table.
#undef SPLICE

}  // close namespace local

}  // close unnamed namespace

                              // ----------------
                              // static functions
                              // ----------------

static
int checkElfHeader(local::ElfHeader *elfHeader)
    // Return 0 if the magic numbers in the elf header are correct and a
    // non-zero value otherwise.
{
    if (elfHeader->e_ident[EI_MAG0] != ELFMAG0 ||
        elfHeader->e_ident[EI_MAG1] != ELFMAG1 ||
        elfHeader->e_ident[EI_MAG2] != ELFMAG2 ||
        elfHeader->e_ident[EI_MAG3] != ELFMAG3)
    {
        return -1;                                                    // RETURN
    }

    // this code can only read native-endian ELF files

    if (elfHeader->e_ident[EI_DATA] !=
                          (local::IS_BIG_ENDIAN ? ELFDATA2MSB : ELFDATA2LSB)) {
        return -1;                                                    // RETURN
    }

    // this code can only read native-sized ELF files

    if (elfHeader->e_ident[EI_CLASS] !=
                             (sizeof(void *) == 4 ? ELFCLASS32 : ELFCLASS64)) {
        return -1;                                                    // RETURN
    }

    return 0;
}

                  // -----------------------------------------
                  // local::StackTraceResolver::CurrentSegment
                  // -----------------------------------------

struct local::StackTraceResolver::CurrentSegment {
    // This 'struct' contains all fields of this resolver that are local
    // to the current segment.  The resolver iterates over multiple segments,
    // resolving symbols within one at a time.

    // TYPES
    typedef bsls::Types::UintPtr
                   UintPtr;             // 32 bit unsigned on 32 bit, 64 bit
                                        // unsigned on 64 bit, usually used for
                                        // absolute offsets into a file

    // DATA
    baesu_StackTraceResolver_FileHelper
                  *d_helper_p;          // file helper associated with
                                        // current segment

    baesu_StackTraceFrame
                 **d_framePtrs_p;       // array of pointers into
                                        // 'd_stackTrace_p' referring
                                        // only to those frames whose
                                        // 'address' fields point into
                                        // the current segment

    const void   **d_addresses_p;       // array of the 'address' fields
                                        // from 'd_framePtrs', put into
                                        // a separate array as a
                                        // performance optimization

    int            d_numAddresses;      // length of both
                                        // 'd_framePtrs' and
                                        // 'd_addresses', note both
                                        // arrays are allocated to have
                                        // 'd_numOutAllFrames' (worst
                                        // case) length

    UintPtr        d_adjustment;        // adjustment between addresses
                                        // expressed in object file and
                                        // actual addresses in memory
                                        // for current segment

    UintPtr        d_symTableOffset;    // symbol table offset (symbol
                                        // table does not contain symbol
                                        // names, just offsets into
                                        // string table) from the
                                        // beginning of the executable or
                                        // library file

    UintPtr        d_symTableSize;      // size in bytes of symbol table

    UintPtr        d_stringTableOffset; // string table offset from the
                                        // beginning of the file

    UintPtr        d_stringTableSize;   // size in bytes of string table

    bool           d_isMainExecutable;  // 'true' if in main executable
                                        // segment, as opposed to a
                                        // shared library

    const int      d_numFrames;         // not really local to the segment,
                                        // number of stack frames in
                                        // '*resolver.d_stackTrace_p'

    // CREATORS
    CurrentSegment(int numFrames, bslma::Allocator *basicAllocator);
        // Create this 'Seg' object, using the specified 'basicAllocator'
        // to allocate the arrays 'd_framePtrs_p' and 'd_addresses_p' to
        // have the specified 'numFrames' elements, initialize
        // 'd_numFrames' to 'numFrames', and initialize all other fields to
        // 0.

    // MANIPULATORS
    void reset();
        // Zero the contents of the arrays 'd_framePtrs_p' and
        // 'd_addresses_p' and all fields of this 'Seg' object other than
        // 'd_isMainExecutable' and the pointers to those two arrays.  Note
        // that this action is not necessary, it's just conceptually clean
        // to be starting out with a fairly blank slate.
};

// CREATORS
local::StackTraceResolver::CurrentSegment::CurrentSegment(
                                              int               numFrames,
                                              bslma::Allocator *basicAllocator)
: d_helper_p(0)
, d_framePtrs_p(0)
, d_addresses_p(0)
, d_numAddresses(0)
, d_adjustment(0)
, d_symTableOffset(0)
, d_symTableSize(0)
, d_stringTableOffset(0)
, d_stringTableSize(0)
, d_isMainExecutable(0)
, d_numFrames(numFrames)
{
    // Initially we allocate 'd_seg.d_addresses_p' and 'd_seg.d_framePtrs_p' to
    // the maximum possible length.  At the beginning of each pass through
    // 'resolveSegment', the contents of both of these arrays are zeroed, and
    // only first N elements will be populated, where 'N <= d_numFrames.

    const int bytesToAllocate = numFrames * (int) sizeof(void *);
    d_framePtrs_p = (baesu_StackTraceFrame **)
                                    basicAllocator->allocate(bytesToAllocate);
    d_addresses_p = (const void **) basicAllocator->allocate(bytesToAllocate);
}

// MANIPULATORS
void local::StackTraceResolver::CurrentSegment::reset()
{
    d_helper_p          = 0;
    d_numAddresses      = 0;
    d_adjustment        = 0;
    d_symTableOffset    = 0;
    d_symTableSize      = 0;
    d_stringTableOffset = 0;
    d_stringTableSize   = 0;

    const int bytesToZero = d_numFrames * (int) sizeof(void *);
    bsl::memset(d_framePtrs_p, 0, bytesToZero);
    bsl::memset(d_addresses_p, 0, bytesToZero);
}

      // ---------------------------------------------------------------
      // class baesu_StackTraceResolverImpl<baesu_ObjectFileFormat::Elf>
      //                 == class U::StackTraceResolver
      // ---------------------------------------------------------------

// PRIVATE CREATORS
local::StackTraceResolver::baesu_StackTraceResolverImpl(
                                     baesu_StackTrace *stackTrace,
                                     bool              demanglingPreferredFlag)
: d_stackTrace_p(stackTrace)
, d_scratchBuf_p(0)
, d_symbolBuf_p(0)
, d_demangle(demanglingPreferredFlag)
, d_hbpAlloc()
{
    d_scratchBuf_p = (char *) d_hbpAlloc.allocate(local::SCRATCH_BUF_LEN);
    d_symbolBuf_p  = (char *) d_hbpAlloc.allocate(local::SYMBOL_BUF_LEN);
    d_seg_p        = new (d_hbpAlloc) CurrentSegment(stackTrace->length(),
                                                     &d_hbpAlloc);
}

local::StackTraceResolver::~baesu_StackTraceResolverImpl()
{
}

// PRIVATE MANIPULATORS
int local::StackTraceResolver::resolveSegment(void       *segmentBaseAddress,
                                              void       *segmentPtr,
                                              UintPtr     segmentSize,
                                              const char *libraryFileName)
{
    int rc;

    zprintf("ResolveSegment lfn=%s\nba=%p sp=%p se=0x%lx\n",
            libraryFileName,
            segmentBaseAddress,
            segmentPtr,
            (char *) segmentPtr + segmentSize);

    int numSegEntries = 0;
    for (int i = 0; i < (int) d_stackTrace_p->length(); ++i) {
        const void *address = (*d_stackTrace_p)[i].address();

        if (segmentPtr <= address && address <
                                           (char *) segmentPtr + segmentSize) {
            zprintf("address %p MATCH\n", address);
            d_seg_p->d_framePtrs_p[numSegEntries] = &(*d_stackTrace_p)[i];
            d_seg_p->d_addresses_p[numSegEntries] = address;
            d_seg_p->d_framePtrs_p[numSegEntries]->setLibraryFileName(
                                                              libraryFileName);
            ++numSegEntries;
        }
        else {
            zprintf("address %p NO MATCH\n", address);
        }
    }
    if (0 == numSegEntries) {
        return 0;                                                     // RETURN
    }
    BSLS_ASSERT(numSegEntries <= (int) d_stackTrace_p->length());

    d_seg_p->d_numAddresses = numSegEntries;

    // read the elf header

    local::ElfHeader elfHeader;
    if (0 != d_seg_p->d_helper_p->readExact(&elfHeader,
                                            sizeof(local::ElfHeader),
                                            0)) {
        return -1;                                                    // RETURN
    }

    if (0 != checkElfHeader(&elfHeader)) {
        return -1;                                                    // RETURN
    }

    d_seg_p->d_adjustment = (UintPtr) segmentBaseAddress;

    // find the section headers we're interested in, that is, .symtab and
    // .strtab, or, if the file was stripped, .dynsym and .dynstr

    local::ElfSectionHeader symTabHdr, strTabHdr, dynSymHdr, dynStrHdr;
    bsl::memset(&symTabHdr, 0, sizeof(local::ElfSectionHeader));
    bsl::memset(&strTabHdr, 0, sizeof(local::ElfSectionHeader));
    bsl::memset(&dynSymHdr, 0, sizeof(local::ElfSectionHeader));
    bsl::memset(&dynStrHdr, 0, sizeof(local::ElfSectionHeader));

    // Possible speedup: read all the section headers at once instead of one
    // at a time.

    int numSections = elfHeader.e_shnum;
    UintPtr sectionHeaderSize = elfHeader.e_shentsize;
    UintPtr sectionHeaderOffset = elfHeader.e_shoff;
    if (local::SCRATCH_BUF_LEN < sectionHeaderSize) {
        return -1;                                                    // RETURN
    }
    local::ElfSectionHeader *sec =
                           (local::ElfSectionHeader *) (void *) d_scratchBuf_p;

    // read the string table which is usef for section names

    int stringSectionIndex = elfHeader.e_shstrndx;
    UintPtr stringSectionHeaderOffset =
                  sectionHeaderOffset + stringSectionIndex * sectionHeaderSize;
    if (0 != d_seg_p->d_helper_p->readExact(sec,
                                            sectionHeaderSize,
                                            stringSectionHeaderOffset)) {
        return -1;                                                    // RETURN
    }
    UintPtr headerStringsOffset = sec->sh_offset;

    for (int i = 0; i < numSections; ++i) {
        if (0 != d_seg_p->d_helper_p->readExact(sec,
                                                sectionHeaderSize,
                                                sectionHeaderOffset +
                                                i * sectionHeaderSize)) {
            return -1;                                                // RETURN
        }
        char sectionName[16];
        if (0 !=  d_seg_p->d_helper_p->readExact(sectionName,
                                                 sizeof(sectionName),
                                                 headerStringsOffset +
                                                               sec->sh_name)) {
            return -1;                                                // RETURN
        }

        switch (sec->sh_type) {
          case SHT_SYMTAB: {
            if      (!bsl::strcmp(sectionName, ".symtab")) {
                symTabHdr = *sec;
            }
          }  break;
          case SHT_STRTAB: {
            if      (!bsl::strcmp(sectionName, ".strtab")) {
                strTabHdr = *sec;
            }
            else if (!bsl::strcmp(sectionName, ".dynstr")) {
                dynStrHdr = *sec;
            }
          }  break;
          case SHT_DYNSYM: {
            if      (!bsl::strcmp(sectionName, ".dynsym")) {
                dynSymHdr = *sec;
            }
          }  break;
        }
    }

    if (0 != strTabHdr.sh_size && 0 != symTabHdr.sh_size) {
        // use the full symbol table if it is available

        d_seg_p->d_symTableOffset    = symTabHdr.sh_offset;
        d_seg_p->d_symTableSize      = symTabHdr.sh_size;
        d_seg_p->d_stringTableOffset = strTabHdr.sh_offset;
        d_seg_p->d_stringTableSize   = strTabHdr.sh_size;
    }
    else if (0 != dynSymHdr.sh_size && 0 != dynStrHdr.sh_size) {
        // otherwise use the dynamic symbol table

        d_seg_p->d_symTableOffset    = dynSymHdr.sh_offset;
        d_seg_p->d_symTableSize      = dynSymHdr.sh_size;
        d_seg_p->d_stringTableOffset = dynStrHdr.sh_offset;
        d_seg_p->d_stringTableSize   = dynStrHdr.sh_size;
    }
    else {
        // otherwise fail

        return -1;                                                    // RETURN
    }

    zprintf("Sym table offset: %lu size: %lu string offset: %lu size: %lu\n",
            d_seg_p->d_symTableOffset,
            d_seg_p->d_symTableSize,
            d_seg_p->d_stringTableOffset,
            d_seg_p->d_stringTableSize);

    rc = loadSymbols();
    if (rc) {
        return rc;                                                    // RETURN
    }

    return 0;
}

int local::StackTraceResolver::loadSymbols()
{
    const int symSize = sizeof(local::ElfSymbol);
    const UintPtr maxSymbolsPerPass = local::SYMBOL_BUF_LEN / symSize;
    const UintPtr numSyms = d_seg_p->d_symTableSize / symSize;
    UintPtr sourceFileNameOffset = (UintPtr) -1;

    UintPtr numSymsThisTime;
    for (UintPtr symIndex = 0; symIndex < numSyms;
                                                 symIndex += numSymsThisTime) {
        numSymsThisTime = bsl::min(numSyms - symIndex, maxSymbolsPerPass);

        const UintPtr offsetToRead = d_seg_p->d_symTableOffset +
                                                            symIndex * symSize;
        int rc = d_seg_p->d_helper_p->readExact(d_symbolBuf_p,
                                                numSymsThisTime * symSize,
                                                offsetToRead);
        if (rc) {
            eprintf("failed to read %lu symbols from offset %lu, errno %d\n",
                    numSymsThisTime,
                    offsetToRead,
                    errno);
            return -1;                                                // RETURN
        }

        const local::ElfSymbol *symBufStart =
                                   (local::ElfSymbol *) (void *) d_symbolBuf_p;
        const local::ElfSymbol *symBufEnd   = symBufStart + numSymsThisTime;
        for (const local::ElfSymbol *sym = symBufStart; sym < symBufEnd;
                                                                       ++sym) {
            switch (ELF32_ST_TYPE(sym->st_info)) {
              case STT_FILE: {
                sourceFileNameOffset = sym->st_name;
              } break;
              case STT_FUNC: {
                if (sym->st_shndx != SHN_UNDEF) {
                    const void *symbolAddress =
                              (void *) (sym->st_value + d_seg_p->d_adjustment);
                    const void *endSymbolAddress = (char *) symbolAddress +
                                                                  sym->st_size;
                    for (int i = 0; i < d_seg_p->d_numAddresses; ++i) {
                        const void *address = d_seg_p->d_addresses_p[i];
                        if (symbolAddress <= address
                           && address < endSymbolAddress) {
                            baesu_StackTraceFrame& frame =
                                                    *d_seg_p->d_framePtrs_p[i];

                            frame.setOffsetFromSymbol(
                                    (char *) address - (char *) symbolAddress);

                            frame.setMangledSymbolName(
                                  d_seg_p->d_helper_p->loadString(
                                            d_seg_p->d_stringTableOffset +
                                                                  sym->st_name,
                                            d_scratchBuf_p,
                                            local::SCRATCH_BUF_LEN,
                                            &d_hbpAlloc));
                            if (frame.isMangledSymbolNameKnown()) {
                                setFrameSymbolName(&frame);
                            }

                            // in ELF, filename information is only accurate
                            // for statics in the main executable

                            if (d_seg_p->d_isMainExecutable
                               && STB_LOCAL == ELF32_ST_BIND(sym->st_info)) {
                                frame.setSourceFileName(
                                      d_seg_p->d_helper_p->loadString(
                                            d_seg_p->d_stringTableOffset +
                                                          sourceFileNameOffset,
                                            d_scratchBuf_p,
                                            local::SCRATCH_BUF_LEN,
                                            &d_hbpAlloc));
                            }
                        }
                    }
                }
              }  break;
            }
        }
    }

    return 0;
}

int local::StackTraceResolver::processLoadedImage(
                                                 const char *fileName,
                                                 const void *programHeaders,
                                                 int         numProgramHeaders,
                                                 void       *textSegPtr,
                                                 void       *baseAddress)
    // note this must be public so 'linkMapCallBack' can call it on Solaris
{
    BSLS_ASSERT(!textSegPtr || !baseAddress);

    d_seg_p->reset();

#if defined(BSLS_PLATFORM_OS_HPUX)
    const char *name = fileName;
#else
    const char *name = 0;
    if (fileName && fileName[0]) {
        if (local::IS_LINUX) {
            d_seg_p->d_isMainExecutable = false;
        }

        name = fileName;
    }
    else {
        if (local::IS_LINUX) {
            d_seg_p->d_isMainExecutable = true;
        }

        // On Solaris and Linux, 'fileName' is sometimes null for the main
        // executable file, but those platforms have a standard virtual symlink
        // that points to the executable file name.

        bsl::memset(d_scratchBuf_p, 0, local::SCRATCH_BUF_LEN);
        if (0 < readlink("/proc/self/exe",
                         d_scratchBuf_p,
                         local::SCRATCH_BUF_LEN)) {
            d_scratchBuf_p[local::SCRATCH_BUF_LEN - 1] = 0;
            name = d_scratchBuf_p;
        }
        else {
            return -1;                                                // RETURN
        }
    }
#endif
    name = bdeu_String::copy(name, &d_hbpAlloc);

    zprintf("processing loaded image: fn:\"%s\", name:\"%s\" main:%d\n",
                        fileName ? fileName : "(null)", name ? name : "(null)",
                                            (int) d_seg_p->d_isMainExecutable);

    baesu_StackTraceResolver_FileHelper helper(name);
    d_seg_p->d_helper_p = &helper;

    for (int i = 0; i < numProgramHeaders; ++i) {
        const local::ElfProgramHeader *ph =
                          (const local::ElfProgramHeader *) programHeaders + i;
        // if (ph->p_type == PT_LOAD && ph->p_offset == 0) {

        if    (ph->p_type == PT_LOAD) {
            // on Linux, textSegPtr will be 0, on Solaris && HPUX,
            // baseAddress will be 0.  We will always have 1 of the two, and
            // since they differ by ph->p_vaddr, we can always calculate the
            // one we don't have f

            if (textSegPtr) {
                BSLS_ASSERT(0 == baseAddress);

                // calculating baseAddress from textSegPtr

                baseAddress = (char *) textSegPtr - ph->p_vaddr;
            }
            else {
                // or the other way around

                textSegPtr = (char *) baseAddress + ph->p_vaddr;
            }
            int rc = resolveSegment(baseAddress,    // base address
                                    textSegPtr,     // seg ptr
                                    ph->p_memsz,    // seg size
                                    name);          // file name
            if (rc) {
                return -1;                                            // RETURN
            }

            return 0;                                                 // RETURN
        }
    }

    return -1;
}

// PRIVATE ACCESSORS
void local::StackTraceResolver::setFrameSymbolName(
                                            baesu_StackTraceFrame *frame) const
{
#if !defined(BSLS_PLATFORM_OS_SOLARIS) || defined(BSLS_PLATFORM_CMP_GNU)
    // Linux or Sun g++ or HPUX

    int status = -1;
    char *demangledSymbol = 0;
    if (d_demangle) {
        // note the demangler uses malloc to allocate its result

#if defined(BSLS_PLATFORM_OS_HPUX)
        demangledSymbol = __cxa_demangle(frame->mangledSymbolName().c_str(),
                                         0,
                                         0,
                                         &status);
#else
        demangledSymbol = abi::__cxa_demangle(
                                            frame->mangledSymbolName().c_str(),
                                            0,
                                            0,
                                            &status);
#endif
    }
    if (0 == status) {
        zprintf("Demangled to: %s\n", demangledSymbol);
        frame->setSymbolName(demangledSymbol);
    }
    else {
        zprintf("Did not demangle: status: %d\n", status);
        frame->setSymbolName(frame->mangledSymbolName());
    }
    if (demangledSymbol) {
        free(demangledSymbol);
    }
#endif
#if defined(BSLS_PLATFORM_OS_SOLARIS) && !defined(BSLS_PLATFORM_CMP_GNU)
    // Sun CC only -- no demangling is available

    frame->setSymbolName(frame->mangledSymbolName());
#endif
}

#if defined(BSLS_PLATFORM_OS_LINUX)
// Linux could use the same method as Solaris, but we would need a special case
// for statically linked apps.  Instead of that we're going to use the
// 'dl_iterate_phdr' function, which works for static and dynamic apps (you get
// called back once if the app is static).

extern "C" {

static
int linkmapCallback(struct dl_phdr_info *info,
                    size_t               size,
                    void                *data)
    // This routine is called once for the executable file, and once for every
    // shared library that is loaded.  The specified 'info' contains a pointer
    // to the relevant information in the link map.  The specified 'size' is
    // unused, the specified 'data' is a pointer to the elf resolver.  Return 0
    // on success and a non-zero value otherwise.
{
<<<<<<< HEAD
    (void) size;

    Local::StackTraceResolver *resolver =
                           reinterpret_cast<Local::StackTraceResolver *>(data);
=======
    local::StackTraceResolver *resolver =
                           reinterpret_cast<local::StackTraceResolver *>(data);
>>>>>>> 62655409

    // here the base address is known and text segment loading address is
    // unknown

    int rc = resolver->processLoadedImage(info->dlpi_name,
                                          info->dlpi_phdr,
                                          info->dlpi_phnum,
                                          0,
                                          (void *) info->dlpi_addr);
    if (rc) {
        return -1;                                                    // RETURN
    }

    return 0;
}

}  // extern "C"

#endif
#if defined(BSLS_PLATFORM_OS_SOLARIS)

// modern Solaris applications are NEVER statically linked, so we always
// have a link_map.

extern "C" void *_DYNAMIC;    // global pointer that leads to the link map

#endif

// CLASS METHODS
int local::StackTraceResolver::resolve(
                                     baesu_StackTrace *stackTrace,
                                     bool              demanglingPreferredFlag)
{
#if defined(BSLS_PLATFORM_OS_HPUX)

    int rc;

    local::StackTraceResolver resolver(stackTrace,
                                       demanglingPreferredFlag);

    // The HPUX compiler, 'aCC', doesn't accept the -Bstatic option, suggesting
    // we are never statically linked on HPUX, so 'shl_get_r' should always
    // work.

    shl_descriptor desc;
    bsl::memset(&desc, 0, sizeof(shl_descriptor));

    // 'programHeaders' will point to a segment of memory we will allocate and
    // reallocated to the needed size indicated by the 'ElfHeader's we
    // encounter.  The max is the number of program headers that will fit in
    // the allcoated segment.

    local::ElfProgramHeader *programHeaders = 0;
    int maxNumProgramHeaders = 0;

    local::ElfHeader elfHeader;
    for (int i = -1; -1 != shl_get_r(i, &desc); ++i) {
        int numProgramHeaders = 0;

        {
            // this block limits the lifetime of 'helper' below

            zprintf("(%d) %s 0x%lx-0x%lx\n",
                    i,
                    desc.filename,
                    desc.tstart,
                    desc.tend);

            // index 0 is for the main executable

            resolver.d_seg_p->d_isMainExecutable = (0 == i);

            // note this will be opened twice, here and in 'processLoadedImage'

            baesu_StackTraceResolver_FileHelper helper(desc.filename);

            rc = helper.readExact(&elfHeader, sizeof(elfHeader), 0);
            if (rc) {
                return -1;                                            // RETURN
            }

            numProgramHeaders = elfHeader.e_phnum;
            if (numProgramHeaders > maxNumProgramHeaders) {
                programHeaders =
                  (local::ElfProgramHeader *) resolver.d_hbpAlloc.allocate(
                          numProgramHeaders * sizeof(local::ElfProgramHeader));
                maxNumProgramHeaders = numProgramHeaders;
            }

            rc = helper.readExact(
                           programHeaders,
                           numProgramHeaders * sizeof(local::ElfProgramHeader),
                           elfHeader.e_phoff);
            if (rc) {
                return -1;                                            // RETURN
            }
        }

        rc = resolver.processLoadedImage(
                                   desc.filename,
                                   programHeaders,
                                   numProgramHeaders,
                                   (void *) desc.tstart,
                                   0);
        if (rc) {
            return -1;                                                // RETURN
        }
    }

#elif defined(BSLS_PLATFORM_OS_LINUX)

    local::StackTraceResolver resolver(stackTrace,
                                       demanglingPreferredFlag);

    // 'dl_iterate_phdr' will iterate over all loaded files, the executable and
    // all the .so's.  It doesn't exist on Solaris.

    dl_iterate_phdr(&linkmapCallback,
                    &resolver);

#elif defined(BSLS_PLATFORM_OS_SOLARIS)

    local::StackTraceResolver resolver(stackTrace,
                                       demanglingPreferredFlag);

    struct link_map *linkMap = 0;

    // This method of getting the linkMap was deemed less desirable because it
    // calls 'malloc'.
    //
    //    dlinfo(RTLD_SELF, RTLD_DI_LINKMAP, &linkMap);
    //    if (0 == linkMap) {
    //        return -1;                                              // RETURN
    //    }

    if (0 == linkMap) {
        // This method was adopted as superior to the above (commented out)
        // method.

        local::ElfDynamic *dynamic = (local::ElfDynamic *) &_DYNAMIC;
        if (0 == dynamic) {
            return -1;                                                // RETURN
        }

        while (true) {
            if (DT_DEBUG == dynamic->d_tag) {
                r_debug *rdb = (r_debug *) dynamic->d_un.d_ptr;
                if (rdb) {
                    linkMap = rdb->r_map;
                    break;
                }
                else {
                    return -1;                                        // RETURN
                }
            }
            else if (DT_NULL == dynamic->d_tag) {
                // end of list without finding the link map

                return -1;                                            // RETURN
            }

            ++dynamic;
        }
    }

    for (int i = 0; linkMap; ++i, linkMap = linkMap->l_next) {
        local::ElfHeader *elfHeader = (local::ElfHeader *) linkMap->l_addr;

        if (0 != checkElfHeader(elfHeader)) {
            return -1;
        }

        local::ElfProgramHeader *programHeaders =
                        (local::ElfProgramHeader *) (void *)
                                     ((char *) elfHeader + elfHeader->e_phoff);
        int numProgramHeaders = elfHeader->e_phnum;

        resolver.d_seg_p->d_isMainExecutable = (0 == i);

        // Here the text segment address is known, not base address.  On this
        // platform, but not necessarily on other platforms, the text segment
        // begins with the Elf Header.

        int rc = resolver.processLoadedImage(linkMap->l_name,
                                             programHeaders,
                                             numProgramHeaders,
                                             (void *) elfHeader,
                                             0);
        if (rc) {
            return -1;                                                // RETURN
        }
    }

#else
# error unrecognized platform
#endif

    return 0;
}

}  // close namespace BloombergLP

#endif

// ---------------------------------------------------------------------------
// NOTICE:
//      Copyright (C) Bloomberg L.P., 2010
//      All Rights Reserved.
//      Property of Bloomberg L.P. (BLP)
//      This software is made available solely pursuant to the
//      terms of a BLP license agreement which governs its use.
// ----------------------------- END-OF-FILE ---------------------------------
<|MERGE_RESOLUTION|>--- conflicted
+++ resolved
@@ -1068,15 +1068,10 @@
     // unused, the specified 'data' is a pointer to the elf resolver.  Return 0
     // on success and a non-zero value otherwise.
 {
-<<<<<<< HEAD
     (void) size;
 
-    Local::StackTraceResolver *resolver =
-                           reinterpret_cast<Local::StackTraceResolver *>(data);
-=======
     local::StackTraceResolver *resolver =
                            reinterpret_cast<local::StackTraceResolver *>(data);
->>>>>>> 62655409
 
     // here the base address is known and text segment loading address is
     // unknown
