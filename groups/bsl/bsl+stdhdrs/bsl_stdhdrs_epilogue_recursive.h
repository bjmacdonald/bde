// bsl_stdhdrs_epilogue_recursive.h                                   -*-C++-*-

//@PURPOSE: Provide corresponding bslstl definitions for C++ standard headers.
//
//@SEE_ALSO: bsl_stdhdrs_epilogue, bsl+stdhdrs.txt
//
//@AUTHOR: Pablo Halpern (phalpern), Arthur Chiu (achiu21),
//         Alexei Zakharov (azakhar1)
//
//@DESCRIPTION: This header is the recursive part of the implementation of
// 'bsl_stdhdrs_epilogue.h'.  Its purpose is to include appropriate 'bslstp'
// and 'bslstl' definitions for each of the native STL headers found in the
// inclusion chain up to this point.  Sometimes included 'bslstl' headers may,
// in turn, include additional native STL headers, in which case this header
// needs to be processed again for those new STL headers.  In order to
// accomplish this task, this header includes itself recursively until no more
// new native STL headers are found.  This is the reason for the '_recursive'
// suffix in the header name.
//
// After each new 'bslstp' or 'bslstl' header is included we define the macro
// 'INCLUDE_BSL_STDHDRS_EPILOGUE_RECURSIVE' which indicates that this recursive
// epilogue needs to be included again to process any new native STL headers
// that may have been included.  When no new native STL headers are left to be
// processed, 'INCLUDE_BSL_STDHDRS_EPILOGUE_RECURSIVE' will not be defined,
// which stops the recursion.
//
// Note that the order of 'bslstp' and 'bslstl' headers in this file is in the
// reverse order of dependencies between each other.  Although the epilogue is
// designed to work with any order, doing so minimizes the number of times the
// epilogue is included recursively.
//
// Note that there are no include guards.  THIS FILE IS INTENDED FOR MULTIPLE
// INCLUSION.

// Prevent accidental inclusion from anywhere but 'bsl_stdhdrs_epilogue.h'.
#if !defined(USE_BSL_STDHDRS_EPILOGUE_RECURSIVE)
#error "this header can only be included from bsl_stdhdrs_epilogue.h"
#endif

// 'INCLUDE_BSL_STDHDRS_EPILOGUE_RECURSIVE' controls the recursive inclusion,
// so it should not be leaked outside of this header.  Doing so may cause an
// infinite recursive inclusion.
#if defined(INCLUDE_BSL_STDHDRS_EPILOGUE_RECURSIVE)
#error "potential infinite inclusion of the recursive epilogue detected"
#endif

#ifndef BDE_OPENSOURCE_PUBLICATION // STP
// First start with STLPort containers, which may include native headers.  The
// 'BSL_INCLUDE_*' macros are defined in the standard headers inside the
// 'bsl+stdhdrs' package.

#ifdef BSL_INCLUDE_BSL_HASH_MAP
# ifndef INCLUDED_BSLSTP_HASHMAP
#   include <bslstp_hashmap.h>
#   define INCLUDE_BSL_STDHDRS_EPILOGUE_RECURSIVE
# endif
#endif

#ifdef BSL_INCLUDE_BSL_HASH_SET
# ifndef INCLUDED_BSLSTP_HASHSET
#   include <bslstp_hashset.h>
#   define INCLUDE_BSL_STDHDRS_EPILOGUE_RECURSIVE
# endif
#endif

#ifdef BSL_INCLUDE_BSL_SLIST
# ifndef INCLUDED_BSLSTP_SLIST
#   include <bslstp_slist.h>
#   define INCLUDE_BSL_STDHDRS_EPILOGUE_RECURSIVE
# endif
#endif
#endif  // BDE_OPENSOURCE_PUBLICATION -- STP

// Now include those 'bslstl' components corresponding to the 'bsl+stdhdrs'
// files that have been included.

#ifdef BSL_INCLUDE_BSL_SSTREAM
# ifndef INCLUDED_BSLSTL_ISTRINGSTREAM
#   include <bslstl_istringstream.h>
#   define INCLUDE_BSL_STDHDRS_EPILOGUE_RECURSIVE
# endif

# ifndef INCLUDED_BSLSTL_OSTRINGSTREAM
#   include <bslstl_ostringstream.h>
#   define INCLUDE_BSL_STDHDRS_EPILOGUE_RECURSIVE
# endif

# ifndef INCLUDED_BSLSTL_STRINGBUF
#   include <bslstl_stringbuf.h>
#   define INCLUDE_BSL_STDHDRS_EPILOGUE_RECURSIVE
# endif

# ifndef INCLUDED_BSLSTL_STRINGSTREAM
#   include <bslstl_stringstream.h>
#   define INCLUDE_BSL_STDHDRS_EPILOGUE_RECURSIVE
# endif
#endif

#ifdef BSL_INCLUDE_BSL_IOSFWD
# ifndef INCLUDED_BSLSTL_IOSFWD
#   include <bslstl_iosfwd.h>
#   define INCLUDE_BSL_STDHDRS_EPILOGUE_RECURSIVE
# endif
#endif

// If '<algorithm>' was included, then inclue the work-arounds to the platform
// algorithms header.
#ifdef INCLUDED_NATIVE_ALGORITHM
# ifndef INCLUDED_BSLSTL_ALGORITHMWORKAROUND
#   include <bslstl_algorithmworkaround.h>
#   define INCLUDE_BSL_STDHDRS_EPILOGUE_RECURSIVE
# endif
# ifndef BDE_OPENSOURCE_PUBLICATION // STP
#   ifndef INCLUDED_BSLSTP_EXALGORITHM
#     include <bslstp_exalgorithm.h>
#     define INCLUDE_BSL_STDHDRS_EPILOGUE_RECURSIVE
#   endif
# endif  // BDE_OPENSOURCE_PUBLICATION -- STP
#endif

// 'bslstl' containers go here.

#ifdef BSL_INCLUDE_BSL_BITSET
# ifndef INCLUDED_BSLSTL_BITSET
#   include <bslstl_bitset.h>
#   define INCLUDE_BSL_STDHDRS_EPILOGUE_RECURSIVE
# endif
#endif

#ifdef BSL_INCLUDE_BSL_DEQUE
# ifndef INCLUDED_BSLSTL_DEQUE
#   include <bslstl_deque.h>
#   define INCLUDE_BSL_STDHDRS_EPILOGUE_RECURSIVE
# endif
#endif

#ifdef BSL_INCLUDE_BSL_LIST
# ifndef INCLUDED_BSLSTL_LIST
#   include <bslstl_list.h>
#   define INCLUDE_BSL_STDHDRS_EPILOGUE_RECURSIVE
# endif
#endif

#ifdef BSL_INCLUDE_BSL_VECTOR
# ifndef INCLUDED_BSLSTL_VECTOR
#   include <bslstl_vector.h>
#   define INCLUDE_BSL_STDHDRS_EPILOGUE_RECURSIVE
# endif
#endif

#ifdef BSL_INCLUDE_BSL_MAP
# ifndef INCLUDED_BSLSTL_MAP
#   include <bslstl_map.h>
#   define INCLUDE_BSL_STDHDRS_EPILOGUE_RECURSIVE
# endif
# ifndef INCLUDED_BSLSTL_MULTIMAP
#   include <bslstl_multimap.h>
#   define INCLUDE_BSL_STDHDRS_EPILOGUE_RECURSIVE
# endif
#endif

#ifdef BSL_INCLUDE_BSL_SET
# ifndef INCLUDED_BSLSTL_SET
#   include <bslstl_set.h>
#   define INCLUDE_BSL_STDHDRS_EPILOGUE_RECURSIVE
# endif
# ifndef INCLUDED_BSLSTL_MULTISET
#   include <bslstl_multiset.h>
#   define INCLUDE_BSL_STDHDRS_EPILOGUE_RECURSIVE
# endif
#endif

#ifdef BSL_INCLUDE_BSL_UNORDERED_MAP
# ifndef INCLUDED_BSLSTL_UNORDEREDMAP
#   include <bslstl_unorderedmap.h>
#   define INCLUDE_BSL_STDHDRS_EPILOGUE_RECURSIVE
# endif
# ifndef INCLUDED_BSLSTL_UNORDEREDMULTIMAP
#   include <bslstl_unorderedmultimap.h>
#   define INCLUDE_BSL_STDHDRS_EPILOGUE_RECURSIVE
# endif
#endif

#ifdef BSL_INCLUDE_BSL_UNORDERED_SET
# ifndef INCLUDED_BSLSTL_UNORDEREDSET
#   include <bslstl_unorderedset.h>
#   define INCLUDE_BSL_STDHDRS_EPILOGUE_RECURSIVE
# endif
# ifndef INCLUDED_BSLSTL_UNORDEREDMULTISET
#   include <bslstl_unorderedmultiset.h>
#   define INCLUDE_BSL_STDHDRS_EPILOGUE_RECURSIVE
# endif
#endif

#ifdef BSL_INCLUDE_BSL_QUEUE
# ifndef INCLUDED_BSLSTL_QUEUE
#   include <bslstl_queue.h>
#   define INCLUDE_BSL_STDHDRS_EPILOGUE_RECURSIVE
# endif
# ifndef INCLUDED_BSLSTL_PRIORITYQUEUE
#   include <bslstl_priorityqueue.h>
#   define INCLUDE_BSL_STDHDRS_EPILOGUE_RECURSIVE
# endif
#endif

// The following include provides backwards compatibility for Bloomberg-managed
// code that requires 'stdexcept' to include 'string'.  It is placed here
// because placing it directly in 'bsl_stdexcept.h' breaks the delicate include
// graph of the native headers.
#if defined(INCLUDED_NATIVE_STDEXCEPT) && defined(BSL_INCLUDE_NATIVE_STRING)
# ifndef INCLUDED_NATIVE_STRING
#   include <string>
#   define INCLUDE_BSL_STDHDRS_EPILOGUE_RECURSIVE
# endif
#endif

#ifdef BSL_INCLUDE_BSL_ITERATOR
# ifndef INCLUDED_BSLSTL_ITERATOR
#   include <bslstl_iterator.h>
#   define INCLUDE_BSL_STDHDRS_EPILOGUE_RECURSIVE
# endif

// Also include iterator adapters.

# ifndef INCLUDED_BSLSTL_FORWARDITERATOR
#   include <bslstl_forwarditerator.h>
#   define INCLUDE_BSL_STDHDRS_EPILOGUE_RECURSIVE
# endif

# ifndef INCLUDED_BSLSTL_BIDIRECTIONALITERATOR
#   include <bslstl_bidirectionaliterator.h>
#   define INCLUDE_BSL_STDHDRS_EPILOGUE_RECURSIVE
#  endif

# ifndef INCLUDED_BSLSTL_RANDOMACCESSITERATOR
#   include <bslstl_randomaccessiterator.h>
#   define INCLUDE_BSL_STDHDRS_EPILOGUE_RECURSIVE
# endif
#endif

#ifdef BSL_INCLUDE_BSL_STACK
# ifndef INCLUDED_BSLSTL_STACK
#   include <bslstl_stack.h>
#   define INCLUDE_BSL_STDHDRS_EPILOGUE_RECURSIVE
# endif
#endif

#ifdef BSL_INCLUDE_BSL_STRING
# ifndef INCLUDED_BSLSTL_STRING
#   include <bslstl_string.h>
#   define INCLUDE_BSL_STDHDRS_EPILOGUE_RECURSIVE
# endif
# ifndef INCLUDED_BSLSTL_STRINGREF
#   include <bslstl_stringref.h>
#   define INCLUDE_BSL_STDHDRS_EPILOGUE_RECURSIVE
# endif
#endif

// If '<utility>' was included, then include our implementation of 'pair'.
#ifdef INCLUDED_NATIVE_UTILITY
# ifndef INCLUDED_BSLSTL_PAIR
#   include <bslstl_pair.h>
#   define INCLUDE_BSL_STDHDRS_EPILOGUE_RECURSIVE
# endif
#endif

// If '<functional>' was included, then include extensions to functional.
#ifdef INCLUDED_NATIVE_FUNCTIONAL
<<<<<<< HEAD
# ifndef BDE_OMIT_TRANSITIONAL // STP
#   ifndef INCLUDED_BSLSTP_EXFUNCTIONAL
#     include <bslstp_exfunctional.h>
#     define INCLUDE_BSL_STDHDRS_EPILOGUE_RECURSIVE
#   endif
# endif  // BDE_OMIT_TRANSITIONAL -- STP
#endif
#ifdef BSL_INCLUDE_BSL_FUNCTIONAL
=======
#ifndef BDE_OPENSOURCE_PUBLICATION // STP
# ifndef INCLUDED_BSLSTP_EXFUNCTIONAL
#   include <bslstp_exfunctional.h>
#   define INCLUDE_BSL_STDHDRS_EPILOGUE_RECURSIVE
# endif
#endif  // BDE_OPENSOURCE_PUBLICATION -- STP
>>>>>>> a992e887
# ifndef INCLUDED_BSLSTL_EQUALTO
#   include <bslstl_equalto.h>
#   define INCLUDE_BSL_STDHDRS_EPILOGUE_RECURSIVE
# endif
# ifndef INCLUDED_BSLSTL_FUNCTION
#   include <bslstl_function.h>
#   define INCLUDE_BSL_STDHDRS_EPILOGUE_RECURSIVE
# endif
# ifndef INCLUDED_BSLSTL_HASH
#   include <bslstl_hash.h>
#   define INCLUDE_BSL_STDHDRS_EPILOGUE_RECURSIVE
# endif
# ifndef INCLUDED_BSLSTL_REFERENCEWRAPPER
#   include <bslstl_referencewrapper.h>
#   define INCLUDE_BSL_STDHDRS_EPILOGUE_RECURSIVE
# endif
#endif

// If '<memory>' was included, then include our implementation of allocators,
// 'allocator_traits', and 'shared_ptr'
#ifdef INCLUDED_NATIVE_MEMORY
# ifndef INCLUDED_BSLSTL_ALLOCATOR
#   include <bslstl_allocator.h>
#   define INCLUDE_BSL_STDHDRS_EPILOGUE_RECURSIVE
# endif
# ifndef INCLUDED_BSLSTL_ALLOCATORTRAITS
#   include <bslstl_allocatortraits.h>
#   define INCLUDE_BSL_STDHDRS_EPILOGUE_RECURSIVE
# endif
# ifndef INCLUDED_BSLSTL_BADWEAKPTR
#   include <bslstl_badweakptr.h>
#   define INCLUDE_BSL_STDHDRS_EPILOGUE_RECURSIVE
# endif
# ifndef INCLUDED_BSLSTL_OWNERLESS
#   include <bslstl_ownerless.h>
#   define INCLUDE_BSL_STDHDRS_EPILOGUE_RECURSIVE
# endif
# ifndef INCLUDED_BSLSTL_SHAREDPTR
#   include <bslstl_sharedptr.h>
#   define INCLUDE_BSL_STDHDRS_EPILOGUE_RECURSIVE
# endif
# ifndef INCLUDED_BSLSTL_SHAREDPTRALLOCATEINPLACEREP
#   include <bslstl_sharedptrallocateinplacerep.h>
#   define INCLUDE_BSL_STDHDRS_EPILOGUE_RECURSIVE
# endif
# ifndef INCLUDED_BSLSTL_SHAREDPTRALLOCATEOUTOFPLACEREP
#   include <bslstl_sharedptrallocateoutofplacerep.h>
#   define INCLUDE_BSL_STDHDRS_EPILOGUE_RECURSIVE
# endif
#endif

// Recursively re-try this header if there are any native STL headers for which
// corresponding 'bslstp' or 'bslstl' headers still need to be included.
#if defined(INCLUDE_BSL_STDHDRS_EPILOGUE_RECURSIVE)
# undef INCLUDE_BSL_STDHDRS_EPILOGUE_RECURSIVE
# include <bsl_stdhdrs_epilogue_recursive.h>
#endif

// ----------------------------------------------------------------------------
// Copyright 2013 Bloomberg Finance L.P.
//
// Licensed under the Apache License, Version 2.0 (the "License");
// you may not use this file except in compliance with the License.
// You may obtain a copy of the License at
//
//     http://www.apache.org/licenses/LICENSE-2.0
//
// Unless required by applicable law or agreed to in writing, software
// distributed under the License is distributed on an "AS IS" BASIS,
// WITHOUT WARRANTIES OR CONDITIONS OF ANY KIND, either express or implied.
// See the License for the specific language governing permissions and
// limitations under the License.
// ----------------------------- END-OF-FILE ----------------------------------<|MERGE_RESOLUTION|>--- conflicted
+++ resolved
@@ -266,23 +266,12 @@
 
 // If '<functional>' was included, then include extensions to functional.
 #ifdef INCLUDED_NATIVE_FUNCTIONAL
-<<<<<<< HEAD
-# ifndef BDE_OMIT_TRANSITIONAL // STP
-#   ifndef INCLUDED_BSLSTP_EXFUNCTIONAL
-#     include <bslstp_exfunctional.h>
-#     define INCLUDE_BSL_STDHDRS_EPILOGUE_RECURSIVE
-#   endif
-# endif  // BDE_OMIT_TRANSITIONAL -- STP
-#endif
-#ifdef BSL_INCLUDE_BSL_FUNCTIONAL
-=======
 #ifndef BDE_OPENSOURCE_PUBLICATION // STP
 # ifndef INCLUDED_BSLSTP_EXFUNCTIONAL
 #   include <bslstp_exfunctional.h>
 #   define INCLUDE_BSL_STDHDRS_EPILOGUE_RECURSIVE
 # endif
 #endif  // BDE_OPENSOURCE_PUBLICATION -- STP
->>>>>>> a992e887
 # ifndef INCLUDED_BSLSTL_EQUALTO
 #   include <bslstl_equalto.h>
 #   define INCLUDE_BSL_STDHDRS_EPILOGUE_RECURSIVE
