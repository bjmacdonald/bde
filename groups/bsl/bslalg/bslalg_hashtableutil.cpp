// bslalg_hashtableutil.cpp                                           -*-C++-*-
#include <bslalg_hashtableutil.h>

#include <bsls_ident.h>
BSLS_IDENT("$Id$ $CSID$")

<<<<<<< HEAD
#include <bslalg_bidirectionallinklistutil.h>
=======
#include <bslalg_hashtableanchor.h>
#include <bslalg_bidirectionallistutil.h>
>>>>>>> 6ba245ac

#include <bsls_types.h>

#include <stdio.h>

namespace BloombergLP
{

namespace bslalg
{

void HashTableUtil::removeNodeFromTable(HashTableAnchor   *anchor,
                                        BidirectionalLink *position,
                                        size_t             hashCode)
{
    BSLS_ASSERT_SAFE(position);
    BSLS_ASSERT_SAFE(anchor);
    BSLS_ASSERT_SAFE(
                    position->prev() || anchor->listRootAddress() == position);

    // Note that we must update the bucket *before* we unlink from the list,
    // as otherwise we will lose our next/prev pointers.
    HashTableBucket *bucket = bucketForHashCode(*anchor, hashCode);
    if (bucket->first() == position) {
        if (bucket->last() == position) {
            bucket->clear();
        }
        else {
            bucket->setFirst(position->next());
        }
    }
    else if (bucket->last() == position) {
        bucket->setLast(position->prev());
    }

    if (position == anchor->listRootAddress()) {
        anchor->setListRootAddress(position->next());
    }

    BidirectionalLinkListUtil::unlink(position);
}

void HashTableUtil::insertDuplicateAtPosition(HashTableAnchor    *anchor,
                                              BidirectionalLink  *newNode,
                                              size_t              hashCode,
                                              BidirectionalLink  *location)
{
    BSLS_ASSERT_SAFE(anchor);
    BSLS_ASSERT_SAFE(newNode);
    BSLS_ASSERT_SAFE(location);

    BidirectionalListUtil::insertLinkInHead(newNode, location);

<<<<<<< HEAD
    BidirectionalLinkListUtil::insertLinkBeforeTail(newNode, location);

    HashTableBucket *bucket = bucketForHashCode(buckets, nBuckets, hashCode);
=======
    HashTableBucket *bucket = bucketForHashCode(*anchor, hashCode);
>>>>>>> 6ba245ac
    if (location == bucket->first()) {
        bucket->setFirst(newNode);
    }

    if (location == anchor->listRootAddress()) {
        anchor->setListRootAddress(newNode);
    }
}

void HashTableUtil::insertAtFrontOfBucket(HashTableAnchor   *anchor,
                                          BidirectionalLink *newNode,
                                          size_t             hashCode)
{
    BSLS_ASSERT_SAFE(newNode);
    BSLS_ASSERT_SAFE(anchor);

    HashTableBucket *bucket = bucketForHashCode(*anchor, hashCode);
    BSLS_ASSERT_SAFE(bucket);

    if (bucket->first()) {
<<<<<<< HEAD
        BidirectionalLinkListUtil::insertLinkBeforeTail(newNode,
                                                        bucket->first());
        if (*listRoot ==  bucket->first()) {
            *listRoot = newNode;
=======
        BidirectionalListUtil::insertLinkInHead(newNode, bucket->first());
        if (anchor->listRootAddress() == bucket->first()) {
            anchor->setListRootAddress(newNode);
>>>>>>> 6ba245ac
        }
        bucket->setFirst(newNode);
    }
    else {
<<<<<<< HEAD
        // New bucket required
        BidirectionalLinkListUtil::insertLinkBeforeTail(newNode, *listRoot);
        *listRoot = newNode;   // New buckets prepend to the front of the list
        bucket->fillNewBucket(newNode);
=======
        // New bucket is required.
       
        BidirectionalListUtil::insertLinkInHead(newNode, 
                                               anchor->listRootAddress());

        // New buckets are inserted in front of the list.
        
        anchor->setListRootAddress(newNode);   
        bucket->setFirstLast(newNode);
>>>>>>> 6ba245ac
    }
}

void HashTableUtil::spliceSegmentIntoBucket(BidirectionalLink  *cursor,
                                            BidirectionalLink  *nextCursor,
                                            HashTableBucket    *bucket,
                                            BidirectionalLink **newRoot)
{
    BSLS_ASSERT_SAFE(cursor);
    BSLS_ASSERT_SAFE(nextCursor);
    BSLS_ASSERT_SAFE(bucket);
    BSLS_ASSERT_SAFE(newRoot);

    // splice the array segment
    if (!bucket->first()) {
<<<<<<< HEAD
        bucket->createBucket(cursor, nextCursor);
        BidirectionalLinkListUtil::spliceListBeforeLink(cursor,
                                                        nextCursor,
                                                        *newRoot);
=======
        bucket->setFirstLast(cursor, nextCursor);
        BidirectionalListUtil::spliceListBeforeLink(cursor,
                                                    nextCursor,
                                                    *newRoot);
>>>>>>> 6ba245ac
        *newRoot = cursor;
    }
    else {
        BidirectionalLinkListUtil::spliceListBeforeLink(cursor,
                                                        nextCursor,
                                                        bucket->first());
        if (bucket->first() == *newRoot) { // Check before updating 'first'!
            *newRoot = cursor;
        }
        bucket->setFirst(cursor);
    }
}

}  // close namespace BloobmergLP::bslalg
}  // close namespace BloombergLP
// ---------------------------------------------------------------------------
// NOTICE:
//      Copyright (C) Bloomberg L.P., 2012
//      All Rights Reserved.
//      Property of Bloomberg L.P. (BLP)
//      This software is made available solely pursuant to the
//      terms of a BLP license agreement which governs its use.
// ----------------------------- END-OF-FILE ---------------------------------<|MERGE_RESOLUTION|>--- conflicted
+++ resolved
@@ -4,12 +4,8 @@
 #include <bsls_ident.h>
 BSLS_IDENT("$Id$ $CSID$")
 
-<<<<<<< HEAD
 #include <bslalg_bidirectionallinklistutil.h>
-=======
 #include <bslalg_hashtableanchor.h>
-#include <bslalg_bidirectionallistutil.h>
->>>>>>> 6ba245ac
 
 #include <bsls_types.h>
 
@@ -63,13 +59,7 @@
 
     BidirectionalListUtil::insertLinkInHead(newNode, location);
 
-<<<<<<< HEAD
-    BidirectionalLinkListUtil::insertLinkBeforeTail(newNode, location);
-
-    HashTableBucket *bucket = bucketForHashCode(buckets, nBuckets, hashCode);
-=======
     HashTableBucket *bucket = bucketForHashCode(*anchor, hashCode);
->>>>>>> 6ba245ac
     if (location == bucket->first()) {
         bucket->setFirst(newNode);
     }
@@ -90,26 +80,13 @@
     BSLS_ASSERT_SAFE(bucket);
 
     if (bucket->first()) {
-<<<<<<< HEAD
-        BidirectionalLinkListUtil::insertLinkBeforeTail(newNode,
-                                                        bucket->first());
-        if (*listRoot ==  bucket->first()) {
-            *listRoot = newNode;
-=======
         BidirectionalListUtil::insertLinkInHead(newNode, bucket->first());
         if (anchor->listRootAddress() == bucket->first()) {
             anchor->setListRootAddress(newNode);
->>>>>>> 6ba245ac
         }
         bucket->setFirst(newNode);
     }
     else {
-<<<<<<< HEAD
-        // New bucket required
-        BidirectionalLinkListUtil::insertLinkBeforeTail(newNode, *listRoot);
-        *listRoot = newNode;   // New buckets prepend to the front of the list
-        bucket->fillNewBucket(newNode);
-=======
         // New bucket is required.
        
         BidirectionalListUtil::insertLinkInHead(newNode, 
@@ -119,7 +96,6 @@
         
         anchor->setListRootAddress(newNode);   
         bucket->setFirstLast(newNode);
->>>>>>> 6ba245ac
     }
 }
 
@@ -135,17 +111,10 @@
 
     // splice the array segment
     if (!bucket->first()) {
-<<<<<<< HEAD
-        bucket->createBucket(cursor, nextCursor);
-        BidirectionalLinkListUtil::spliceListBeforeLink(cursor,
-                                                        nextCursor,
-                                                        *newRoot);
-=======
         bucket->setFirstLast(cursor, nextCursor);
         BidirectionalListUtil::spliceListBeforeLink(cursor,
                                                     nextCursor,
                                                     *newRoot);
->>>>>>> 6ba245ac
         *newRoot = cursor;
     }
     else {
