// bslalg_rangecompare.h                                              -*-C++-*-
#ifndef INCLUDED_BSLALG_RANGECOMPARE
#define INCLUDED_BSLALG_RANGECOMPARE

#ifndef INCLUDED_BSLS_IDENT
#include <bsls_ident.h>
#endif
BSLS_IDENT("$Id: $")

//@PURPOSE: Provide algorithms to compare iterator-ranges of elements.
//
//@CLASSES:
//  bslalg::RangeCompare: comparison algorithms for iterator ranges
//
//@SEE_ALSO: bslmf_isbitwiseequalitycomparable
//
//@AUTHOR: Pablo Halpern (phalpern), Herve Bronnimann (hbronnimann),
//         Alexander Beels (abeels)
//
//@DESCRIPTION: This component provides a utility 'struct',
// 'bslalg::RangeCompare', that defines two overloaded class methods, 'equal'
// and 'lexicographical', for comparing two ranges, each specified by a pair of
// input iterators that are compliant with the C++11 standard [24.2.3].  The
// 'equal' method determines whether two specified ranges compare equal.  The
// 'lexicographical' method determines whether the first range compares
// lexicographically less than, equal to, or greater than the second range.
// Under certain circumstances, 'bslalg::RangeCompare::equal' and
// 'bslalg::RangeCompare::lexicographical' may perform optimized comparisons,
// as described below.
//
// 'bslalg::RangeCompare::equal' may perform a bit-wise comparison of the two
// ranges when the following two criteria are met:
//: o The input iterators are convertible to a pointer type.
//: o The trait 'bslmf::IsBitwiseEqualityComparable' is declared for
//:   the type of the objects in the ranges being compared.
//
// 'bslalg::RangeCompare::lexicographical' may perform a bit-wise comparison of
// the two ranges when the following criterion is met:
//: o The input iterators are convertible to pointers to a wide or unsigned
//    character type.
//
// Note that a class having the 'bslmf::IsBitwiseEqualityComparable'
// trait can be described as bit-wise comparable and should meet the following
// criteria:
//: o The values represented by two objects belonging to the class are the same
//:   if and only if each of the data members in the class has the same value
//:   in both objects.
//: o The class layout includes no padding.
//: o The class has no virtual members.
//
// Note that this component is for use primarily by the 'bslstl' package.
// Other clients should use the STL algorithms (in headers '<bsl_algorithm.h>'
// and '<bsl_memory.h>').
//
///Usage
///-----
// This section illustrates intended use of this component.
//
///Example 1: Defining Equality-Comparison Operators on a Container
/// - - - - - - - - - - - - - - - - - - - - - - - - - - - - - - - -
// In this example we will use the 'bslalg::RangeCompare::equal' class method
// to implement the equality-comparison operators for an iterable container
// type residing in the 'bslstl' package, and highlight the circumstances under
// which the optimization provided by the class method may be applied.
//
// Suppose that we have a new iterable container type that will be included in
// the 'bslstl' package, and we wish to define comparison operators for the
// container.  If the container has an iterator that provides access to the
// container's elements in a consistent order, and the elements themselves are
// equality-comparable, we can implement the container's equality-comparison
// operators by pair-wise comparing each of the elements over the entire range
// of elements in both containers.  In such cases the container can use the
// 'bslalg::RangeCompare::equal' class method to equal-compare the container's
// elements, taking advantage of the optimizations the class method provides
// for bit-wise equality-comparable objects.
//
// First, we create an elided definition of a container class, 'MyContainer',
// which provides read-only iterators of the type 'MyContainer::ConstIterator':
//..
//  template <class VALUE_TYPE>
//  class MyContainer {
//      // This class implements a container, semantically similar to
//      // 'std::vector', holding objects of the (template parameter) type
//      // 'VALUE_TYPE'.
//
//    private:
//      // DATA
//      // ...
//
//    public:
//      // PUBLIC TYPES
//      typedef const VALUE_TYPE *ConstIterator;
//          // This 'typedef' provides an alias for the type of iterator
//          // providing non-modifiable access to the elements in the
//          // container.
//
//      // CREATORS
//      explicit MyContainer(bslma::Allocator *basicAllocator = 0);
//          // Create an empty 'MyContainer' object having no capacity.
//          // Optionally specify a 'basicAllocator' used to supply memory.  If
//          // 'basicAllocator' is 0, the currently installed default allocator
//          // is used.
//
//      // ...
//
//      // MANIPULATORS
//      // ...
//
//      void push_back(const VALUE_TYPE& value);
//          // Append the specified 'value' at the past-the-end position in
//          // this container, increasing the container's capacity if needed.
//
//      // ...
//
//      // ACCESSORS
//      ConstIterator begin() const;
//          // Return an iterator providing non-modifiable access to the first
//          // element in this container.
//
//      ConstIterator end() const;
//          // Return an iterator providing non-modifiable access to the
//          // past-the-end element in this container.
//
//      std::size_t size() const;
//          // Return the number of elements in this container.
//
//      // ...
//  };
//..
// Notice that 'ConstIterator' is defined as a pointer type, which is one of
// the criteria required to enable the optimizations provided by the
// 'bslalg::RangeCompare::equal' class method.
//
// Then, we declare the equality-comparison operators for 'MyContainer':
//..
//  template <class VALUE_TYPE>
//  bool operator==(const MyContainer<VALUE_TYPE>& lhs,
//                  const MyContainer<VALUE_TYPE>& rhs);
//      // Return 'true' if the specified 'lhs' and 'rhs' objects have the same
//      // value, and 'false' otherwise.  Two 'MyContainer' objects have the
//      // same value if they have the same length, and each element in 'lhs'
//      // has the same value as the corresponding element in 'rhs'.
//
//  template <class VALUE_TYPE>
//  bool operator!=(const MyContainer<VALUE_TYPE>& lhs,
//                  const MyContainer<VALUE_TYPE>& rhs);
//      // Return 'true' if the specified 'lhs' and 'rhs' objects do not have
//      // the same value, and 'false' otherwise.  Two 'MyContainer' objects do
//      // not have the same value if they do not have the same length, or if
//      // any element in 'lhs' does not have the same value as the
//      // corresponding element in 'rhs'.
//..
// Next, we implement the equality-comparison operators using
// 'bslalg::RangeCompare::equal':
//..
//  template <class VALUE_TYPE>
//  inline
//  bool operator==(const MyContainer<VALUE_TYPE>& lhs,
//                  const MyContainer<VALUE_TYPE>& rhs)
//  {
//      return BloombergLP::bslalg::RangeCompare::equal(lhs.begin(),
//                                                      lhs.end(),
//                                                      lhs.size(),
//                                                      rhs.begin(),
//                                                      rhs.end(),
//                                                      rhs.size());
//  }
//
//  template <class VALUE_TYPE>
//  inline
//  bool operator!=(const MyContainer<VALUE_TYPE>& lhs,
//                  const MyContainer<VALUE_TYPE>& rhs)
//  {
//      return !BloombergLP::bslalg::RangeCompare::equal(lhs.begin(),
//                                                       lhs.end(),
//                                                       lhs.size(),
//                                                       rhs.begin(),
//                                                       rhs.end(),
//                                                       rhs.size());
//  }
//..
// Then, we create the elided definition of a value-semantic class, 'MyString',
// together with its definition of 'operator==':
//..
//  class MyString {
//      // This class provides a simple, elided string class that conforms to
//      // the 'bslma::Allocator' model.
//
//    private:
//      // DATA
//      char             *d_start_p;      // storage for the string
//      std::size_t       d_length;       // length of the string
//      bslma::Allocator *d_allocator_p;  // memory allocator (held, not owned)
//
//      // ...
//
//      // FRIENDS
//      friend bool operator==(const MyString&, const MyString&);
//      // ...
//
//    public:
//      // CREATORS
//      explicit MyString(const char       *string,
//                        bslma::Allocator *basicAllocator = 0);
//          // Create a 'MyString' object initialized to the value of the
//          // specified 'string'.  Optionally specify a 'basicAllocator' used
//          // to supply memory.  If 'basicAllocator' is 0, the currently
//          // installed default allocator is used.
//
//      // ...
//  };
//
//  bool operator==(const MyString& lhs, const MyString& rhs)
//  {
//      return lhs.d_length == rhs.d_length
//          && 0 == std::strncmp(lhs.d_start_p, rhs.d_start_p, lhs.d_length);
//  }
//..
// Notice that 'MyString' is not bit-wise comparable because the address values
// of the 'd_start_p' pointer data members in two 'MyString' objects will be
// different, even if the string values of the two objects are the same.
//
// Next, we create two 'MyContainer<MyString>' objects, and compare them using
// 'operator==':
//..
//  MyContainer<MyString> c1;
//  MyContainer<MyString> c2;
//
//  c1.push_back(MyString("hello"));
//  c1.push_back(MyString("goodbye"));
//
//  c2.push_back(MyString("hello"));
//  c2.push_back(MyString("goodbye"));
//
//  assert(c1 == c2);
//..
// Here, the call to the 'bslalg::RangeCompare::equal' class method in
// 'operator==' will perform an unoptimized pair-wise comparison of the
// elements in 'c1' and 'c2'.
//
// Then, we create the elided definition of another value-semantic class,
// 'MyPoint', together with its definition of 'operator==':
//..
//  class MyPoint {
//      // This class provides a simple, elided point type that is bit-wise
//      // comparable with other objects of the same type.
//
//    private:
//      // DATA
//      int d_x;  // the x-coordinate of the point
//      int d_y;  // the y-coordinate of the point
//
//      // FRIENDS
//      friend bool operator==(const MyPoint&, const MyPoint&);
//      // ...
//
//    public:
//      // TRAITS
//      BSLMF_NESTED_TRAIT_DECLARATION(MyPoint,
//                            BloombergLP::bslmf::IsBitwiseEqualityComparable);
//
//      // CREATORS
//      MyPoint(int x, int y);
//          // Create a 'MyPoint' object whose x- and y-coordinates have the
//          // specified 'x' and 'y' values, respectively.
//
//      // ...
//  };
//
//  bool operator==(const MyPoint& lhs, const MyPoint& rhs)
//  {
//      return lhs.d_x == rhs.d_x && lhs.d_y == rhs.d_y;
//  }
//..
// Notice that the value of a 'MyPoint' object derives from the values of all
// of its data members, and that no padding is required for alignment.
// Furthermore, 'MyPoint' has no virtual methods.  Therefore, 'MyPoint' objects
// are bit-wise comparable, and we can correctly declare the
// 'bslmf::IsBitwiseEqualityComparable' trait for the class, as shown
// above under the public 'TRAITS' section.
//
// Now, we create two 'MyContainer<MyPoint>' objects and compare them using
// 'operator==':
//..
//  MyContainer<MyPoint> c3;
//  MyContainer<MyPoint> c4;
//
//  c3.push_back(MyPoint(1, 2));
//  c3.push_back(MyPoint(3, 4));
//
//  c4.push_back(MyPoint(1, 2));
//  c4.push_back(MyPoint(3, 4));
//
//  assert(c3 == c4);  // potentially optimized
//..
// Here, the call to 'bslalg::RangeCompare::equal' in 'operator==' may take
// advantage of the fact that 'MyPoint' is bit-wise comparable and perform the
// comparison by directly bit-wise comparing the entire range of elements
// contained in the 'MyContainer<MyPoint>' objects.  This comparison can
// provide a significant performance boost over the comparison between two
// 'MyContainer<MyPoint>' objects in which the nested
// 'bslmf::IsBitwiseEqualityComparable' trait is not associated with the
// 'MyPoint' class.
//
// Finally, note that we can instantiate 'MyContainer' with 'int' or any other
// primitive type as the 'VALUE_TYPE' and still benefit from the optimized
// comparison operators, because primitive (i.e.: fundamental, enumerated, and
// pointer) types are inherently bit-wise comparable:
//..
//  MyContainer<int> c5;
//  MyContainer<int> c6;
//
//  c5.push_back(1);
//  c5.push_back(2);
//  c5.push_back(3);
//
//  c6.push_back(1);
//  c6.push_back(2);
//  c6.push_back(3);
//
//  assert(c5 == c6);  // potentially optimized
//..

#ifndef INCLUDED_BSLSCM_VERSION
#include <bslscm_version.h>
#endif

#ifndef INCLUDED_BSLMF_INTEGRALCONSTANT
#include <bslmf_integralconstant.h>
#endif

#ifndef INCLUDED_BSLMF_ISBITWISEEQUALITYCOMPARABLE
#include <bslmf_isbitwiseequalitycomparable.h>
#endif

#ifndef INCLUDED_BSLMF_ISCONVERTIBLE
#include <bslmf_isconvertible.h>
#endif

#ifndef INCLUDED_BSLMF_MATCHANYTYPE
#include <bslmf_matchanytype.h>
#endif

#ifndef INCLUDED_BSLMF_METAINT
#include <bslmf_metaint.h>
#endif

#ifndef INCLUDED_CLIMITS
#include <climits>
#define INCLUDED_CLIMITS
#endif

#ifndef INCLUDED_CSTDDEF
#include <cstddef>
#define INCLUDED_CSTDDEF
#endif

#ifndef INCLUDED_CSTRING
#include <cstring>
#define INCLUDED_CSTRING
#endif

#ifndef INCLUDED_CWCHAR
#include <cwchar>
#define INCLUDED_CWCHAR
#endif

namespace BloombergLP {

namespace bslalg {

                          // ==================
                          // class RangeCompare
                          // ==================

struct RangeCompare {
    // This utility 'struct' provides two static class methods, 'equal' and
    // 'lexicographical', for comparing two ranges of values.  'equal' returns
    // 'true' if each element in one range has the same value as the
    // corresponding element in the other range, and 'false' otherwise.
    // 'lexicographical' returns 0 if the two ranges are equal, a positive
    // value if the first range is greater than the second, and a negative
    // value if the second range is greater than the first.  A range is
    // specified by a pair of beginning and ending iterators, with an optional
    // length parameter.  Additionally, an overload is provided for the 'equal'
    // class method that allows the end iterator for one range to be omitted.
    //
    // 'equal' requires that the elements in the ranges can be compared with
    // 'operator=='.
    //
    // 'lexicographical' requires that the elements in the ranges can be
    // compared with 'operator<'.

    // TYPES
    typedef std::size_t size_type;
        // 'size_type' is an alias for an unsigned value representing the size
        // of an object or the number of elements in a range.

    // CLASS METHODS
    template <class INPUT_ITER>
    static bool equal(INPUT_ITER start1,
                      INPUT_ITER end1,
                      INPUT_ITER start2);
        // Compare each element in the range beginning at the specified
        // 'start1' position and ending immediately before the specified 'end1'
        // position to the corresponding element in the range of the same
        // length beginning at the specified 'start2' position, as if using
        // 'operator==' element-by-element.  Return 'true' if every pair of
        // corresponding elements compares equal, and 'false' otherwise.  Note
        // that this implementation uses 'operator==' to perform the
        // comparisons, or bit-wise comparison if the value type has the
        // bit-wise equality-comparable trait.

    template <class INPUT_ITER>
    static bool equal(INPUT_ITER start1,
                      INPUT_ITER end1,
                      INPUT_ITER start2,
                      INPUT_ITER end2);
    template <class INPUT_ITER>
    static bool equal(INPUT_ITER start1, INPUT_ITER end1, size_type length1,
                      INPUT_ITER start2, INPUT_ITER end2, size_type length2);
        // Compare each element in the range beginning at the specified
        // 'start1' position and ending immediately before the specified 'end1'
        // position, to the corresponding element in the range beginning at the
        // specified 'start2' position and ending immediately before the
        // specified 'end2' position, as if by using 'operator=='
        // element-by-element.  Optionally specify the length of each range,
        // 'length1' and 'length2'.  Return 'true' if the ranges have the same
        // length and every element in the first range compares equal with the
        // corresponding element in the second, and 'false' otherwise.  The
        // behavior is undefined unless 'length1' is either unspecified or
        // equals the length of the range '[start1, end1)', and 'length2' is
        // either unspecified or equals the length of the range
        // '[start2, end2)'.  Note that this implementation uses 'operator=='
        // to perform the comparisons, or bit-wise comparison if the value type
        // has the bit-wise equality-comparable trait.  Also note that
        // providing lengths may reduce the runtime cost of this operation.

    template <class INPUT_ITER>
    static int lexicographical(INPUT_ITER start1,
                               INPUT_ITER end1,
                               INPUT_ITER start2,
                               INPUT_ITER end2);
    template <class INPUT_ITER>
    static int lexicographical(INPUT_ITER start1,
                               INPUT_ITER end1,
                               size_type  length1,
                               INPUT_ITER start2,
                               INPUT_ITER end2,
                               size_type  length2);
        // Compare each element in the range beginning at the specified
        // 'start1' position and ending immediately before the specified 'end1'
        // position, to the corresponding element in the range beginning at the
        // specified 'start2' position and ending immediately before the
        // specified 'end2' position.  Optionally specify the length of each
        // range, 'length1' and 'length2'.  Return a negative value if the
        // first range compares lexicographically less than the second range, 0
        // if they are the same length and compare lexicographically equal, and
        // a positive value if the first range compares lexicographically
        // greater than the second range.  The behavior is undefined unless
        // 'length1' is either unspecified or equals the length of the range
        // '[start1, end1)', and 'length2' is either unspecified or equals the
        // length of the range '[start2, end2)'.  Note that this implementation
        // uses 'std::memcmp' for unsigned character comparisons,
        // 'std::wmemcmp' for wide character comparisons, and 'operator<' for
        // all other types.
};

                       // =======================
                       // struct RangeCompare_Imp
                       // =======================

struct RangeCompare_Imp {
    // This utility 'struct' provides the implementations for
    // 'bslalg::RangeCompare'.  Multiple implementations are provided for each
    // method in 'bslalg::RangeCompare', and the most efficient version is
    // found by disambiguating based on the iterator type, the value type, or
    // the presence of nested traits.

    // CLASS METHODS
    template <class VALUE_TYPE>
    static bool equal(const VALUE_TYPE  *start1,
                      const VALUE_TYPE  *end1,
                      const VALUE_TYPE  *start2,
                      const VALUE_TYPE  *end2,
                      const VALUE_TYPE&,
                      bsl::true_type);
    template <class INPUT_ITER, class VALUE_TYPE>
    static bool equal(INPUT_ITER         start1,
                      INPUT_ITER         end1,
                      INPUT_ITER         start2,
                      INPUT_ITER         end2,
                      const VALUE_TYPE&,
                      bsl::false_type);
    template <class INPUT_ITER, class VALUE_TYPE>
    static bool equal(INPUT_ITER         start1,
                      INPUT_ITER         end1,
                      INPUT_ITER         start2,
                      INPUT_ITER         end2,
                      const VALUE_TYPE&);
        // Compare the range beginning at the specified 'start1' position and
        // ending immediately before the specified 'end1' position with the
        // range beginning at the specified 'start2' position and ending
        // immediately before the specified 'end2' position, as if using
        // 'operator==' element-by-element.  The unnamed 'VALUE_TYPE' argument
        // is for automatic type deduction, and is ignored.  The fifth argument
        // is for overloading resolution, and is also ignored.

    template <class INPUT_ITER, class VALUE_TYPE>
    static bool equal(INPUT_ITER        start1,
                      INPUT_ITER        end1,
                      INPUT_ITER        start2,
                      const VALUE_TYPE&,
                      bsl::true_type);
    template <class INPUT_ITER, class VALUE_TYPE>
    static bool equal(INPUT_ITER        start1,
                      INPUT_ITER        end1,
                      INPUT_ITER        start2,
                      const VALUE_TYPE&,
                      bsl::false_type);
    template <class INPUT_ITER, class VALUE_TYPE>
    static bool equal(INPUT_ITER        start1,
                      INPUT_ITER        end1,
                      INPUT_ITER        start2,
                      const VALUE_TYPE&);
        // Compare the range beginning at the specified 'start1' position and
        // ending immediately before the specified 'end1' position with the
        // range beginning at the specified 'start2' position of the same
        // length (namely, 'end1 - start1'), as if using 'operator=='
        // element-by-element.  The unnamed 'VALUE_TYPE' argument is for
        // automatic type deduction, and is ignored.  The fifth argument is for
        // overloading resolution, and is also ignored.

    template <class VALUE_TYPE>
    static bool equalBitwiseEqualityComparable(const VALUE_TYPE  *start1,
                                               const VALUE_TYPE  *end1,
                                               const VALUE_TYPE  *start2,
                                               bsl::true_type);
        // Compare the range beginning at the specified 'start1' position and
        // ending immediately before the specified 'end1' position with the
        // range beginning at the specified 'start2' position of the same
        // length (namely, 'end1 - start1'), using bit-wise comparison across
        // the entire ranges.  The last argument is for removing overload
        // ambiguities, and is not used.  Return 'true' if the ranges are
        // bit-wise equal, and 'false' otherwise.

    template <class INPUT_ITER>
    static bool equalBitwiseEqualityComparable(INPUT_ITER        start1,
                                               INPUT_ITER        end1,
                                               INPUT_ITER        start2,
                                               bsl::false_type);
        // Compare the range beginning at the specified 'start1' position and
        // ending immediately before the specified 'end1' position with the
        // range beginning at the specified 'start2' position of the same
        // length (namely, 'end1 - start1'), using 'operator=='
        // element-by-element.  The last argument is for removing overload
        // ambiguities, and is not used.  Return 'true' if each element in the
        // first range is equal to the corresponding element in the second
        // range, and 'false' otherwise.

    template <class VALUE_TYPE>
    static int lexicographical(const VALUE_TYPE  *start1,
                               const VALUE_TYPE  *end1,
                               const VALUE_TYPE  *start2,
                               const VALUE_TYPE  *end2,
                               const VALUE_TYPE&,
                               bsl::true_type);
        // Compare the range beginning at the specified 'start1' position and
        // ending immediately before the specified 'end1' position with the
        // range beginning at the specified 'start2' position and ending
        // immediately before the specified 'end2' position.  The last two
        // arguments are for removing overload ambiguities and are not used.
        // Return a negative value if the
        // first range compares lexicographically less than the second range, 0
        // if they are the same length and compare lexicographically equal, and
        // a positive value if the first range compares lexicographically
        // greater than the second range.

    template <class INPUT_ITER, class VALUE_TYPE>
    static int lexicographical(INPUT_ITER        start1,
                               INPUT_ITER        end1,
                               INPUT_ITER        start2,
                               INPUT_ITER        end2,
                               const VALUE_TYPE&,
                               bsl::false_type);
        // Compare each element in the range beginning at the specified
        // 'start1' position and ending immediately before the specified 'end1'
        // position with the corresponding element in the range beginning at
        // the specified 'start2' position and ending immediately before the
        // specified 'end2' position using 'operator<'.  The last two arguments
        // are for removing overload ambiguities and are not used.  Return a
        // negative value if the first range compares lexicographically less
        // than the second range, 0 if they are the same length and compare
        // lexicographically equal, and a positive value if the first range
        // compares lexicographically greater than the second range.

    template <class INPUT_ITER, class VALUE_TYPE>
    static int lexicographical(INPUT_ITER        start1,
                               INPUT_ITER        end1,
                               INPUT_ITER        start2,
                               INPUT_ITER        end2,
                               const VALUE_TYPE&);
        // Compare the range beginning at the specified 'start1' position and
        // ending immediately before the specified 'end1' position with the
        // range beginning at the specified 'start2' position and ending
        // immediately before the specified 'end2' position.  The type of the
        // last argument is considered in determining what optimizations, if
        // any, can be applied to the comparison.  The last argument is not
        // used in any other way.  Return a negative value if the
        // first range compares lexicographically less than the second range, 0
        // if they are the same length and compare lexicographically equal, and
        // a positive value if the first range compares lexicographically
        // greater than the second range.

    static int lexicographical(const char *start1,
                               const char *end1,
                               const char *start2);
        // Compare the range beginning at the specified 'start1' position and
        // ending immediately before the specified 'end1' position with the
        // range beginning at the specified 'start2' position of the same
        // length (namely, 'end1 - start1'), using a bit-wise comparison
        // across the entire range, if 'const char' is unsigned, and using
        // 'operator<' otherwise.  Return a negative value if the
        // first range compares lexicographically less than the second range, 0
        // if they are the same length and compare lexicographically equal, and
        // a positive value if the first range compares lexicographically
        // greater than the second range.

    static int lexicographical(const unsigned char *start1,
                               const unsigned char *end1,
                               const unsigned char *start2);
    static int lexicographical(const wchar_t *start1,
                               const wchar_t *end1,
                               const wchar_t *start2);
    template <class INPUT_ITER>
    static int lexicographical(INPUT_ITER           start1,
                               INPUT_ITER           end1,
                               INPUT_ITER           start2,
                               bslmf::MatchAnyType);
    template <class INPUT_ITER>
    static int lexicographical(INPUT_ITER     start1,
                               INPUT_ITER     end1,
                               INPUT_ITER     start2);
        // Compare each element in the range beginning at the specified
        // 'start1' position and ending immediately before the specified 'end1'
        // position with the corresponding element in the range of the same
        // length beginning at the specified 'start2' position.  Return a
        // negative value if the first range compares lexicographically less
        // than the second range, 0 if they are the same length and compare
        // lexicographically equal, and a positive value if the first range
        // compares lexicographically greater than the second range.
};

// ============================================================================
//                  INLINE AND TEMPLATE FUNCTION DEFINITIONS
// ============================================================================

                         // -------------------
                         // struct RangeCompare
                         // -------------------

// CLASS METHODS
template <class INPUT_ITER>
inline
bool RangeCompare::equal(INPUT_ITER start1,
                         INPUT_ITER end1,
                         INPUT_ITER start2)
{
    if (start1 == end1) {
        return true;                                                  // RETURN
    }
    return RangeCompare_Imp::equal(start1, end1, start2, *start1);
}

template <class INPUT_ITER>
inline
bool RangeCompare::equal(INPUT_ITER start1,
                         INPUT_ITER end1,
                         INPUT_ITER start2,
                         INPUT_ITER end2)
{
    if (start1 == end1) {
        return start2 == end2;                                        // RETURN
    }
    return RangeCompare_Imp::equal(start1, end1, start2, end2, *start1);
}

template <class INPUT_ITER>
inline
bool RangeCompare::equal(INPUT_ITER start1,
                         INPUT_ITER end1,
                         size_type  length1,
                         INPUT_ITER start2,
                         INPUT_ITER,
                         size_type  length2)
{
    if (length1 != length2) {
        return false;                                                 // RETURN
    }
    if (start1 == end1) {
        return true;                                                  // RETURN
    }
    return RangeCompare_Imp::equal(start1, end1, start2, *start1);
}

template <class INPUT_ITER>
int RangeCompare::lexicographical(INPUT_ITER start1,
                                  INPUT_ITER end1,
                                  INPUT_ITER start2,
                                  INPUT_ITER end2)
{
    if (start1 == end1) {
        return start2 != end2 ? -1 : 0;                               // RETURN
    }
    return RangeCompare_Imp::lexicographical(start1,
                                             end1,
                                             start2,
                                             end2,
                                             *start1);
}

template <class INPUT_ITER>
int RangeCompare::lexicographical(INPUT_ITER start1,
                                  INPUT_ITER end1,
                                  size_type  length1,
                                  INPUT_ITER start2,
                                  INPUT_ITER end2,
                                  size_type  length2)
{
    const int result = length2 < length1
                       ? - RangeCompare_Imp::lexicographical(start2,
                                                             end2,
                                                             start1)
                       :   RangeCompare_Imp::lexicographical(start1,
                                                             end1,
                                                             start2);

    if (result < 0) {
        return -1;                                                    // RETURN
    }
    if (0 < result) {
        return 1;                                                     // RETURN
    }
    if (length1 < length2) {
        return -1;                                                    // RETURN
    }
    if (length2 < length1) {
        return 1;                                                     // RETURN
    }
    return 0;
}

                       // -----------------------
                       // struct RangeCompare_Imp
                       // -----------------------

// CLASS METHODS

                          // *** equal overloads: ***

template <class VALUE_TYPE>
inline
bool RangeCompare_Imp::equal(const VALUE_TYPE  *start1,
                             const VALUE_TYPE  *end1,
                             const VALUE_TYPE  *start2,
                             const VALUE_TYPE  *end2,
                             const VALUE_TYPE&,
                             bsl::true_type)
{
    return RangeCompare::equal(start1,
                               end1,
                               end1 - start1,
                               start2,
                               end2,
                               end2 - start2);
}

template <class INPUT_ITER, class VALUE_TYPE>
bool RangeCompare_Imp::equal(INPUT_ITER        start1,
                             INPUT_ITER        end1,
                             INPUT_ITER        start2,
                             INPUT_ITER        end2,
                             const VALUE_TYPE&,
                             bsl::false_type)
{
    for ( ; start1 != end1 && start2 != end2; ++start1, ++start2) {
        if (!(*start1 == *start2)) {
            return false;                                             // RETURN
        }
    }
    return start1 == end1 && start2 == end2;
}

template <class INPUT_ITER, class VALUE_TYPE>
bool RangeCompare_Imp::equal(INPUT_ITER        start1,
                             INPUT_ITER        end1,
                             INPUT_ITER        start2,
                             INPUT_ITER        end2,
                             const VALUE_TYPE& value)
{
    typedef typename bsl::is_convertible<INPUT_ITER, const VALUE_TYPE *>::Type
                                                      CanUseLengthOptimization;

    return equal(start1,
                 end1,
                 start2,
                 end2,
                 value,
                 CanUseLengthOptimization());
}

template <class INPUT_ITER, class VALUE_TYPE>
inline
bool RangeCompare_Imp::equal(INPUT_ITER        start1,
                             INPUT_ITER        end1,
                             INPUT_ITER        start2,
                             const VALUE_TYPE&,
                             bsl::true_type)
{
    // Note: We are forced to call a different function to resolve whether
    // 'INPUT_ITER' is convertible to 'const TARGET_TYPE *' or not, otherwise
    // we would be introducing ambiguities (the additional parameter
    // 'CanUseBitwiseCopyOptimization' is necessary to remove further
    // ambiguities on SunPro).

    typedef typename bsl::is_convertible<INPUT_ITER, const VALUE_TYPE *>::Type
                                              CanUseBitwiseCompareOptimization;

    return equalBitwiseEqualityComparable(start1,
                                          end1,
                                          start2,
                                          CanUseBitwiseCompareOptimization());
}

template <class INPUT_ITER, class VALUE_TYPE>
bool RangeCompare_Imp::equal(INPUT_ITER        start1,
                             INPUT_ITER        end1,
                             INPUT_ITER        start2,
                             const VALUE_TYPE&,
                             bsl::false_type)
{
    for ( ; start1 != end1; ++start1, ++start2) {
        if (!(*start1 == *start2)) {
            return false;                                             // RETURN
        }
    }
    return true;
}

template <class INPUT_ITER, class VALUE_TYPE>
inline
bool RangeCompare_Imp::equal(INPUT_ITER        start1,
                             INPUT_ITER        end1,
                             INPUT_ITER        start2,
                             const VALUE_TYPE& value)
{
    typedef typename
        bslmf::IsBitwiseEqualityComparable<VALUE_TYPE>::type Trait;
    return equal(start1, end1, start2, value, Trait());
}

             // *** equalBitwiseEqualityComparable overloads: ***

template <class VALUE_TYPE>
inline
bool RangeCompare_Imp::equalBitwiseEqualityComparable(
                                                     const VALUE_TYPE  *start1,
                                                     const VALUE_TYPE  *end1,
                                                     const VALUE_TYPE  *start2,
                                                     bsl::true_type)
{
    std::size_t numBytes = reinterpret_cast<const char *>(end1)
                         - reinterpret_cast<const char *>(start1);

    return 0 == std::memcmp(reinterpret_cast<const void *>(start1),
                            reinterpret_cast<const void *>(start2),
                            numBytes);
}

template <class INPUT_ITER>
inline
bool RangeCompare_Imp::equalBitwiseEqualityComparable(INPUT_ITER        start1,
                                                      INPUT_ITER        end1,
                                                      INPUT_ITER        start2,
                                                      bsl::false_type)
{
    // We can't be as optimized as above.

    return equal(start1, end1, start2, *start1, bsl::false_type());
}

                     // *** lexicographical overloads: ***

template <class VALUE_TYPE>
inline
int RangeCompare_Imp::lexicographical(const VALUE_TYPE  *start1,
                                      const VALUE_TYPE  *end1,
                                      const VALUE_TYPE  *start2,
                                      const VALUE_TYPE  *end2,
                                      const VALUE_TYPE&,
                                      bsl::true_type)
{
    // In this case, we can compute the length directly, and avoid the overhead
    // of the two comparisons in the loop condition (one is enough).

    return RangeCompare::lexicographical(start1,
                                         end1,
                                         end1 - start1,
                                         start2,
                                         end2,
                                         end2 - start2);
}

template <class INPUT_ITER, class VALUE_TYPE>
int RangeCompare_Imp::lexicographical(INPUT_ITER        start1,
                                      INPUT_ITER        end1,
                                      INPUT_ITER        start2,
                                      INPUT_ITER        end2,
                                      const VALUE_TYPE&,
                                      const bsl::false_type)
{
    for ( ; start1 != end1 && start2 != end2; ++start1, ++start2) {
        if (*start1 < *start2) {
            return -1;                                                // RETURN
        }
        else if (*start2 < *start1) {
            return 1;                                                 // RETURN
        }
    }
    if (start1 != end1) {
        return 1;                                                     // RETURN
    }
    if (start2 != end2) {
        return -1;                                                    // RETURN
    }
    return 0;
}

template <class INPUT_ITER, class VALUE_TYPE>
inline
int RangeCompare_Imp::lexicographical(INPUT_ITER        start1,
                                      INPUT_ITER        end1,
                                      INPUT_ITER        start2,
                                      INPUT_ITER        end2,
                                      const VALUE_TYPE& value)
{
    typedef typename bsl::is_convertible<INPUT_ITER, const VALUE_TYPE *>::Type
                                                      CanUseLengthOptimization;

    return lexicographical(start1, end1, start2, end2, value,
                           CanUseLengthOptimization());
}

inline
int RangeCompare_Imp::lexicographical(const unsigned char *start1,
                                      const unsigned char *end1,
                                      const unsigned char *start2)
{
    return std::memcmp(start1, start2, end1 - start1);
}

inline
int RangeCompare_Imp::lexicographical(const char *start1,
                                      const char *end1,
                                      const char *start2)
{
#if CHAR_MAX == SCHAR_MAX
    return std::memcmp(start1, start2, (end1 - start1));
#else
    return lexicographical<const char *>(start1, end1, start2, 0);
#endif
}

inline
int RangeCompare_Imp::lexicographical(const wchar_t *start1,
                                      const wchar_t *end1,
                                      const wchar_t *start2)
{
    return std::wmemcmp(start1, start2, end1 - start1);
}

template <class INPUT_ITER>
int RangeCompare_Imp::lexicographical(INPUT_ITER start1,
                                      INPUT_ITER end1,
                                      INPUT_ITER start2,
                                      bslmf::MatchAnyType)
{
    for ( ; start1 != end1; ++start1, ++start2) {
        if (*start1 < *start2) {
            return -1;                                                // RETURN
        }
        else if (*start2 < *start1) {
            return 1;                                                 // RETURN
        }
    }
    return 0;
}

template <class INPUT_ITER>
inline
int RangeCompare_Imp::lexicographical(INPUT_ITER start1,
                                      INPUT_ITER end1,
                                      INPUT_ITER start2)
{
    if (start1 != end1) {
        return lexicographical(start1, end1, start2, *start1);        // RETURN
    }
    return 0;
}

}  // close package namespace

#ifndef BDE_OPENSOURCE_PUBLICATION  // BACKWARD_COMPATIBILITY
<<<<<<< HEAD
// ===========================================================================
//                           BACKWARD COMPATIBILITY
// ===========================================================================
=======
// ============================================================================
//                           BACKWARD COMPATIBILITY
// ============================================================================
>>>>>>> 377fd5f6

typedef bslalg::RangeCompare bslalg_RangeCompare;
    // This alias is defined for backward compatibility.
#endif  // BDE_OPENSOURCE_PUBLICATION -- BACKWARD_COMPATIBILITY

}  // close enterprise namespace

#endif

// ----------------------------------------------------------------------------
// Copyright 2013 Bloomberg Finance L.P.
//
// Licensed under the Apache License, Version 2.0 (the "License");
// you may not use this file except in compliance with the License.
// You may obtain a copy of the License at
//
//     http://www.apache.org/licenses/LICENSE-2.0
//
// Unless required by applicable law or agreed to in writing, software
// distributed under the License is distributed on an "AS IS" BASIS,
// WITHOUT WARRANTIES OR CONDITIONS OF ANY KIND, either express or implied.
// See the License for the specific language governing permissions and
// limitations under the License.
// ----------------------------- END-OF-FILE ----------------------------------<|MERGE_RESOLUTION|>--- conflicted
+++ resolved
@@ -1011,15 +1011,9 @@
 }  // close package namespace
 
 #ifndef BDE_OPENSOURCE_PUBLICATION  // BACKWARD_COMPATIBILITY
-<<<<<<< HEAD
-// ===========================================================================
-//                           BACKWARD COMPATIBILITY
-// ===========================================================================
-=======
 // ============================================================================
 //                           BACKWARD COMPATIBILITY
 // ============================================================================
->>>>>>> 377fd5f6
 
 typedef bslalg::RangeCompare bslalg_RangeCompare;
     // This alias is defined for backward compatibility.
