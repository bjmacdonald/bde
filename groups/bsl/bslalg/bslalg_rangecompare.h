// bslalg_rangecompare.h                                              -*-C++-*-
#ifndef INCLUDED_BSLALG_RANGECOMPARE
#define INCLUDED_BSLALG_RANGECOMPARE

#ifndef INCLUDED_BSLS_IDENT
#include <bsls_ident.h>
#endif
BSLS_IDENT("$Id: $")

//@PURPOSE: Compare elements in two iterator ranges for equality or ordering.
//
//@CLASSES:
//  bslalg::RangeCompare: comparison algorithms for iterator ranges
//
//@SEE_ALSO: bslalg_typetraitbitwiseequalitycomparable
//
//@AUTHOR: Pablo Halpern (phalpern), Herve Bronnimann (hbronnimann),
//         Alexander Beels (abeels)
//
//@DESCRIPTION: This component provides a utility 'struct',
// 'bslalg::RangeCompare', that defines two overloaded class methods, 'equal'
// and 'lexicographical', for comparing two ranges, each specified by a pair of
// input iterators that are compliant with the C++11 standard [24.2.3].  The
// 'equal' method determines whether two specified ranges compare equal.  The
// 'lexicographical' method determines whether the first range compares
// lexicographically less than, equal to, or greater than the second range.
// Under certain circumstances, 'bslalg::RangeCompare::equal' and
// 'bslalg::RangeCompare::lexicographical' may perform optimized comparisons,
// as described below.
//
// 'bslalg::RangeCompare::equal' may perform a bit-wise comparison of the two
// ranges when the following two criteria are met:
//: o The input iterators are convertible to a pointer type.
//: o The trait 'bslalg::TypeTraitBitwiseEqualityComparable' is declared for
//:   the type of the objects in the ranges being compared.
//
// 'bslalg::RangeCompare::lexicographical' may perform a bit-wise comparison of
// the two ranges when the following criterion is met:
//: o The input iterators are convertible to pointers to a wide or unsigned
//    character type.
//
// Note that a class having the 'bslalg::TypeTraitBitwiseEqualityComparable'
// trait can be described as bit-wise comparable and should meet the following
// criteria:
//: o The values represented by two objects belonging to the class are the same
//:   if and only if each of the data members in the class has the same value
//:   in both objects.
//: o The class layout includes no padding.
//: o The class has no virtual members.
//
// Note that this component is for use primarily by the 'bslstl' package.
// Other clients should use the STL algorithms (in headers '<bsl_algorithm.h>'
// and '<bsl_memory.h>').
//
///Usage
///-----
// This section illustrates intended use of this component.
//
///Example 1: Defining Equality Comparison Operators on a Container
///- - - - - - - - - - - - - - - - - - - - - - - - - - - - - - - - -
// In this example we will use the 'bslalg::RangeCompare::equal' class method
// to implement the equality comparison operators for an iterable container
// type residing in the 'bslstl' package, and highlight the circumstances under
// which the optimization provided by the class method may be applied.
//
// Suppose that we have a new iterable container type that will be included in
// the 'bslstl' package, and we wish to define comparison operators for the
// container.  If the container has an iterator that provides access to the
// container's elements in a consistent order, and the elements themselves are
// equality-comparable, we can implement the container's equality comparison
// operators by pair-wise comparing each of the elements over the entire range
// of elements in both containers.  In such cases the container can use the
// 'bslalg::RangeCompare::equal' class method to equal-compare the container's
// elements, taking advantage of the optimizations the class method provides
// for bit-wise equality-comparable objects.
//
// First, we create an elided definition of a container class, 'MyContainer',
// which provides read-only iterators of the type 'MyContainer::ConstIterator':
//..
//  template <class VALUE_TYPE>
//  class MyContainer {
//      // This class implements a container, semantically similar to
//      // 'std::vector', holding objects of the (template parameter) type
//      // 'VALUE_TYPE'.
//
//    private:
//      // DATA
//      // ...
//
//    public:
//      // PUBLIC TYPES
//      typedef const VALUE_TYPE *ConstIterator;
//          // This 'typedef' provides an alias for the type of iterator
//          // providing non-modifiable access to the elements in the
//          // container.
//
//      // CREATORS
//      explicit MyContainer(bslma::Allocator *basicAllocator = 0);
//          // Create an empty 'MyContainer' object having no capacity.
//          // Optionally specify a 'basicAllocator' used to supply memory.  If
//          // 'basicAllocator' is 0, the currently installed default allocator
//          // is used.
//
//      // ...
//
//      // MANIPULATORS
//      // ...
//
//      void push_back(const VALUE_TYPE& value);
//          // Append the specified 'value' at the past-the-end position in
//          // this container, increasing the container's capacity if needed.
//
//      // ...
//
//      // ACCESSORS
//      ConstIterator begin() const;
//          // Return an iterator providing non-modifiable access to the first
//          // element in this container.
//
//      ConstIterator end() const;
//          // Return an iterator providing non-modifiable access to the
//          // past-the-end element in this container.
//
//      std::size_t size() const;
//          // Return the number of elements in this container.
//
//      // ...
//  };
//..
// Notice that 'ConstIterator' is defined as a pointer type, which is one of
// the criteria required to enable the optimizations provided by the
// 'bslalg::RangeCompare::equal' class method.
//
// Then, we declare the equality comparison operators for 'MyContainer':
//..
//  template <class VALUE_TYPE>
//  bool operator==(const MyContainer<VALUE_TYPE>& lhs,
//                  const MyContainer<VALUE_TYPE>& rhs);
//      // Return 'true' if the specified 'lhs' and 'rhs' objects have the same
//      // value, and 'false' otherwise.  Two 'MyContainer' objects have the
//      // same value if they have the same length, and each element in 'lhs'
//      // has the same value as the corresponding element in 'rhs'.
//
//  template <class VALUE_TYPE>
//  bool operator!=(const MyContainer<VALUE_TYPE>& lhs,
//                  const MyContainer<VALUE_TYPE>& rhs);
//      // Return 'true' if the specified 'lhs' and 'rhs' objects do not have
//      // the same value, and 'false' otherwise.  Two 'MyContainer' objects do
//      // not have the same value if they do not have the same length, or if
//      // any element in 'lhs' does not have the same value as the
//      // corresponding element in 'rhs'.
//..
// Next, we implement the equality comparison operators using
// 'bslalg::RangeCompare::equal':
//..
//  template <class VALUE_TYPE>
//  inline
//  bool operator==(const MyContainer<VALUE_TYPE>& lhs,
//                  const MyContainer<VALUE_TYPE>& rhs)
//  {
//      return BloombergLP::bslalg::RangeCompare::equal(lhs.begin(),
//                                                      lhs.end(),
//                                                      lhs.size(),
//                                                      rhs.begin(),
//                                                      rhs.end(),
//                                                      rhs.size());
//  }
//
//  template <class VALUE_TYPE>
//  inline
//  bool operator!=(const MyContainer<VALUE_TYPE>& lhs,
//                  const MyContainer<VALUE_TYPE>& rhs)
//  {
//      return !BloombergLP::bslalg::RangeCompare::equal(lhs.begin(),
//                                                       lhs.end(),
//                                                       lhs.size(),
//                                                       rhs.begin(),
//                                                       rhs.end(),
//                                                       rhs.size());
//  }
//..
// Then, we create the elided definition of a value-semantic class, 'MyString',
// together with its definition of 'operator==':
//..
//  class MyString {
//      // This class provides a simple, elided string class that conforms to
//      // the 'bslma::Allocator' model.
//
//    private:
//      // DATA
//      char             *d_start_p;      // storage for the string
//      std::size_t       d_length;       // length of the string
//      bslma::Allocator *d_allocator_p;  // memory allocator (held, not owned)
//
//      // ...
//
//      // FRIENDS
//      friend bool operator==(const MyString&, const MyString&);
//      // ...
//
//    public:
//      // CREATORS
//      explicit MyString(const char       *string,
//                        bslma::Allocator *basicAllocator = 0);
//          // Create a 'MyString' object initialized to the value of the
//          // specified 'string'.  Optionally specify a 'basicAllocator' used
//          // to supply memory.  If 'basicAllocator' is 0, the currently
//          // installed default allocator is used.
//
//      // ...
//  };
//
//  bool operator==(const MyString& lhs, const MyString& rhs)
//  {
//      return lhs.d_length == rhs.d_length
//          && 0 == std::strncmp(lhs.d_start_p, rhs.d_start_p, lhs.d_length);
//  }
//..
// Notice that 'MyString' is not bit-wise comparable because the address values
// of the 'd_start_p' pointer data members in two 'MyString' objects will be
// different, even if the string values of the two objects are the same.
//
// Next, we create two 'MyContainer<MyString>' objects, and compare them using
// 'operator==':
//..
//  MyContainer<MyString> c1;
//  MyContainer<MyString> c2;
//
//  c1.push_back(MyString("hello"));
//  c1.push_back(MyString("goodbye"));
//
//  c2.push_back(MyString("hello"));
//  c2.push_back(MyString("goodbye"));
//
//  assert(c1 == c2);
//..
// Here, the call to the 'bslalg::RangeCompare::equal' class method in
// 'operator==' will perform an unoptimized pair-wise comparison of the
// elements in 'c1' and 'c2'.
//
// Then, we create the elided definition of another value-semantic class,
// 'MyPoint', together with its definition of 'operator==':
//..
//  class MyPoint {
//      // This class provides a simple, elided point type that is bit-wise
//      // comparable with other objects of the same type.
//
//    private:
//      // DATA
//      int d_x;  // the x-coordinate of the point
//      int d_y;  // the y-coordinate of the point
//
//      // FRIENDS
//      friend bool operator==(const MyPoint&, const MyPoint&);
//      // ...
//
//    public:
//      // TRAITS
//      BSLALG_DECLARE_NESTED_TRAITS(MyPoint,
//                    BloombergLP::bslalg::TypeTraitBitwiseEqualityComparable);
//
//      // CREATORS
//      MyPoint(int x, int y);
//          // Create a 'MyPoint' object whose x- and y-coordinates have the
//          // specified 'x' and 'y' values, respectively.
//
//      // ...
//  };
//
//  bool operator==(const MyPoint& lhs, const MyPoint& rhs)
//  {
//      return lhs.d_x == rhs.d_x && lhs.d_y == rhs.d_y;
//  }
//..
// Notice that the value of a 'MyPoint' object derives from the values of all
// of its data members, and that no padding is required for alignment.
// Furthermore, 'MyPoint' has no virtual methods.  Therefore, 'MyPoint' objects
// are bit-wise comparable, and we can correctly declare the
// 'bslalg::TypeTraitBitwiseEqualityComparable' trait for the class, as shown
// above under the public 'TRAITS' section.
//
// Now, we create two 'MyContainer<MyPoint>' objects and compare them using
// 'operator==':
//..
//  MyContainer<MyPoint> c3;
//  MyContainer<MyPoint> c4;
//
//  c3.push_back(MyPoint(1, 2));
//  c3.push_back(MyPoint(3, 4));
//
//  c4.push_back(MyPoint(1, 2));
//  c4.push_back(MyPoint(3, 4));
//
//  assert(c3 == c4);  // potentially optimized
//..
// Here, the call to 'bslalg::RangeCompare::equal' in 'operator==' may take
// advantage of the fact that 'MyPoint' is bit-wise comparable and perform the
// comparison by directly bit-wise comparing the entire range of elements
// contained in the 'MyContainer<MyPoint>' objects.  This comparison can
// provide a significant performance boost over the comparison between two
// 'MyContainer<MyPoint>' objects in which the nested
// 'TypeTraitBitwiseEqualityComparable' trait is not associated with the
// 'MyPoint' class.
//
// Finally, note that we can instantiate 'MyContainer' with 'int' or any other
// primitive type as the 'VALUE_TYPE' and still benefit from the optimized
// comparison operators, because primitive (i.e.: fundamental, enumerated, and
// pointer) types are inherently bit-wise comparable:
//..
//  MyContainer<int> c5;
//  MyContainer<int> c6;
//
//  c5.push_back(1);
//  c5.push_back(2);
//  c5.push_back(3);
//
//  c6.push_back(1);
//  c6.push_back(2);
//  c6.push_back(3);
//
//  assert(c5 == c6);  // potentially optimized
//..

#ifndef INCLUDED_BSLSCM_VERSION
#include <bslscm_version.h>
#endif

#ifndef INCLUDED_BSLALG_SELECTTRAIT
#include <bslalg_selecttrait.h>
#endif

#ifndef INCLUDED_BSLALG_TYPETRAITBITWISEEQUALITYCOMPARABLE
#include <bslalg_typetraitbitwiseequalitycomparable.h>
#endif

#ifndef INCLUDED_BSLALG_TYPETRAITS
#include <bslalg_typetraits.h>
#endif

#ifndef INCLUDED_BSLMF_ANYTYPE
#include <bslmf_anytype.h>
#endif

#ifndef INCLUDED_BSLMF_ISCONVERTIBLE
#include <bslmf_isconvertible.h>
#endif

<<<<<<< HEAD
#ifndef INCLUDED_BSLMF_MATCHANYTYPE
#include <bslmf_matchanytype.h>
#endif

=======
>>>>>>> 1303c1b3
#ifndef INCLUDED_BSLMF_METAINT
#include <bslmf_metaint.h>
#endif

<<<<<<< HEAD
=======
#ifndef INCLUDED_CLIMITS
#include <climits>
#define INCLUDED_CLIMITS
#endif

>>>>>>> 1303c1b3
#ifndef INCLUDED_CSTDDEF
#include <cstddef>
#define INCLUDED_CSTDDEF
#endif

#ifndef INCLUDED_CSTRING
#include <cstring>
#define INCLUDED_CSTRING
#endif

#ifndef INCLUDED_CWCHAR
#include <cwchar>
#define INCLUDED_CWCHAR
#endif

namespace BloombergLP {

namespace bslalg {

                          // ==================
                          // class RangeCompare
                          // ==================

struct RangeCompare {
    // This utility 'struct' provides two static class methods, 'equal' and
    // 'lexicographical', for comparing two ranges of values.  'equal' returns
    // 'true' if each element in one range has the same value as the
    // corresponding element in the other range, and 'false' otherwise.
    // 'lexicographical' returns 0 if the two ranges are equal, a positive
    // value if the first range is greater than the second, and a negative
    // value if the second range is greater than the first.  A range is
    // specified by a pair of beginning and ending iterators, with an optional
    // length parameter.  Additionally, an overload is provided for the 'equal'
    // class method that allows the end iterator for one range to be omitted.
    //
    // 'equal' requires that the elements in the ranges can be compared with
    // 'operator=='.
    //
    // 'lexicographical' requires that the elements in the ranges can be
    // compared with 'operator<'.

    // TYPES
    typedef std::size_t size_type;
        // 'size_type' is an alias for an unsigned value representing the size
        // of an object or the number of elements in a range.

    // CLASS METHODS
    template <typename INPUT_ITER>
    static bool equal(INPUT_ITER start1,
                      INPUT_ITER end1,
                      INPUT_ITER start2);
        // Compare each element in the range beginning at the specified
        // 'start1' position and ending immediately before the specified 'end1'
        // position to the corresponding element in the range of the same
        // length beginning at the specified 'start2' position, as if using
        // 'operator==' element-by-element.  Return 'true' if every pair of
        // corresponding elements compares equal, and 'false' otherwise.  Note
        // that this implementation uses 'operator==' to perform the
        // comparisons, or bit-wise comparison if the value type has the
        // bit-wise equality-comparable trait.

    template <typename INPUT_ITER>
    static bool equal(INPUT_ITER start1,
                      INPUT_ITER end1,
                      INPUT_ITER start2,
                      INPUT_ITER end2);
    template <typename INPUT_ITER>
    static bool equal(INPUT_ITER start1, INPUT_ITER end1, size_type length1,
                      INPUT_ITER start2, INPUT_ITER end2, size_type length2);
        // Compare each element in the range beginning at the specified
        // 'start1' position and ending immediately before the specified 'end1'
        // position, to the corresponding element in the range beginning at the
        // specified 'start2' position and ending immediately before the
        // specified 'end2' position, as if by using 'operator=='
        // element-by-element.  Optionally specify the length of each range,
        // 'length1' and 'length2'.  Return 'true' if the ranges have the same
        // length and every element in the first range compares equal with the
        // corresponding element in the second, and 'false' otherwise.  The
        // behavior is undefined unless 'length1' is either unspecified or
        // equals the length of the range '[start1, end1)', and 'length2' is
        // either unspecified or equals the length of the range
        // '[start2, end2)'.  Note that this implementation uses 'operator=='
        // to perform the comparisons, or bit-wise comparison if the value type
        // has the bit-wise equality-comparable trait.  Also note that
        // providing lengths may reduce the runtime cost of this operation.

    template <typename INPUT_ITER>
    static int lexicographical(INPUT_ITER start1,
                               INPUT_ITER end1,
                               INPUT_ITER start2,
                               INPUT_ITER end2);
    template <typename INPUT_ITER>
    static int lexicographical(INPUT_ITER start1,
                               INPUT_ITER end1,
                               size_type  length1,
                               INPUT_ITER start2,
                               INPUT_ITER end2,
                               size_type  length2);
        // Compare each element in the range beginning at the specified
        // 'start1' position and ending immediately before the specified 'end1'
        // position, to the corresponding element in the range beginning at the
        // specified 'start2' position and ending immediately before the
        // specified 'end2' position.  Optionally specify the length of each
        // range, 'length1' and 'length2'.  Return a negative value if the
        // first range compares lexicographically less than the second range, 0
        // if they are the same length and compare lexicographically equal, and
        // a positive value if the first range compares lexicographically
        // greater than the second range.  The behavior is undefined unless
        // 'length1' is either unspecified or equals the length of the range
        // '[start1, end1)', and 'length2' is either unspecified or equals the
        // length of the range '[start2, end2)'.  Note that this implementation
        // uses 'std::memcmp' for unsigned character comparisons,
        // 'std::wmemcmp' for wide character comparisons, and 'operator<' for
        // all other types.
};

                       // =======================
                       // struct RangeCompare_Imp
                       // =======================

struct RangeCompare_Imp {
    // This utility 'struct' provides the implementations for
    // 'blsalg::RangeCompare'.  Multiple implementations are provided for each
    // method in 'blsalg::RangeCompare', and the most efficient version is
    // found by disambiguating based on the iterator type, the value type, or
    // the presence of nested traits.

    // CLASS METHODS
    template <typename VALUE_TYPE>
    static bool equal(const VALUE_TYPE  *start1,
                      const VALUE_TYPE  *end1,
                      const VALUE_TYPE  *start2,
                      const VALUE_TYPE  *end2,
                      const VALUE_TYPE&,
                      bslmf::MetaInt<1>);
    template <typename INPUT_ITER, typename VALUE_TYPE>
    static bool equal(INPUT_ITER         start1,
                      INPUT_ITER         end1,
                      INPUT_ITER         start2,
                      INPUT_ITER         end2,
                      const VALUE_TYPE&,
                      bslmf::MetaInt<0>);
    template <typename INPUT_ITER, typename VALUE_TYPE>
    static bool equal(INPUT_ITER         start1,
                      INPUT_ITER         end1,
                      INPUT_ITER         start2,
                      INPUT_ITER         end2,
                      const VALUE_TYPE&);
        // Compare the range beginning at the specified 'start1' position and
        // ending immediately before the specified 'end1' position with the
        // range beginning at the specified 'start2' position and ending
        // immediately before the specified 'end2' position, as if using
        // 'operator==' element-by-element.  The unnamed 'VALUE_TYPE' argument
        // is for automatic type deduction, and is ignored.  The fifth argument
        // is for overloading resolution, and is also ignored.

    template <typename INPUT_ITER, typename VALUE_TYPE>
    static bool equal(INPUT_ITER        start1,
                      INPUT_ITER        end1,
                      INPUT_ITER        start2,
                      const VALUE_TYPE&,
                      TypeTraitBitwiseEqualityComparable);
    template <typename INPUT_ITER, typename VALUE_TYPE>
    static bool equal(INPUT_ITER        start1,
                      INPUT_ITER        end1,
                      INPUT_ITER        start2,
                      const VALUE_TYPE&,
                      bslmf::MatchAnyType);
    template <typename INPUT_ITER, typename VALUE_TYPE>
    static bool equal(INPUT_ITER        start1,
                      INPUT_ITER        end1,
                      INPUT_ITER        start2,
                      const VALUE_TYPE&);
        // Compare the range beginning at the specified 'start1' position and
        // ending immediately before the specified 'end1' position with the
        // range beginning at the specified 'start2' position of the same
        // length (namely, 'end1 - start1'), as if using 'operator=='
        // element-by-element.  The unnamed 'VALUE_TYPE' argument is for
        // automatic type deduction, and is ignored.  The fifth argument is for
        // overloading resolution, and is also ignored.

    template <typename VALUE_TYPE>
    static bool equalBitwiseEqualityComparable(const VALUE_TYPE  *start1,
                                               const VALUE_TYPE  *end1,
                                               const VALUE_TYPE  *start2,
                                               bslmf::MetaInt<1>);
        // Compare the range beginning at the specified 'start1' position and
        // ending immediately before the specified 'end1' position with the
        // range beginning at the specified 'start2' position of the same
        // length (namely, 'end1 - start1'), using bit-wise comparison across
        // the entire ranges.  The last argument is for removing overload
        // ambiguities, and is not used.  Return 'true' if the ranges are
        // bit-wise equal, and 'false' otherwise.

    template <typename INPUT_ITER>
    static bool equalBitwiseEqualityComparable(INPUT_ITER        start1,
                                               INPUT_ITER        end1,
                                               INPUT_ITER        start2,
                                               bslmf::MetaInt<0>);
        // Compare the range beginning at the specified 'start1' position and
        // ending immediately before the specified 'end1' position with the
        // range beginning at the specified 'start2' position of the same
        // length (namely, 'end1 - start1'), using 'operator=='
        // element-by-element.  The last argument is for removing overload
        // ambiguities, and is not used.  Return 'true' if each element in the
        // first range is equal to the corresponding element in the second
        // range, and 'false' otherwise.

    template <typename VALUE_TYPE>
    static int lexicographical(const VALUE_TYPE  *start1,
                               const VALUE_TYPE  *end1,
                               const VALUE_TYPE  *start2,
                               const VALUE_TYPE  *end2,
                               const VALUE_TYPE&,
                               bslmf::MetaInt<1>);
        // Compare the range beginning at the specified 'start1' position and
        // ending immediately before the specified 'end1' position with the
        // range beginning at the specified 'start2' position and ending
        // immediately before the specified 'end2' position.  The last two
        // arguments are for removing overload ambiguities and are not used.
        // Return a negative value if the
        // first range compares lexicographically less than the second range, 0
        // if they are the same length and compare lexicographically equal, and
        // a positive value if the first range compares lexicographically
        // greater than the second range.

    template <typename INPUT_ITER, typename VALUE_TYPE>
    static int lexicographical(INPUT_ITER        start1,
                               INPUT_ITER        end1,
                               INPUT_ITER        start2,
                               INPUT_ITER        end2,
                               const VALUE_TYPE&,
                               bslmf::MetaInt<0>);
        // Compare each element in the range beginning at the specified
        // 'start1' position and ending immediately before the specified 'end1'
        // position with the corresponding element in the range beginning at
        // the specified 'start2' position and ending immediately before the
        // specified 'end2' position using 'operator<'.  The last two arguments
        // are for removing overload ambiguities and are not used.  Return a
        // negative value if the first range compares lexicographically less
        // than the second range, 0 if they are the same length and compare
        // lexicographically equal, and a positive value if the first range
        // compares lexicographically greater than the second range.

    template <typename INPUT_ITER, typename VALUE_TYPE>
    static int lexicographical(INPUT_ITER        start1,
                               INPUT_ITER        end1,
                               INPUT_ITER        start2,
                               INPUT_ITER        end2,
                               const VALUE_TYPE&);
        // Compare the range beginning at the specified 'start1' position and
        // ending immediately before the specified 'end1' position with the
        // range beginning at the specified 'start2' position and ending
        // immediately before the specified 'end2' position.  The type of the
        // last argument is considered in determining what optimizations, if
        // any, can be applied to the comparison.  The last argument is not
        // used in any other way.  Return a negative value if the
        // first range compares lexicographically less than the second range, 0
        // if they are the same length and compare lexicographically equal, and
        // a positive value if the first range compares lexicographically
        // greater than the second range.

    static int lexicographical(const char *start1,
                               const char *end1,
                               const char *start2);
        // Compare the range beginning at the specified 'start1' position and
        // ending immediately before the specified 'end1' position with the
        // range beginning at the specified 'start2' position of the same
        // length (namely, 'end1 - start1'), using a bit-wise comparison
        // across the entire range, if 'const char' is unsigned, and using
        // 'operator<' otherwise.  Return a negative value if the
        // first range compares lexicographically less than the second range, 0
        // if they are the same length and compare lexicographically equal, and
        // a positive value if the first range compares lexicographically
        // greater than the second range.

    static int lexicographical(const unsigned char *start1,
                               const unsigned char *end1,
                               const unsigned char *start2);
    static int lexicographical(const wchar_t       *start1,
                               const wchar_t       *end1,
                               const wchar_t       *start2);
        // Compare the range beginning at the specified 'start1' position and
        // ending immediately before the specified 'end1' position with the
        // range beginning at the specified 'start2' position of the same
        // length (namely, 'end1 - start1'), using a bit-wise comparison
        // across the entire range.  Return a negative value if the
        // first range compares lexicographically less than the second range, 0
        // if they are the same length and compare lexicographically equal, and
        // a positive value if the first range compares lexicographically
        // greater than the second range.

    template <typename INPUT_ITER>
<<<<<<< HEAD
    static int lexicographical(INPUT_ITER           start1,
                               INPUT_ITER           end1,
                               INPUT_ITER           start2,
                               bslmf::MatchAnyType);
=======
    static int lexicographical(INPUT_ITER     start1,
                               INPUT_ITER     end1,
                               INPUT_ITER     start2,
                               bslmf::AnyType);
>>>>>>> 1303c1b3
    template <typename INPUT_ITER>
    static int lexicographical(INPUT_ITER     start1,
                               INPUT_ITER     end1,
                               INPUT_ITER     start2);
        // Compare each element in the range beginning at the specified
        // 'start1' position and ending immediately before the specified 'end1'
        // position with the corresponding element in the range of the same
        // length beginning at the specified 'start2' position.  Return a
        // negative value if the first range compares lexicographically less
        // than the second range, 0 if they are the same length and compare
        // lexicographically equal, and a positive value if the first range
        // compares lexicographically greater than the second range.
};

// ===========================================================================
//                  INLINE AND TEMPLATE FUNCTION DEFINITIONS
// ===========================================================================

                         // -------------------
                         // struct RangeCompare
                         // -------------------

// CLASS METHODS
template <typename INPUT_ITER>
inline
bool RangeCompare::equal(INPUT_ITER start1,
                         INPUT_ITER end1,
                         INPUT_ITER start2)
{
    if (start1 == end1) {
        return true;                                                  // RETURN
    }
    return RangeCompare_Imp::equal(start1, end1, start2, *start1);
}

template <typename INPUT_ITER>
inline
bool RangeCompare::equal(INPUT_ITER start1,
                         INPUT_ITER end1,
                         INPUT_ITER start2,
                         INPUT_ITER end2)
{
    if (start1 == end1) {
        return start2 == end2;                                        // RETURN
    }
    return RangeCompare_Imp::equal(start1, end1, start2, end2, *start1);
}

template <typename INPUT_ITER>
inline
bool RangeCompare::equal(INPUT_ITER start1,
                         INPUT_ITER end1,
                         size_type  length1,
                         INPUT_ITER start2,
                         INPUT_ITER,
                         size_type  length2)
{
    if (length1 != length2) {
        return false;                                                 // RETURN
    }
    if (start1 == end1) {
        return true;                                                  // RETURN
    }
    return RangeCompare_Imp::equal(start1, end1, start2, *start1);
}

template <typename INPUT_ITER>
int RangeCompare::lexicographical(INPUT_ITER start1,
                                  INPUT_ITER end1,
                                  INPUT_ITER start2,
                                  INPUT_ITER end2)
{
    if (start1 == end1) {
        return start2 != end2 ? -1 : 0;                               // RETURN
    }
    return RangeCompare_Imp::lexicographical(start1,
                                             end1,
                                             start2,
                                             end2,
                                             *start1);
}

template <typename INPUT_ITER>
int RangeCompare::lexicographical(INPUT_ITER start1,
                                  INPUT_ITER end1,
                                  size_type  length1,
                                  INPUT_ITER start2,
                                  INPUT_ITER end2,
                                  size_type  length2)
{
    const int result = length2 < length1
                       ? - RangeCompare_Imp::lexicographical(start2,
                                                             end2,
                                                             start1)
                       :   RangeCompare_Imp::lexicographical(start1,
                                                             end1,
                                                             start2);

    if (result < 0) {
        return -1;                                                    // RETURN
    }
    if (0 < result) {
        return 1;                                                     // RETURN
    }
    if (length1 < length2) {
        return -1;                                                    // RETURN
    }
    if (length2 < length1) {
        return 1;                                                     // RETURN
    }
    return 0;
}

                       // -----------------------
                       // struct RangeCompare_Imp
                       // -----------------------

// CLASS METHODS

                          // *** equal overloads: ***

template <typename VALUE_TYPE>
inline
bool RangeCompare_Imp::equal(const VALUE_TYPE  *start1,
                             const VALUE_TYPE  *end1,
                             const VALUE_TYPE  *start2,
                             const VALUE_TYPE  *end2,
                             const VALUE_TYPE&,
                             bslmf::MetaInt<1>)
{
    return RangeCompare::equal(start1,
                               end1,
                               end1 - start1,
                               start2,
                               end2,
                               end2 - start2);
}

template <typename INPUT_ITER, typename VALUE_TYPE>
bool RangeCompare_Imp::equal(INPUT_ITER        start1,
                             INPUT_ITER        end1,
                             INPUT_ITER        start2,
                             INPUT_ITER        end2,
                             const VALUE_TYPE&,
                             bslmf::MetaInt<0>)
{
    for ( ; start1 != end1 && start2 != end2; ++start1, ++start2) {
        if (!(*start1 == *start2)) {
            return false;                                             // RETURN
        }
    }
    return start1 == end1 && start2 == end2;
}

template <typename INPUT_ITER, typename VALUE_TYPE>
bool RangeCompare_Imp::equal(INPUT_ITER        start1,
                             INPUT_ITER        end1,
                             INPUT_ITER        start2,
                             INPUT_ITER        end2,
                             const VALUE_TYPE& value)
{
    typedef typename bslmf::IsConvertible<INPUT_ITER, const VALUE_TYPE *>::Type
                                                      CanUseLengthOptimization;

    return equal(start1,
                 end1,
                 start2,
                 end2,
                 value,
                 CanUseLengthOptimization());
}

template <typename INPUT_ITER, typename VALUE_TYPE>
inline
bool RangeCompare_Imp::equal(INPUT_ITER        start1,
                             INPUT_ITER        end1,
                             INPUT_ITER        start2,
                             const VALUE_TYPE&,
                             TypeTraitBitwiseEqualityComparable)
{
    // Note: We are forced to call a different function to resolve whether
    // 'INPUT_ITER' is convertible to 'const TARGET_TYPE *' or not, otherwise
    // we would be introducing ambiguities (the additional parameter
    // 'CanUseBitwiseCopyOptimization' is necessary to remove further
    // ambiguities on SunPro).

    typedef typename bslmf::IsConvertible<INPUT_ITER, const VALUE_TYPE *>::Type
                                              CanUseBitwiseCompareOptimization;

    return equalBitwiseEqualityComparable(start1,
                                          end1,
                                          start2,
                                          CanUseBitwiseCompareOptimization());
}

template <typename INPUT_ITER, typename VALUE_TYPE>
bool RangeCompare_Imp::equal(INPUT_ITER        start1,
                             INPUT_ITER        end1,
                             INPUT_ITER        start2,
                             const VALUE_TYPE&,
                             bslmf::MatchAnyType)
{
    for ( ; start1 != end1; ++start1, ++start2) {
        if (!(*start1 == *start2)) {
            return false;                                             // RETURN
        }
    }
    return true;
}

template <typename INPUT_ITER, typename VALUE_TYPE>
inline
bool RangeCompare_Imp::equal(INPUT_ITER        start1,
                             INPUT_ITER        end1,
                             INPUT_ITER        start2,
                             const VALUE_TYPE& value)
{
    typedef typename SelectTrait<VALUE_TYPE,
                               TypeTraitBitwiseEqualityComparable>::Type Trait;

    return equal(start1, end1, start2, value, Trait());
}

             // *** equalBitwiseEqualityComparable overloads: ***

template <typename VALUE_TYPE>
inline
bool RangeCompare_Imp::equalBitwiseEqualityComparable(
                                                     const VALUE_TYPE  *start1,
                                                     const VALUE_TYPE  *end1,
                                                     const VALUE_TYPE  *start2,
                                                     bslmf::MetaInt<1>)
{
    std::size_t numBytes = reinterpret_cast<const char *>(end1)
                         - reinterpret_cast<const char *>(start1);

    return 0 == std::memcmp(reinterpret_cast<const void *>(start1),
                            reinterpret_cast<const void *>(start2),
                            numBytes);
}

template <typename INPUT_ITER>
inline
bool RangeCompare_Imp::equalBitwiseEqualityComparable(INPUT_ITER        start1,
                                                      INPUT_ITER        end1,
                                                      INPUT_ITER        start2,
                                                      bslmf::MetaInt<0>)
{
    // We can't be as optimized as above.

    return equal(start1, end1, start2, *start1, bslmf::MatchAnyType(0));
}

                     // *** lexicographical overloads: ***

template <typename VALUE_TYPE>
inline
int RangeCompare_Imp::lexicographical(const VALUE_TYPE  *start1,
                                      const VALUE_TYPE  *end1,
                                      const VALUE_TYPE  *start2,
                                      const VALUE_TYPE  *end2,
                                      const VALUE_TYPE&,
                                      bslmf::MetaInt<1>)
{
    // In this case, we can compute the length directly, and avoid the overhead
    // of the two comparisons in the loop condition (one is enough).

    return RangeCompare::lexicographical(start1,
                                         end1,
                                         end1 - start1,
                                         start2,
                                         end2,
                                         end2 - start2);
}

template <typename INPUT_ITER, typename VALUE_TYPE>
int RangeCompare_Imp::lexicographical(INPUT_ITER        start1,
                                      INPUT_ITER        end1,
                                      INPUT_ITER        start2,
                                      INPUT_ITER        end2,
                                      const VALUE_TYPE&,
                                      const bslmf::MetaInt<0>)
{
    for ( ; start1 != end1 && start2 != end2; ++start1, ++start2) {
        if (*start1 < *start2) {
            return -1;                                                // RETURN
        }
        else if (*start2 < *start1) {
            return 1;                                                 // RETURN
        }
    }
    if (start1 != end1) {
        return 1;                                                     // RETURN
    }
    if (start2 != end2) {
        return -1;                                                    // RETURN
    }
    return 0;
}

template <typename INPUT_ITER, typename VALUE_TYPE>
inline
int RangeCompare_Imp::lexicographical(INPUT_ITER        start1,
                                      INPUT_ITER        end1,
                                      INPUT_ITER        start2,
                                      INPUT_ITER        end2,
                                      const VALUE_TYPE& value)
{
    typedef typename bslmf::IsConvertible<INPUT_ITER, const VALUE_TYPE *>::Type
                                                      CanUseLengthOptimization;

    return lexicographical(start1, end1, start2, end2, value,
                           CanUseLengthOptimization());
}

inline
int RangeCompare_Imp::lexicographical(const unsigned char *start1,
                                      const unsigned char *end1,
                                      const unsigned char *start2)
{
    return std::memcmp(start1, start2, end1 - start1);
}

inline
int RangeCompare_Imp::lexicographical(const char *start1,
                                      const char *end1,
                                      const char *start2)
{
#if CHAR_MAX == SCHAR_MAX
    return std::memcmp(start1, start2, (end1 - start1));
#else
    return lexicographical<const char *>(start1, end1, start2, 0);
#endif
}

inline
int RangeCompare_Imp::lexicographical(const wchar_t *start1,
                                      const wchar_t *end1,
                                      const wchar_t *start2)
{
    return std::wmemcmp(start1, start2, end1 - start1);
}

template <typename INPUT_ITER>
int RangeCompare_Imp::lexicographical(INPUT_ITER start1,
                                      INPUT_ITER end1,
                                      INPUT_ITER start2,
                                      bslmf::MatchAnyType)
{
    for ( ; start1 != end1; ++start1, ++start2) {
        if (*start1 < *start2) {
            return -1;                                                // RETURN
        }
        else if (*start2 < *start1) {
            return 1;                                                 // RETURN
        }
    }
    return 0;
}

template <typename INPUT_ITER>
inline
int RangeCompare_Imp::lexicographical(INPUT_ITER start1,
                                      INPUT_ITER end1,
                                      INPUT_ITER start2)
{
    if (start1 != end1) {
        return lexicographical(start1, end1, start2, *start1);        // RETURN
    }
    return 0;
}

}  // close package namespace

#ifndef BDE_OMIT_TRANSITIONAL  // BACKWARD_COMPATIBILITY
// ===========================================================================
//                           BACKWARD COMPATIBILITY
// ===========================================================================

typedef bslalg::RangeCompare bslalg_RangeCompare;
    // This alias is defined for backward compatibility.
#endif  // BDE_OMIT_TRANSITIONAL -- BACKWARD_COMPATIBILITY

}  // close enterprise namespace

#endif

// ---------------------------------------------------------------------------
// NOTICE:
//      Copyright (C) Bloomberg L.P., 2012
//      All Rights Reserved.
//      Property of Bloomberg L.P. (BLP)
//      This software is made available solely pursuant to the
//      terms of a BLP license agreement which governs its use.
// ----------------------------- END-OF-FILE ---------------------------------<|MERGE_RESOLUTION|>--- conflicted
+++ resolved
@@ -337,33 +337,23 @@
 #include <bslalg_typetraits.h>
 #endif
 
-#ifndef INCLUDED_BSLMF_ANYTYPE
-#include <bslmf_anytype.h>
-#endif
-
 #ifndef INCLUDED_BSLMF_ISCONVERTIBLE
 #include <bslmf_isconvertible.h>
 #endif
 
-<<<<<<< HEAD
 #ifndef INCLUDED_BSLMF_MATCHANYTYPE
 #include <bslmf_matchanytype.h>
 #endif
 
-=======
->>>>>>> 1303c1b3
 #ifndef INCLUDED_BSLMF_METAINT
 #include <bslmf_metaint.h>
 #endif
 
-<<<<<<< HEAD
-=======
 #ifndef INCLUDED_CLIMITS
 #include <climits>
 #define INCLUDED_CLIMITS
 #endif
 
->>>>>>> 1303c1b3
 #ifndef INCLUDED_CSTDDEF
 #include <cstddef>
 #define INCLUDED_CSTDDEF
@@ -643,31 +633,14 @@
     static int lexicographical(const unsigned char *start1,
                                const unsigned char *end1,
                                const unsigned char *start2);
-    static int lexicographical(const wchar_t       *start1,
-                               const wchar_t       *end1,
-                               const wchar_t       *start2);
-        // Compare the range beginning at the specified 'start1' position and
-        // ending immediately before the specified 'end1' position with the
-        // range beginning at the specified 'start2' position of the same
-        // length (namely, 'end1 - start1'), using a bit-wise comparison
-        // across the entire range.  Return a negative value if the
-        // first range compares lexicographically less than the second range, 0
-        // if they are the same length and compare lexicographically equal, and
-        // a positive value if the first range compares lexicographically
-        // greater than the second range.
-
+    static int lexicographical(const wchar_t *start1,
+                               const wchar_t *end1,
+                               const wchar_t *start2);
     template <typename INPUT_ITER>
-<<<<<<< HEAD
     static int lexicographical(INPUT_ITER           start1,
                                INPUT_ITER           end1,
                                INPUT_ITER           start2,
                                bslmf::MatchAnyType);
-=======
-    static int lexicographical(INPUT_ITER     start1,
-                               INPUT_ITER     end1,
-                               INPUT_ITER     start2,
-                               bslmf::AnyType);
->>>>>>> 1303c1b3
     template <typename INPUT_ITER>
     static int lexicographical(INPUT_ITER     start1,
                                INPUT_ITER     end1,
