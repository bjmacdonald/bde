--- conflicted
+++ resolved
@@ -132,17 +132,11 @@
                 printf("(*** %d)", bslmaExceptionCounter);                   \
                 if (veryVeryVerbose) {                                       \
                     printf(" bslma::EXCEPTION:"                              \
-<<<<<<< HEAD
-                           " alloc limit = %d,"                              \
-                           " last alloc size = %d\n",                        \
-                           bslmaExceptionCounter, e.numBytes());             \
-=======
                            " alloc limit = %d,",                             \
                            bslmaExceptionCounter);                           \
                     printf(" last alloc size = ");                           \
                     bsls::BslTestUtil::callDebugprint(e.numBytes());         \
                     printf("\n");                                            \
->>>>>>> c2e2ddc5
                 }                                                            \
                 else if (0 == bslmaExceptionLimit) {                         \
                     printf(" [ Note: 'bslmaExceptionLimit' reached. ]\n");   \
