// bslalg_rangecompare.t.cpp                                          -*-C++-*-

#include <bslalg_rangecompare.h>

<<<<<<< HEAD
#include <bslmf_isbitwiseequalitycomparable.h>          // for testing only
=======
#include <bslalg_typetraitusesbslmaallocator.h>             // for testing only

#include <bslma_allocator.h>
#include <bslma_default.h>
>>>>>>> bfa2b423
#include <bslma_testallocator.h>

#include <bsls_stopwatch.h>
#include <bsls_types.h>

#include <cstdio>
#include <cstdlib>
#include <cctype>
#include <new>

using namespace BloombergLP;
using namespace std;

//=============================================================================
//                             TEST PLAN
//-----------------------------------------------------------------------------
//                              Overview
//                              --------
// This component provides equality and less-than comparisons on ranges given
// by start and end iterators and, optionally, length, all of parameterizable
// types.  Where length is not provided, the component either calculates it (in
// cases where the iterator is convertible to a 'const VALUE_TYPE *') or falls
// back on an inferior implementation requiring two tests per loop iteration,
// instead of one (in cases where the iterator is not convertible to a
// 'const VALUE_TYPE *').
//
// The implementation uses traits to efficiently forward to 'std::memcmp' or
// 'std::wmemcmp'.  All fundamental and pointer types have the bit-wise
// equality-comparable trait.  The concerns range from correctness of
// implementation to correct selection of traits.  There is no memory
// allocation and therefore there are no exception-related concerns in this
// component.  We address this with two custom test types, one that has the
// bit-wise equality-comparable trait and does not define 'operator==' (to
// ensure that it will not be compiled), and another that has an 'operator=='
// but no trait.  Finally, in order to trigger instantiation of all possible
// overloads, we wrap the range pointers into an iterator type that is *not*
// convertible to the pointer.
//-----------------------------------------------------------------------------
// [ 3] bool equal(start1, end1, length1, start2, end2, length2);
// [ 4] bool lexicographical(start1, end1, length1, start2, end2, length2);
//-----------------------------------------------------------------------------
// [ 1] BREATHING TEST
// [ 2] TEST APPARATUS
// [-1] PERFORMANCE TEST
// [ 5] USAGE EXAMPLE

//==========================================================================
//                  STANDARD BDE ASSERT TEST MACRO
//--------------------------------------------------------------------------
// NOTE: THIS IS A LOW-LEVEL COMPONENT AND MAY NOT USE ANY C++ LIBRARY
// FUNCTIONS, INCLUDING IOSTREAMS.
static int testStatus = 0;

namespace {
void aSsErT(int c, const char *s, int i)
{
    if (c) {
        printf("Error " __FILE__ "(%d): %s    (failed)\n", i, s);
        if (testStatus >= 0 && testStatus <= 100) ++testStatus;
    }
}

}  // close unnamed namespace

# define ASSERT(X) { aSsErT(!(X), #X, __LINE__); }

//=============================================================================
//                  STANDARD BDE LOOP-ASSERT TEST MACROS
//-----------------------------------------------------------------------------
// NOTE: This implementation of LOOP_ASSERT macros must use printf since
//       cout uses new and must not be called during exception testing.

#define LOOP_ASSERT(I,X) { \
    if (!(X)) { printf("%s", #I ": "); dbg_print(I); printf("\n"); \
                fflush(stdout); aSsErT(1, #X, __LINE__); } }

#define LOOP2_ASSERT(I,J,X) { \
    if (!(X)) { printf("%s", #I ": "); dbg_print(I); printf("\t"); \
                printf("%s", #J ": "); dbg_print(J); printf("\n"); \
                fflush(stdout); aSsErT(1, #X, __LINE__); } }

#define LOOP3_ASSERT(I,J,K,X) {                    \
    if (!(X)) { printf("%s", #I ": "); dbg_print(I); printf("\t"); \
                printf("%s", #J ": "); dbg_print(J); printf("\t"); \
                printf("%s", #K ": "); dbg_print(K); printf("\n"); \
                fflush(stdout); aSsErT(1, #X, __LINE__); } }

//=============================================================================
//                  SEMI-STANDARD TEST OUTPUT MACROS
//-----------------------------------------------------------------------------
#define Q(X) printf("<| " #X " |>\n");     // Quote identifier literally.
#define P(X) dbg_print(#X " = ", X, "\n")  // Print identifier and value.
#define P_(X) dbg_print(#X " = ", X, ", ") // P(X) without '\n'
#define L_ __LINE__                        // current Line number
#define T_ putchar('\t');                  // Print a tab (w/o newline).

//=============================================================================
//                      GLOBAL HELPER FUNCTIONS FOR TESTING
//-----------------------------------------------------------------------------

// Fundamental-type-specific print functions.

inline
void dbg_print(char c)
{
    printf("%c", c); fflush(stdout);
}

inline
void dbg_print(unsigned char c)
{
    printf("%c", c); fflush(stdout);
}

inline
void dbg_print(signed char c)
{
    printf("%c", c); fflush(stdout);
}

inline
void dbg_print(short val)
{
    printf("%d", (int)val); fflush(stdout);
}

inline
void dbg_print(unsigned short val)
{
    printf("%d", (int)val); fflush(stdout);
}

inline
void dbg_print(int val)
{
    printf("%d", val); fflush(stdout);
}

inline
void dbg_print(unsigned val)
{
    printf("%u", val); fflush(stdout);
}

#ifdef _MSC_VER

inline
void dbg_print(bsls::Types::Int64 val)
{
    printf("%I64d", val); fflush(stdout);
}

inline
void dbg_print(bsls::Types::Uint64 val)
{
    printf("%I64u", val); fflush(stdout);
}

#else

inline
void dbg_print(bsls::Types::Int64 val)
{
    printf("%lld", val); fflush(stdout);
}

inline
void dbg_print(bsls::Types::Uint64 val)
{
    printf("%llu", val); fflush(stdout);
}

#endif

inline
void dbg_print(float val)
{
    printf("'%f'", (double)val); fflush(stdout);
}

inline
void dbg_print(double val)
{
    printf("'%f'", val); fflush(stdout);
}

inline
void dbg_print(const char *s)
{
    printf("\"%s\"", s); fflush(stdout);
}

inline
void dbg_print(const void  *p)
{
    printf("\"%p\"", p); fflush(stdout);
}

//=============================================================================
//                     TEST APPARATUS FOR USAGE EXAMPLE
//-----------------------------------------------------------------------------

// Define one container type, 'MyContainer', and two value-semantic types,
// 'MyString' and 'MyPoint', suitable for implementing the usage example.
// These classes use the standard BDE allocator model, however the
// bslalg_scalarprimitives package is not available to bslalg_rangecompare, so
// we also implement an elided struct 'ScalarPrimitives' to provide equivalent
// functionality.

                        // =======================
                        // struct ScalarPrimitives
                        // =======================

struct ScalarPrimitives {
    // This 'struct' provides a namespace for an elided suite of utility
    // functions that operate on elements of (template parameter) type
    // 'TARGET_TYPE'.  The functions provided allow us to call the copy
    // constructor or destructor of 'TARGET_TYPE', correctly taking into
    // account whether or not 'TARGET_TYPE' uses a 'bslma::Allocator'.

  private:
    // PRIVATE CLASS METHODS
    template <typename TARGET_TYPE>
    static void doCopyConstruct(TARGET_TYPE         *address,
                                const TARGET_TYPE&   original,
                                bslma::Allocator    *allocator,
                                bslmf::MetaInt<0>);
        // Build an object of the (template parameter) type 'TARGET_TYPE',
        // which does not use a 'bslma::Allocator', from the specified
        // 'original' object of the same 'TARGET_TYPE' in the uninitialized
        // memory at the specified 'address', as if by using the copy
        // constructor of 'TARGET_TYPE'.

    template <typename TARGET_TYPE>
    static void doCopyConstruct(TARGET_TYPE         *address,
                                const TARGET_TYPE&   original,
                                bslma::Allocator    *allocator,
                                bslmf::MetaInt<1>);
        // Build an object of the (template parameter) type 'TARGET_TYPE',
        // which uses a 'bslma::Allocator', from the specified 'original'
        // object of the same 'TARGET_TYPE' in the uninitialized memory at the
        // specified 'address', as if by using the copy constructor of
        // 'TARGET_TYPE'.

  public:
    // CLASS METHODS
    template <typename TARGET_TYPE>
    static void copyConstruct(TARGET_TYPE        *address,
                              const TARGET_TYPE&  original,
                              bslma::Allocator   *allocator);
        // Build an object of (template parameter) type 'TARGET_TYPE' from the
        // specified 'original' object of the same 'TARGET_TYPE' in the
        // uninitialized memory at the specified 'address', as if by using the
        // copy constructor of 'TARGET_TYPE'.  If the constructor throws, the
        // 'address' is left in an uninitialized state.

    template <typename TARGET_TYPE>
    static void destroy(TARGET_TYPE *object);
        // Destroy the specified 'object' of (template parameter) type
        // 'TARGET_TYPE', as if by calling the 'TARGET_TYPE' destructor, but do
        // not deallocate the memory occupied by 'object'.  Note that the
        // destructor may deallocate other memory owned by 'object'.
};

template <typename TARGET_TYPE>
void ScalarPrimitives::doCopyConstruct(TARGET_TYPE         *address,
                                       const TARGET_TYPE&   original,
                                       bslma::Allocator    *allocator,
                                       bslmf::MetaInt<0>)
{
    new (address) TARGET_TYPE(original);
}

template <typename TARGET_TYPE>
void ScalarPrimitives::doCopyConstruct(TARGET_TYPE         *address,
                                       const TARGET_TYPE&   original,
                                       bslma::Allocator    *allocator,
                                       bslmf::MetaInt<1>)
{
    new (address) TARGET_TYPE(original, allocator);
}

template <typename TARGET_TYPE>
void ScalarPrimitives::copyConstruct(TARGET_TYPE               *address,
                                            const TARGET_TYPE&  original,
                                            bslma::Allocator   *allocator)
{
    BSLS_ASSERT_SAFE(address);

    typedef typename bslalg::HasTrait<TARGET_TYPE,
                              bslalg::TypeTraitUsesBslmaAllocator>::Type Trait;

    doCopyConstruct(address, original, allocator, Trait());
}

template <>
void ScalarPrimitives::copyConstruct<int>(int              *address,
                                          const int&        original,
                                          bslma::Allocator *allocator)
{
    (void) allocator;
    *address = original;
}

template <typename TARGET_TYPE>
void ScalarPrimitives::destroy(TARGET_TYPE *object)
{
    object->~TARGET_TYPE();
}

template <>
void ScalarPrimitives::destroy<int>(int *object)
{
    (void) object;
}

///Usage
///-----
// This section illustrates intended use of this component.
//
///Example 1: Defining Equality Comparison Operators on a Container
///- - - - - - - - - - - - - - - - - - - - - - - - - - - - - - - - -
// In this example we will use the 'bslalg::RangeCompare::equal' class method
// to implement the equality comparison operators for an iterable container
// type residing in the 'bslstl' package, and highlight the circumstances under
// which the optimization provided by the class method may be applied.
//
// Suppose that we have a new iterable container type that will be included in
// the 'bslstl' package, and we wish to define comparison operators for the
// container.  If the container has an iterator that provides access to the
// container's elements in a consistent order, and the elements themselves are
// equality-comparable, we can implement the container's equality comparison
// operators by pair-wise comparing each of the elements over the entire range
// of elements in both containers.  In such cases the container can use the
// 'bslalg::RangeCompare::equal' class method to equal-compare the container's
// elements, taking advantage of the optimizations the class method provides
// for bit-wise equality-comparable objects.
//
// First, we create an elided definition of a container class, 'MyContainer',
// which provides read-only iterators of the type 'MyContainer::ConstIterator':
//..
                        // =================
                        // class MyContainer
                        // =================

template <class VALUE_TYPE>
class MyContainer {
    // This class implements a container, semantically similar to
    // 'std::vector', holding objects of the (template parameter) type
    // 'VALUE_TYPE'.

  private:
    // DATA
    std::size_t       d_size;         // number of elements currently stored
                                      // in the container

    std::size_t       d_capacity;     // capacity of the container

    VALUE_TYPE       *d_start_p;      // allocated memory for the container

    bslma::Allocator *d_allocator_p;  // memory allocator (held, not owned)

  private:
    // NOT IMPLEMENTED
    MyContainer(const MyContainer&);
    MyContainer& operator=(const MyContainer&);

  public:
    // PUBLIC TYPES
    typedef const VALUE_TYPE *ConstIterator;
        // This 'typedef' provides an alias for the type of iterator
        // providing non-modifiable access to the elements in the
        // container.

    // CREATORS
    explicit MyContainer(bslma::Allocator *basicAllocator = 0);
        // Create an empty 'MyContainer' object having no capacity.
        // Optionally specify a 'basicAllocator' used to supply memory.  If
        // 'basicAllocator' is 0, the currently installed default allocator
        // is used.

    explicit MyContainer(std::size_t capacity,
                         bslma::Allocator *basicAllocator = 0);
        // Create an empty 'MyContainer' object having a capacity equal to
        // the specified 'capacity'.  Optionally specify a 'basicAllocator'
        // used to supply memory.  If 'basicAllocator' is 0, the currently
        // installed default allocator is used.

    ~MyContainer();
        // Destroy this object.

    // MANIPULATORS
    void reserve(std::size_t newCapacity);
        // Change the capacity of this vector to the specified
        // 'newCapacity'.  Note that the capacity of a vector is the
        // maximum number of elements it can accommodate without
        // reallocation.  The actual storage allocated may be higher.

    void push_back(const VALUE_TYPE& value);
        // Append the specified 'value' at the past-the-end position in
        // this container, increasing the container's capacity if needed.

    // ...

    // ACCESSORS
    ConstIterator begin() const;
        // Return an iterator providing non-modifiable access to the first
        // element in this container.

    ConstIterator end() const;
        // Return an iterator providing non-modifiable access to the
        // past-the-end element in this container.

    std::size_t size() const;
        // Return the number of elements in this container.

    // ...
};

// CREATORS
template <class VALUE_TYPE>
MyContainer<VALUE_TYPE>::MyContainer(bslma::Allocator *basicAllocator)
: d_size(0)
, d_capacity(0)
, d_start_p(0)
, d_allocator_p(bslma::Default::allocator(basicAllocator))
{
    BSLS_ASSERT(d_allocator_p);
}

template <class VALUE_TYPE>
MyContainer<VALUE_TYPE>::MyContainer(std::size_t capacity,
                                     bslma::Allocator *basicAllocator)
: d_size(0)
, d_capacity(0)
, d_start_p(0)
, d_allocator_p(bslma::Default::allocator(basicAllocator))
{
        BSLS_ASSERT(d_allocator_p);

        d_start_p =
          (VALUE_TYPE *) d_allocator_p->allocate(capacity * sizeof *d_start_p);
        BSLS_ASSERT(d_start_p);
        d_capacity = capacity;
}

template <class VALUE_TYPE>
MyContainer<VALUE_TYPE>::~MyContainer()
{
    if (d_start_p) {
        while (d_size > 0) {
            ScalarPrimitives::destroy<VALUE_TYPE>(&d_start_p[d_size - 1]);
            --d_size;
        }
        BSLS_ASSERT(0 == d_size);
        d_allocator_p->deallocate(d_start_p);
    }
}

// MANIPULATORS
template <class VALUE_TYPE>
void MyContainer<VALUE_TYPE>::reserve(std::size_t newCapacity)
{
    BSLS_ASSERT(newCapacity >= d_size);

    if (newCapacity == d_capacity) {
        // No change in size, so nothing to do.
           return;                                                    // RETURN
    }

    // Build replacement container.
    MyContainer replacement(newCapacity, d_allocator_p);
    BSLS_ASSERT(d_start_p || 0 == d_size);
    BSLS_ASSERT(0 == replacement.d_size);
    while (replacement.d_size < d_size) {
        replacement.push_back(d_start_p[replacement.d_size]);
    }

    // Swap our state with replacement.
    // d_size and d_allocator_p are already the same,
    // so they can be skipped.
    {
        std::size_t temp = d_capacity;
        d_capacity = replacement.d_capacity;
        replacement.d_capacity = temp;
    }
    {
        VALUE_TYPE *temp = d_start_p;
        d_start_p = replacement.d_start_p;
        replacement.d_start_p = temp;
    }

    // Old elements will be destroyed when replacement goes out of scope.
}

template <class VALUE_TYPE>
void MyContainer<VALUE_TYPE>::push_back(const VALUE_TYPE& value)
{
    if (0 == d_capacity) {
        // Container has no storage.
        BSLS_ASSERT(0 == d_size);
        reserve(1);
    } else if (d_capacity == d_size) {
        // Container is at capacity.
        reserve(d_capacity * 2);
    }

    BSLS_ASSERT(d_size < d_capacity);

    ScalarPrimitives::copyConstruct<VALUE_TYPE>(&d_start_p[d_size],
                                                 value,
                                                 d_allocator_p);
    ++d_size;
}

// ACCESSORS
template <class VALUE_TYPE>
typename MyContainer<VALUE_TYPE>::ConstIterator
MyContainer<VALUE_TYPE>::begin() const
{
    return d_start_p;
}

template <class VALUE_TYPE>
typename MyContainer<VALUE_TYPE>::ConstIterator
MyContainer<VALUE_TYPE>::end() const
{
    return d_start_p + d_size;
}

template <class VALUE_TYPE>
std::size_t MyContainer<VALUE_TYPE>::size() const
{
    return d_size;
}
//..
// Notice that 'ConstIterator' is defined as a pointer type, which is one of
// the criteria required to enable the optimizations provided by the
// 'bslalg::RangeCompare::equal' class method.
//
// Then, we declare the equality comparison operators for 'MyContainer':
//..
template <class VALUE_TYPE>
bool operator==(const MyContainer<VALUE_TYPE>& lhs,
                const MyContainer<VALUE_TYPE>& rhs);
    // Return 'true' if the specified 'lhs' and 'rhs' objects have the same
    // value, and 'false' otherwise.  Two 'MyContainer' objects have the
    // same value if they have the same length, and each element in 'lhs'
    // has the same value as the corresponding element in 'rhs'.

template <class VALUE_TYPE>
bool operator!=(const MyContainer<VALUE_TYPE>& lhs,
                const MyContainer<VALUE_TYPE>& rhs);
    // Return 'true' if the specified 'lhs' and 'rhs' objects do not have
    // the same value, and 'false' otherwise.  Two 'MyContainer' objects do
    // not have the same value if they do not have the same length, or if
    // any element in 'lhs' does not have the same value as the
    // corresponding element in 'rhs'.
//..
// Next, we implement the equality comparison operators using
// 'bslalg::RangeCompare::equal':
//..
template <class VALUE_TYPE>
inline
bool operator==(const MyContainer<VALUE_TYPE>& lhs,
                const MyContainer<VALUE_TYPE>& rhs)
{
    return BloombergLP::bslalg::RangeCompare::equal(lhs.begin(),
                                                    lhs.end(),
                                                    lhs.size(),
                                                    rhs.begin(),
                                                    rhs.end(),
                                                    rhs.size());
}

template <class VALUE_TYPE>
inline
bool operator!=(const MyContainer<VALUE_TYPE>& lhs,
                const MyContainer<VALUE_TYPE>& rhs)
{
    return !BloombergLP::bslalg::RangeCompare::equal(lhs.begin(),
                                                     lhs.end(),
                                                     lhs.size(),
                                                     rhs.begin(),
                                                     rhs.end(),
                                                     rhs.size());
}
//..
// Then, we create the elided definition of a value-semantic class, 'MyString',
// together with its definition of 'operator==':
//..
                              // ==============
                              // class MyString
                              // ==============

class MyString {
    // This class provides a simple, elided string class that conforms to
    // the 'bslma::Allocator' model.

  private:
    // DATA
    char             *d_start_p;      // storage for the string
    std::size_t       d_length;       // length of the string
    bslma::Allocator *d_allocator_p;  // memory allocator (held, not owned)

    // PRIVATE MANIPULATORS
    void set(const char *sourceStr, std::size_t length);
        // Assign the value of the specified 'sourceStr', of length
        // 'length', to this 'MyString' object.

    // FRIENDS
    friend bool operator==(const MyString&, const MyString&);
    friend bool operator!=(const MyString&, const MyString&);

  public:
    // TRAITS
    BSLALG_DECLARE_NESTED_TRAITS(MyString,
                     BloombergLP::bslalg::TypeTraitUsesBslmaAllocator);

    // CREATORS
    explicit MyString(const char       *string,
                      bslma::Allocator *basicAllocator = 0);
        // Create a 'MyString' object initialized to the value of the
        // specified 'string'.  Optionally specify a 'basicAllocator' used
        // to supply memory.  If 'basicAllocator' is 0, the currently
        // installed default allocator is used.

    MyString(const MyString&   original,
             bslma::Allocator *basicAllocator = 0);
        // Create a 'MyString' object initialized to the value of the
        // specified 'original' 'MyString'.  Optionally specify a
        // 'basicAllocator' used to supply memory.  If 'basicAllocator' is
        // 0, the currently installed default allocator is used.

    ~MyString();
        // Destroy this object.

    // MANIPULATORS
    MyString& operator=(const MyString& rhs);
        // Assign to this object the value of the specified 'rhs' object,
        // and return a reference providing modifiable access to this
        // object.

    // ACCESSORS
    const char *c_str() const;
        // Return a null-terminated byte string representing the value of
        // this 'MyString'.

    std::size_t length() const;
        // Return the number of characters in this 'MyString'.
};

bool operator==(const MyString& lhs, const MyString& rhs);
    // Return 'true' if the specified 'lhs' and 'rhs' objects have the same
    // value, and 'false' otherwise.  Two 'MyString' objects have the same
    // value if the strings they represent are lexicographically equal.

bool operator!=(const MyString& lhs, const MyString& rhs);
    // Return 'true' if the specified 'lhs' and 'rhs' objects do not have
    // the same value, and 'false' otherwise.  Two 'MyString' objects do
    // not have the same value if the strings they represent are not
    // lexicographically equal.

MyString::MyString(const char *sourceStr, bslma::Allocator *basicAllocator)
: d_start_p(0)
, d_length(0)
, d_allocator_p(bslma::Default::allocator(basicAllocator))
{
    set(sourceStr, strlen(sourceStr));
}

MyString::MyString(const MyString& rhs, bslma::Allocator *basicAllocator)
: d_start_p(0)
, d_length(0)
, d_allocator_p(bslma::Default::allocator(basicAllocator))
{
    set(rhs.d_start_p, rhs.d_length);
}

MyString::~MyString()
{
    d_allocator_p->deallocate(d_start_p);
}

MyString& MyString::operator=(const MyString& rhs)
{
    if (this != &rhs) {
        d_allocator_p->deallocate(d_start_p);
        set(rhs.d_start_p, rhs.d_length);
    }
    return *this;
}

void MyString::set(const char *sourceStr, std::size_t length)
{
    d_length = length;
    d_start_p =
           (char *) d_allocator_p->allocate((length + 1) * sizeof *d_start_p);
    memcpy(d_start_p, sourceStr, length);
    d_start_p[length] = '\0';
}

const char *MyString::c_str() const
{
    return d_start_p;
}

std::size_t MyString::length() const
{
    return d_length;
}

bool operator==(const MyString& lhs, const MyString& rhs)
{
    return lhs.d_length == rhs.d_length
        && 0 == std::strncmp(lhs.d_start_p, rhs.d_start_p, lhs.d_length);
}

bool operator!=(const MyString& lhs, const MyString& rhs)
{
    return ! (lhs == rhs);
}
//..
// Notice that 'MyString' is not bit-wise comparable because the address values
// of the 'd_start_p' pointer data members in two 'MyString' objects will be
// different, even if the string values of the two objects are the same.
//
// Next, we create two 'MyContainer<MyString>' objects, and compare them using
// 'operator==':
//..
void usageTestMyString()
{
    MyContainer<MyString> c1;
    MyContainer<MyString> c2;

    c1.push_back(MyString("hello"));
    c1.push_back(MyString("goodbye"));

    c2.push_back(MyString("hello"));
    c2.push_back(MyString("goodbye"));

    ASSERT(c1 == c2);
}
//..
// Here, the call to the 'bslalg::RangeCompare::equal' class method in
// 'operator==' will perform an unoptimized pair-wise comparison of the
// elements in 'c1' and 'c2'.
//
// Then, we create the elided definition of another value-semantic class,
// 'MyPoint', together with its definition of 'operator==':
//..
                              // =============
                              // class MyPoint
                              // =============

class MyPoint {
    // This class provides a simple, elided point type that is bit-wise
    // comparable with other objects of the same type.

  private:
    // DATA
    int d_x;  // the x-coordinate of the point
    int d_y;  // the y-coordinate of the point

    // FRIENDS
    friend bool operator==(const MyPoint&, const MyPoint&);
    friend bool operator!=(const MyPoint&, const MyPoint&);

  public:
    // TRAITS
    BSLALG_DECLARE_NESTED_TRAITS(MyPoint,
                  BloombergLP::bslalg::TypeTraitBitwiseEqualityComparable);

    // CREATORS
    MyPoint(int x, int y);
        // Create a 'MyPoint' object whose x- and y-coordinates have the
        // specified 'x' and 'y' values, respectively.

    MyPoint(const MyPoint& original);
        // Create a 'MyPoint' object initialized to the same value as the
        // specified 'original'.

    // ...

    // MANIPULATORS
    MyPoint& operator=(const MyPoint& rhs);
        // Assign to this object the value of the specified 'rhs' object,
        // and return a reference providing modifiable access to this
        // object.
};

bool operator==(const MyPoint& lhs, const MyPoint& rhs);
    // Return 'true' if the specified 'lhs' and 'rhs' objects have the same
    // value, and 'false' otherwise.  Two 'MyPoint' objects have the same value
    // if the x-coordinate and y-coordinate of one object have the same values
    // as the corresponding coordinates of the other object.

bool operator!=(const MyPoint& lhs, const MyPoint& rhs);
    // Return 'true' if the specified 'lhs' and 'rhs' objects do not have the
    // same value, and 'false' otherwise.  Two 'MyPoint' objects do not have
    // the same value if either the x-coordinate or y-coordinate of one object
    // does not have the same value as the cooresponding coordinate of the
    // other object.

MyPoint::MyPoint(int x, int y)
: d_x(x)
, d_y(y)
{
}

MyPoint::MyPoint(const MyPoint& original)
: d_x(original.d_x)
, d_y(original.d_y)
{
}

MyPoint& MyPoint::operator=(const MyPoint& rhs)
{
    d_x = rhs.d_x;
    d_y = rhs.d_y;

    return *this;
}

bool operator==(const MyPoint& lhs, const MyPoint& rhs)
{
    return lhs.d_x == rhs.d_x && lhs.d_y == rhs.d_y;
}

bool operator!=(const MyPoint& lhs, const MyPoint& rhs)
{
    return !(lhs == rhs);
}
//..
// Notice that the value of a 'MyPoint' object derives from the values of all
// of its data members, and that no padding is required for alignment.
// Furthermore, 'MyPoint' has no virtual methods.  Therefore, 'MyPoint' objects
// are bit-wise comparable, and we can correctly declare the
// 'bslalg::TypeTraitBitwiseEqualityComparable' trait for the class, as shown
// above under the public 'TRAITS' section.
//
// Now, we create two 'MyContainer<MyPoint>' objects and compare them using
// 'operator==':
//..
void usageTestMyPoint()
{
    MyContainer<MyPoint> c3;
    MyContainer<MyPoint> c4;

    c3.push_back(MyPoint(1, 2));
    c3.push_back(MyPoint(3, 4));

    c4.push_back(MyPoint(1, 2));
    c4.push_back(MyPoint(3, 4));

    ASSERT(c3 == c4);
}
//..
// Here, the call to 'bslalg::RangeCompare::equal' in 'operator==' may take
// advantage of the fact that 'MyPoint' is bit-wise comparable and perform the
// comparison by directly bit-wise comparing the entire range of elements
// contained in the 'MyContainer<MyPoint>' objects.  This comparison can
// provide a significant performance boost over the comparison between two
// 'MyContainer<MyPoint>' objects in which the nested
// 'TypeTraitBitwiseEqualityComparable' trait is not associated with the
// 'MyPoint' class.
//
// Finally, note that we can instantiate 'MyContainer' with 'int' or any other
// primitive type as the 'VALUE_TYPE' and still benefit from the optimized
// comparison operators, because primitive (i.e.: fundamental, enumerated, and
// pointer) types are inherently bit-wise comparable:
//..
void usageTestInt()
{
    MyContainer<int> c5;
    MyContainer<int> c6;

    c5.push_back(1);
    c5.push_back(2);
    c5.push_back(3);

    c6.push_back(1);
    c6.push_back(2);
    c6.push_back(3);

    ASSERT(c5 == c6);
}

//=============================================================================
//                     TEST APPARATUS FOR CASES 1 - 3
//-----------------------------------------------------------------------------

//=============================================================================
//                  GLOBAL TYPES/CONSTANTS FOR TESTING
//-----------------------------------------------------------------------------

typedef bsls::Types::Uint64    Uint64;

typedef bslalg::RangeCompare   Obj;

                        // ===========================
                        // class NonBitwiseWithOpEqual
                        // ===========================

class NonBitwiseWithOpEqual {
    // Class that doesn't have the bit-wise equality-comparable traits, but has
    // an 'operator=='.  In order to catch bit-wise comparison, we stuff
    // padding with an extra byte filled with a random value.

    // CLASS DATA
    static char d_seed;

    // DATA
    char d_char;
    char d_random;

  public:
    // CREATORS
    NonBitwiseWithOpEqual(char value = '_');

    // ACCESSORS
    char datum() const;
};

// CLASS DATA
char NonBitwiseWithOpEqual::d_seed = 92;

// CREATORS
NonBitwiseWithOpEqual::NonBitwiseWithOpEqual(char value)
: d_char(value)
, d_random(++d_seed)
{
}

// ACCESSORS
char NonBitwiseWithOpEqual::datum() const
{
    return d_char;
}

// FREE OPERATORS
bool operator==(const NonBitwiseWithOpEqual& lhs,
                const NonBitwiseWithOpEqual& rhs)
{
    return lhs.datum() == rhs.datum();
}

bool operator!=(const NonBitwiseWithOpEqual& lhs,
                const NonBitwiseWithOpEqual& rhs)
{
    return lhs.datum() != rhs.datum();
}

bool operator< (const NonBitwiseWithOpEqual& lhs,
                const NonBitwiseWithOpEqual& rhs)
{
    return lhs.datum() < rhs.datum();
}

                           // ======================
                           // class BitWiseNoOpEqual
                           // ======================

class BitWiseNoOpEqual {
    // Class that has the bit-wise equality-comparable traits, and no
    // 'operator=='.

    // DATA
    char d_char;

  public:
    // CREATORS
    BitWiseNoOpEqual(char value = '_');

    // ACCESSORS
    char datum() const;
};

// CREATORS
BitWiseNoOpEqual::BitWiseNoOpEqual(char value)
: d_char(value)
{
}

// ACCESSORS
char BitWiseNoOpEqual::datum() const
{
    return d_char;
}

// FREE OPERATORS
bool operator<(const BitWiseNoOpEqual& lhs, const BitWiseNoOpEqual& rhs)
{
    return lhs.datum() < rhs.datum();
}

// TRAITS
namespace BloombergLP {
namespace bslmf {

template <>
<<<<<<< HEAD
struct IsBitwiseEqualityComparable<my_Class2> : bsl::true_type { };
=======
struct bslalg_TypeTraits<BitWiseNoOpEqual>
: bslalg::TypeTraitBitwiseEqualityComparable { };
>>>>>>> bfa2b423

}  // close namespace bslmf
}  // close enterprise namespace

                 // =========================================
                 // class CharEquivalentNonBitwiseWithOpEqual
                 // =========================================

class CharEquivalentNonBitwiseWithOpEqual : public NonBitwiseWithOpEqual {
    // Class that doesn't have the bit-wise equality-comparable traits, but has
    // an 'operator==' *and* is convertible to char.

  public:
    // CREATORS
    CharEquivalentNonBitwiseWithOpEqual(char value = '_');

    // ACCESSORS
    operator char() const;
};

// CREATORS
CharEquivalentNonBitwiseWithOpEqual::CharEquivalentNonBitwiseWithOpEqual(
                                                                   char value)
: NonBitwiseWithOpEqual(value)
{
}

// ACCESSORS
CharEquivalentNonBitwiseWithOpEqual::operator char() const
{
    return datum();
}

// FREE OPERATORS
bool operator==(const CharEquivalentNonBitwiseWithOpEqual& lhs,
                const CharEquivalentNonBitwiseWithOpEqual& rhs)
{
    return lhs.datum() == rhs.datum();
}

bool operator!=(const CharEquivalentNonBitwiseWithOpEqual& lhs,
                const CharEquivalentNonBitwiseWithOpEqual& rhs)
{
    return lhs.datum() != rhs.datum();
}

bool operator< (const CharEquivalentNonBitwiseWithOpEqual& lhs,
                const CharEquivalentNonBitwiseWithOpEqual& rhs)
{
    return lhs.datum() < rhs.datum();
}

                             // =================
                             // class my_Iterator
                             // =================

template <class TYPE>
class my_Iterator {
    // This class provides a bare-bones wrapper around a pointer to (template
    // parameter) type 'TYPE' that is enough to apply the 'equal' and
    // 'lexicographical' algorithms for generic iterators.

    // DATA
    const TYPE *d_value_p;

  public:
    // PUBLIC TYPES
    typedef TYPE            value_type;
    typedef std::ptrdiff_t  difference_type;
    typedef const TYPE&     reference;
    typedef const TYPE     *pointer;

    // CREATORS
    explicit
    my_Iterator(const TYPE *pointer);
    // Create an iterator storing the specified 'pointer'.

    // MANIPULATORS
    my_Iterator& operator++();
        // Increment this iterator, and return a modifiable reference to it.

    // ACCESSORS
    const TYPE& operator*() const;
        // Return a reference to the non-modifiable element pointed to by this
        // iterator.

    const TYPE *valuePtr() const;
        // Return the address to the non-modifiable element pointed to by this
        // iterator.
};

// CREATORS
template <class TYPE>
my_Iterator<TYPE>::my_Iterator(const TYPE *iter)
: d_value_p(iter)
{}

// MANIPULATORS
template <class TYPE>
my_Iterator<TYPE>&
my_Iterator<TYPE>::operator++()
{
    ++ d_value_p;
    return *this;
}

// ACCESSORS
template <class TYPE>
const TYPE& my_Iterator<TYPE>::operator*() const
{
    return *d_value_p;
}

template <class TYPE>
const TYPE *my_Iterator<TYPE>::valuePtr() const
{
    return d_value_p;
}

// FREE OPERATORS
template <class TYPE>
bool operator==(const my_Iterator<TYPE>& lhs, const my_Iterator<TYPE>& rhs)
{
    return lhs.valuePtr() == rhs.valuePtr();
}

template <class TYPE>
bool operator!=(const my_Iterator<TYPE>& lhs, const my_Iterator<TYPE>& rhs)
{
    return !(lhs == rhs);
}

//=============================================================================
//              GENERATOR FUNCTIONS 'gg' AND 'ggg' FOR TESTING
//-----------------------------------------------------------------------------
// The following functions interpret the given 'spec' in order from left to
// right to configure an array according to a custom language.  Letters
// [a .. z, A .. Z] correspond to the corresponding char values used to
// initialize elements of an array of 'T' objects.

enum { GGG_SUCCESS = -1 };

template <class TYPE>
int ggg(TYPE *array, const char *spec, int verboseFlag = 1)
    // Configure the specified 'array' of objects of (template parameter) type
    // 'TYPE' (assumed to be uninitialized) according to the specified 'spec'.
    // Optionally specify a zero 'verboseFlag' to suppress 'spec' syntax error
    // messages.  Return the index of the first invalid character, and a
    // negative value otherwise.  Note that this function is used to implement
    // 'gg' as well as allow for verification of syntax error detection.
{
    for (int i = 0; spec[i]; ++i, ++array) {
        if (!isalpha(spec[i])) {
            if (verboseFlag) {
                printf("Error, bad character ('%c') in spec \"%s\""
                       " at position %d.\n", spec[i], spec, i);
            }
            return i;                                                 // RETURN
                // Discontinue processing this spec.
        }
        *array = spec[i];
    }
    return GGG_SUCCESS;
}

template <class TYPE>
TYPE& gg(TYPE *array, const char *spec)
    // Return a reference to the modifiable first element of the specified
    // 'array' after the value of 'array' has been adjusted according to the
    // specified 'spec'.
{
    ASSERT(ggg(array, spec) < 0);
    return *array;
}

//=============================================================================
//                  GLOBAL HELPER FUNCTIONS FOR CASE 4
//-----------------------------------------------------------------------------

static const struct {
    int          d_lineNum;
    const char  *d_string_p;
} DATA_CASE4[] = {
    // All combinations of up to three letters, then all combinations of
    // identical four or five letters with up to one letter difference.
    // All letters belong to [abc].
    //
    // line   string
    // ----   ------
    {  L_,    "",               },
    {  L_,    "a",              },
    {  L_,    "aa",             },
    {  L_,    "aaa",            },
    {  L_,    "aaaa",           },
    {  L_,    "aaaaa",          },
    {  L_,    "aaaab",          },
    {  L_,    "aaaac",          },
    {  L_,    "aaab",           },
    {  L_,    "aaaba",          },
    {  L_,    "aaaca",          },
    {  L_,    "aab",            },
    {  L_,    "aaba",           },
    {  L_,    "aabaa",          },
    {  L_,    "aac",            },
    {  L_,    "aacaa",          },
    {  L_,    "ab",             },
    {  L_,    "aba",            },
    {  L_,    "abaa",           },
    {  L_,    "abaaa",          },
    {  L_,    "abb",            },
    {  L_,    "abbb",           },
    {  L_,    "abbbb",          },
    {  L_,    "abc",            },
    {  L_,    "ac",             },
    {  L_,    "aca",            },
    {  L_,    "acaaa",          },
    {  L_,    "acb",            },
    {  L_,    "acc",            },
    {  L_,    "acccc",          },
    {  L_,    "b",              },
    {  L_,    "ba",             },
    {  L_,    "baa",            },
    {  L_,    "baaa",           },
    {  L_,    "baaaa",          },
    {  L_,    "bab",            },
    {  L_,    "babb",           },
    {  L_,    "babbb",          },
    {  L_,    "bac",            },
    {  L_,    "bb",             },
    {  L_,    "bba",            },
    {  L_,    "bbab",           },
    {  L_,    "bbabb",          },
    {  L_,    "bbb",            },
    {  L_,    "bbba",           },
    {  L_,    "bbbab",          },
    {  L_,    "bbbb",           },
    {  L_,    "bbbba",          },
    {  L_,    "bbbbb",          },
    {  L_,    "bbbbc",          },
    {  L_,    "bbbc",           },
    {  L_,    "bbbcb",          },
    {  L_,    "bbc",            },
    {  L_,    "bbcb",           },
    {  L_,    "bbcbb",          },
    {  L_,    "bc",             },
    {  L_,    "bca",            },
    {  L_,    "bcb",            },
    {  L_,    "bcbb",           },
    {  L_,    "bcbbb",          },
    {  L_,    "bcc",            },
    {  L_,    "bcccc",          },
    {  L_,    "c",              },
    {  L_,    "ca",             },
    {  L_,    "caa",            },
    {  L_,    "caaaa",          },
    {  L_,    "cab",            },
    {  L_,    "cac",            },
    {  L_,    "caccc",          },
    {  L_,    "cb",             },
    {  L_,    "cba",            },
    {  L_,    "cbb",            },
    {  L_,    "cbbb",           },
    {  L_,    "cbbbb",          },
    {  L_,    "cbc",            },
    {  L_,    "cbccc",          },
    {  L_,    "cc",             },
    {  L_,    "cca",            },
    {  L_,    "ccacc",          },
    {  L_,    "ccb",            },
    {  L_,    "ccbcc",          },
    {  L_,    "ccc",            },
    {  L_,    "cccac",          },
    {  L_,    "cccbc",          },
    {  L_,    "cccc",           },
    {  L_,    "cccca",          },
    {  L_,    "ccccb",          },
    {  L_,    "ccccc",          }
};
const int NUM_DATA_CASE4 = sizeof DATA_CASE4 / sizeof *DATA_CASE4;

template <class TYPE>
void testLexicographical(bool verboseFlag, bslma::TestAllocator& testAllocator)
    // Compare every pair of strings of (template parameter) type 'TYPE' from
    // the specifications in the 'DATA_CASE4' array, and verify that they are
    // equal if and only if their specifications are equal.  Note that the
    // range will be passed using 'const TYPE *'.
{
    TYPE *strings[NUM_DATA_CASE4];
    const TYPE **STRINGS = const_cast<const TYPE **>(strings);

    const int NUM_BYTES = testAllocator.numBytesInUse();

    for (int i = 0; i < NUM_DATA_CASE4; ++i) {
        const char *STRING = DATA_CASE4[i].d_string_p;
        const int   LEN    = std::strlen(STRING);
        strings[i] = (TYPE *) testAllocator.allocate(LEN * sizeof(TYPE));
        gg(strings[i], STRING);
    }

    for (int i = 0; i < NUM_DATA_CASE4; ++i) {
        const int   LINE1   = DATA_CASE4[i].d_lineNum;
        const char *STRING1 = DATA_CASE4[i].d_string_p;
        const int   LEN1    = std::strlen(STRING1);

        for (int j = 0; j < NUM_DATA_CASE4; ++j) {
            const int   LINE2   = DATA_CASE4[j].d_lineNum;
            const char *STRING2 = DATA_CASE4[j].d_string_p;
            const int   LEN2    = std::strlen(STRING2);

            const TYPE *LHS_BEGIN = STRINGS[i];
            const TYPE *LHS_END   = STRINGS[i] + LEN1;
            const size_t LHS_LEN   = LEN1;

            const TYPE *RHS_BEGIN = STRINGS[j];
            const TYPE *RHS_END   = STRINGS[j] + LEN2;
            const size_t RHS_LEN   = LEN2;

            const int EXP = (i == j) ? 0 : ((i < j) ? -1 : 1);

            if (verboseFlag) {
                int result = Obj::lexicographical(LHS_BEGIN, LHS_END, LHS_LEN,
                                                  RHS_BEGIN, RHS_END, RHS_LEN);
                printf("LINE1 = %d, STRING1 = \"%s\", LEN1 = %d, "
                       "LINE2 = %d, STRING2 = \"%s\", LEN2 = %d\n",
                       LINE1, STRING1, LEN1, LINE2, STRING2, LEN2);
                printf("EXP = %d, result = %d\n", EXP, result);
            }

            ASSERT((EXP == Obj::lexicographical(LHS_BEGIN, LHS_END,
                                                RHS_BEGIN, RHS_END)));
            ASSERT((EXP == Obj::lexicographical(LHS_BEGIN, LHS_END, LHS_LEN,
                                                RHS_BEGIN, RHS_END, RHS_LEN)));
        }
    }

    for (int i = 0; i < NUM_DATA_CASE4; ++i) {
        testAllocator.deallocate(strings[i]);
    }

    ASSERT(NUM_BYTES == testAllocator.numBytesInUse());
}

CharEquivalentNonBitwiseWithOpEqual charGenerator(int i, int j)
{
    return CharEquivalentNonBitwiseWithOpEqual(DATA_CASE4[i].d_string_p[j]);
}

int intGenerator(int i, int j)
{
    int result = (2 - j) << ((i / 2) % (8 * sizeof(int)));
    result += j << (i / 3);
    return result;
}

Uint64 uint64Generator(int i, int j)
{
    Uint64 result = (2 - j) << ((i / 2) % 64);
    result += j << (i / 3);
    return result;
}

double doubleGenerator(int i, int j)
{
    double result = 0.1 * (i / 2) * (2 - j);
    result += 0.1 * (i / 3) * j;
    return result;
}

void *ptrGenerator(int i, int j)
{
    char *result = (char *)0xDEADF00D;
    result += (i / 3) * j;
    return (void *)result;
}

template <class TYPE>
void testLexicographicalBuiltin(bool                    verboseFlag,
                                TYPE                  (*generator)(int, int),
                                bslma::TestAllocator&   testAllocator)
    // Compare every pair of strings of (template parameter) type 'TYPE' from
    // the specifications in the 'DATA_CASE4' array, and verify that they are
    // equal if and only if their specifications are equal.  Note that the
    // range will be passed using 'const TYPE *'.
{
    TYPE *strings[NUM_DATA_CASE4];
    const TYPE **STRINGS = const_cast<const TYPE **>(strings);

    const int NUM_BYTES = testAllocator.numBytesInUse();

    for (int i = 0; i < NUM_DATA_CASE4; ++i) {
        const char *STRING = DATA_CASE4[i].d_string_p;
        const int   LEN    = std::strlen(STRING);
        strings[i] = (TYPE *) testAllocator.allocate(LEN * sizeof(TYPE));
        for (int j = 0; j < LEN; ++j) {
            strings[i][j] = generator(i, j);
        }
    }

    for (int i = 0; i < NUM_DATA_CASE4; ++i) {
        const int   LINE1   = DATA_CASE4[i].d_lineNum;
        const char *STRING1 = DATA_CASE4[i].d_string_p;
        const int   LEN1    = std::strlen(STRING1);

        for (int j = 0; j < NUM_DATA_CASE4; ++j) {
            const int   LINE2   = DATA_CASE4[j].d_lineNum;
            const char *STRING2 = DATA_CASE4[j].d_string_p;
            const int   LEN2    = std::strlen(STRING2);

            const TYPE *LHS_BEGIN = STRINGS[i];
            const TYPE *LHS_END   = STRINGS[i] + LEN1;
            const int   LHS_LEN   = LEN1;

            const TYPE *RHS_BEGIN = STRINGS[j];
            const TYPE *RHS_END   = STRINGS[j] + LEN2;
            const int   RHS_LEN   = LEN2;

            int exp = 0, k = 0;
            for (k = 0; !exp && k < LHS_LEN && k < RHS_LEN; ++k) {
                if (LHS_BEGIN[k] < RHS_BEGIN[k]) {
                    exp = -1;
                } else if (LHS_BEGIN[k] > RHS_BEGIN[k]) {
                    exp = 1;
                }
            }
            if (!exp) {
               if (k == LHS_LEN) {
                    if (k < RHS_LEN) {
                        exp = -1;  // LHS shorter than RHS
                    }
                } else {
                    exp = 1;       // RHS shorter than LHS
                }
            }
            const int& EXP = exp;

            if (verboseFlag) {
                int result = Obj::lexicographical(LHS_BEGIN, LHS_END, LHS_LEN,
                                                  RHS_BEGIN, RHS_END, RHS_LEN);
                printf("LINE1 = %d, LEN1 = %d, "
                       "LINE2 = %d, LEN2 = %d\n",
                       LINE1, LEN1, LINE2, LEN2);
                printf("LHS = [ ");
                for (k = 0; k < LHS_LEN; ++k) {
                    printf("%s", k ? (char*)", " : (char*)"");
                    dbg_print(LHS_BEGIN[k]);
                }
                printf(" ]\nRHS = [ ");
                for (k = 0; k < RHS_LEN; ++k) {
                    printf("%s", k ? (char*)", " : (char*)"");
                    dbg_print(RHS_BEGIN[k]);
                }
                printf(" ]\nEXP = %d, result = %d\n", EXP, result);
            }

            LOOP3_ASSERT(i, j, EXP,
                         (EXP == Obj::lexicographical(LHS_BEGIN, LHS_END,
                                                      RHS_BEGIN, RHS_END)));
            LOOP3_ASSERT(i, j, EXP,
                         (EXP == Obj::lexicographical(
                                                LHS_BEGIN, LHS_END, LHS_LEN,
                                                RHS_BEGIN, RHS_END, RHS_LEN)));
        }
    }

    for (int i = 0; i < NUM_DATA_CASE4; ++i) {
        testAllocator.deallocate(strings[i]);
    }

    ASSERT(NUM_BYTES == testAllocator.numBytesInUse());
}

template <class TYPE>
void testLexicographicalNonBitwise(bool                  verboseFlag,
                                   bslma::TestAllocator& testAllocator)
    // Compare every pair of ranges of (template parameter) type 'TYPE' from
    // the specifications in the 'DATA_CASE4' array, and verify that they are
    // equal if and only if their specifications are equal.  Note that the
    // range will be passed using 'my_Iterator<TYPE>', which prevents any kind
    // of bit-wise optimization.
{
    TYPE *strings[NUM_DATA_CASE4];
    const TYPE **STRINGS = const_cast<const TYPE **>(strings);

    const int NUM_BYTES = testAllocator.numBytesInUse();

    for (int i = 0; i < NUM_DATA_CASE4; ++i) {
        const char *STRING = DATA_CASE4[i].d_string_p;
        const int   LEN    = std::strlen(STRING);
        strings[i] = (TYPE *) testAllocator.allocate(LEN * sizeof(TYPE));
        gg(strings[i], STRING);
    }

    for (int i = 0; i < NUM_DATA_CASE4; ++i) {
        const int   LINE1   = DATA_CASE4[i].d_lineNum;
        const char *STRING1 = DATA_CASE4[i].d_string_p;
        const int   LEN1    = std::strlen(STRING1);

        for (int j = 0; j < NUM_DATA_CASE4; ++j) {
            const int   LINE2   = DATA_CASE4[j].d_lineNum;
            const char *STRING2 = DATA_CASE4[j].d_string_p;
            const int   LEN2    = std::strlen(STRING2);

            const TYPE *LHS_BEGIN = STRINGS[i];
            const TYPE *LHS_END   = STRINGS[i] + LEN1;
            const int   LHS_LEN   = LEN1;

            const TYPE *RHS_BEGIN = STRINGS[j];
            const TYPE *RHS_END   = STRINGS[j] + LEN2;
            const int   RHS_LEN   = LEN2;

            const int EXP = (i == j) ? 0 : ((i < j) ? -1 : 1);

            if (verboseFlag) {
                int result = Obj::lexicographical(LHS_BEGIN, LHS_END, LHS_LEN,
                                                  RHS_BEGIN, RHS_END, RHS_LEN);
                printf("LINE1 = %d, STRING1 = \"%s\", LEN1 = %d, "
                       "LINE2 = %d, STRING2 = \"%s\", LEN2 = %d\n",
                       LINE1, STRING1, LEN1, LINE2, STRING2, LEN2);
                printf("EXP = %d, result = %d\n", EXP, result);
            }

            typedef my_Iterator<TYPE> Iter;
            ASSERT((EXP == Obj::lexicographical(
                                             Iter(LHS_BEGIN), Iter(LHS_END),
                                             Iter(RHS_BEGIN), Iter(RHS_END))));
            ASSERT((EXP == Obj::lexicographical(
                                    Iter(LHS_BEGIN), Iter(LHS_END), LHS_LEN,
                                    Iter(RHS_BEGIN), Iter(RHS_END), RHS_LEN)));
        }
    }

    for (int i = 0; i < NUM_DATA_CASE4; ++i) {
        testAllocator.deallocate(strings[i]);
    }

    ASSERT(NUM_BYTES == testAllocator.numBytesInUse());
}

//=============================================================================
//                  GLOBAL HELPER FUNCTIONS FOR CASE 3
//-----------------------------------------------------------------------------

static const struct {
    int          d_lineNum;
    const char  *d_string_p;
} DATA_CASE3[] = {
    // line   string
    // ----   ------
    {  L_,    ""              },
    {  L_,    "a"             },
    {  L_,    "b"             },
    {  L_,    "ab"            },
    {  L_,    "ba"            },
    {  L_,    "abc"           },
    {  L_,    "bac"           },
    {  L_,    "cab"           },
    {  L_,    "abcd"          },
    {  L_,    "abca"          },
    {  L_,    "dcba"          },
    {  L_,    "abcde"         },
    {  L_,    "edcba"         }
};
const int NUM_DATA_CASE3 = sizeof DATA_CASE3 / sizeof *DATA_CASE3;

void testGenericEqual(bool verboseFlag, bslma::TestAllocator& testAllocator)
    // Compare every pair of strings in the 'DATA_CASE3' array, and verify that
    // they are equal according to the generic 'equal' implementation (using
    // four arguments) if and only if they are equal.
{
    for (int i = 0; i < NUM_DATA_CASE3; ++i) {
        const int   LINE1   = DATA_CASE3[i].d_lineNum;
        const char *STRING1 = DATA_CASE3[i].d_string_p;
        const int   LEN1    = std::strlen(STRING1);

        for (int j = 0; j < NUM_DATA_CASE3; ++j) {
            const int   LINE2   = DATA_CASE3[j].d_lineNum;
            const char *STRING2 = DATA_CASE3[j].d_string_p;
            const int   LEN2    = std::strlen(STRING2);

            const bool EXP = (i == j);

            if (verboseFlag) {
                bool result = Obj::equal(STRING1, STRING1 + LEN1,
                                         STRING2, STRING2 + LEN2);
                printf("LINE1 = %d, STRING1 = \"%s\", LEN1 = %d, "
                       "LINE2 = %d, STRING2 = \"%s\", LEN2 = %d\n",
                       LINE1, STRING1, LEN1, LINE2, STRING2, LEN2);
                printf("EXP = %d, result = %d\n", EXP, result);
            }
            ASSERT(EXP == Obj::equal(STRING1, STRING1 + LEN1,
                                     STRING2, STRING2 + LEN2));

            typedef my_Iterator<char> Iter;
            ASSERT(EXP == Obj::equal(Iter(STRING1), Iter(STRING1 + LEN1),
                                     Iter(STRING2), Iter(STRING2 + LEN2)));
        }
    }
}

template <class TYPE>
void testEqual(bool verboseFlag, bslma::TestAllocator& testAllocator)
    // Compare every pair of strings of (template parameter) type 'TYPE' from
    // the specifications in the 'DATA_CASE3' array, and verify that they are
    // equal if and only if their specifications are equal.  Note that the
    // range will be passed using 'const TYPE *'.
{
    TYPE *strings[NUM_DATA_CASE3];
    const TYPE **STRINGS = const_cast<const TYPE **>(strings);

    const int NUM_BYTES = testAllocator.numBytesInUse();

    for (int i = 0; i < NUM_DATA_CASE3; ++i) {
        const char *STRING = DATA_CASE3[i].d_string_p;
        const int   LEN    = std::strlen(STRING);
        strings[i] = (TYPE *) testAllocator.allocate(LEN * sizeof(TYPE));
        gg(strings[i], STRING);
    }

    for (int i = 0; i < NUM_DATA_CASE3; ++i) {
        const int   LINE1   = DATA_CASE3[i].d_lineNum;
        const char *STRING1 = DATA_CASE3[i].d_string_p;
        const int   LEN1    = std::strlen(STRING1);

        for (int j = 0; j < NUM_DATA_CASE3; ++j) {
            const int   LINE2   = DATA_CASE3[j].d_lineNum;
            const char *STRING2 = DATA_CASE3[j].d_string_p;
            const int   LEN2    = std::strlen(STRING2);

            const TYPE *LHS_BEGIN = STRINGS[i];
            const TYPE *LHS_END   = STRINGS[i] + LEN1;
            const int   LHS_LEN   = LEN1;

            const TYPE *RHS_BEGIN = STRINGS[j];
            const TYPE *RHS_END   = STRINGS[j] + LEN2;
            const int   RHS_LEN   = LEN2;

            const bool EXP = (i == j);

            if (verboseFlag) {
                bool result = Obj::equal(LHS_BEGIN, LHS_END, LHS_LEN,
                                         RHS_BEGIN, RHS_END, RHS_LEN);
                printf("LINE1 = %d, STRING1 = \"%s\", LEN1 = %d, "
                       "LINE2 = %d, STRING2 = \"%s\", LEN2 = %d\n",
                       LINE1, STRING1, LEN1, LINE2, STRING2, LEN2);
                printf("EXP = %d, result = %d\n", EXP, result);
            }

            if (LHS_LEN == RHS_LEN) {
                ASSERT((EXP == Obj::equal(LHS_BEGIN, LHS_END, RHS_BEGIN)));
            }
            ASSERT((EXP == Obj::equal(LHS_BEGIN, LHS_END, LHS_LEN,
                                      RHS_BEGIN, RHS_END, RHS_LEN)));
        }
    }

    for (int i = 0; i < NUM_DATA_CASE3; ++i) {
        testAllocator.deallocate(strings[i]);
    }

    ASSERT(NUM_BYTES == testAllocator.numBytesInUse());
}

template <class TYPE>
void testEqualNonBitwise(bool verboseFlag, bslma::TestAllocator& testAllocator)
    // Compare every pair of strings of (template parameter) type 'TYPE' from
    // the specifications in the 'DATA_CASE3' array, and verify that they are
    // equal if and only if their specifications are equal.  Note that the
    // range will be passed using 'my_Iterator<TYPE>', which prevents any kind
    // of bit-wise optimization.
{
    TYPE *strings[NUM_DATA_CASE3];
    const TYPE **STRINGS = const_cast<const TYPE **>(strings);

    const int NUM_BYTES = testAllocator.numBytesInUse();

    for (int i = 0; i < NUM_DATA_CASE3; ++i) {
        const char *STRING = DATA_CASE3[i].d_string_p;
        const int   LEN    = std::strlen(STRING);
        strings[i] = (TYPE *) testAllocator.allocate(LEN * sizeof(TYPE));
        gg(strings[i], STRING);
    }

    for (int i = 0; i < NUM_DATA_CASE3; ++i) {
        const int   LINE1   = DATA_CASE3[i].d_lineNum;
        const char *STRING1 = DATA_CASE3[i].d_string_p;
        const int   LEN1    = std::strlen(STRING1);

        for (int j = 0; j < NUM_DATA_CASE3; ++j) {
            const int   LINE2   = DATA_CASE3[j].d_lineNum;
            const char *STRING2 = DATA_CASE3[j].d_string_p;
            const int   LEN2    = std::strlen(STRING2);

            const TYPE *LHS_BEGIN = STRINGS[i];
            const TYPE *LHS_END   = STRINGS[i] + LEN1;
            const int   LHS_LEN   = LEN1;

            const TYPE *RHS_BEGIN = STRINGS[j];
            const TYPE *RHS_END   = STRINGS[j] + LEN2;
            const int   RHS_LEN   = LEN2;

            const bool EXP = (i == j);

            if (verboseFlag) {
                bool result = Obj::equal(LHS_BEGIN, LHS_END, LHS_LEN,
                                         RHS_BEGIN, RHS_END, RHS_LEN);
                printf("LINE1 = %d, STRING1 = \"%s\", LEN1 = %d, "
                       "LINE2 = %d, STRING2 = \"%s\", LEN2 = %d\n",
                       LINE1, STRING1, LEN1, LINE2, STRING2, LEN2);
                printf("EXP = %d, result = %d\n", EXP, result);
            }

            typedef my_Iterator<TYPE> Iter;

            if (LHS_LEN == RHS_LEN) {
                ASSERT((EXP == Obj::equal(Iter(LHS_BEGIN),
                                          Iter(LHS_END),
                                          Iter(RHS_BEGIN))));
            }
            ASSERT((EXP == Obj::equal(
                                    Iter(LHS_BEGIN), Iter(LHS_END), LHS_LEN,
                                    Iter(RHS_BEGIN), Iter(RHS_END), RHS_LEN)));
        }
    }

    for (int i = 0; i < NUM_DATA_CASE3; ++i) {
        testAllocator.deallocate(strings[i]);
    }

    ASSERT(NUM_BYTES == testAllocator.numBytesInUse());
}

//=============================================================================
//                  GLOBAL HELPER FUNCTIONS FOR CASE 2
//-----------------------------------------------------------------------------

template <typename TEST_TYPE>
void testGGG(bool verbose, bool veryVerbose)
{
    if (verbose) printf("\nTesting generator on invalid specs.\n");
    {
        const int MAX_LENGTH = 10;
        static const struct {
            int         d_lineNum;  // source line number
            const char *d_spec_p;   // specification string
            int         d_index;    // offending character index
        } DATA[] = {
            //line  spec            index
            //----  -------------   -----
            { L_,   "",             GGG_SUCCESS, }, // control

            { L_,   "a",            GGG_SUCCESS, }, // control
            { L_,   " ",            0,           },
            { L_,   ".",            0,           },
            { L_,   "Z",            GGG_SUCCESS, }, // control

            { L_,   "AZ",           GGG_SUCCESS, }, // control
            { L_,   "+E",           0,           },
            { L_,   "A=",           1,           },
            { L_,   ".a",           0,           },
            { L_,   "a!",           1,           },
            { L_,   "  ",           0,           },

            { L_,   "ABC",          GGG_SUCCESS, }, // control
            { L_,   " BC",          0,           },
            { L_,   "A C",          1,           },
            { L_,   "AB ",          2,           },
            { L_,   "?#:",          0,           },
            { L_,   "   ",          0,           },

            { L_,   "ABCDE",        GGG_SUCCESS, }, // control
            { L_,   "!BCDE",        0,           },
            { L_,   "AB!DE",        2,           },
            { L_,   "ABCD!",        4,           },
            { L_,   "A!C+E",        1,           }
        };
        const int NUM_DATA = sizeof DATA / sizeof *DATA;

        int oldLen = -1;
        for (int ti = 0; ti < NUM_DATA ; ++ti) {
            const int          LINE   = DATA[ti].d_lineNum;
            const char *const SPEC    = DATA[ti].d_spec_p;
            const int         INDEX   = DATA[ti].d_index;
            const int         LENGTH  = (int)strlen(SPEC);

            TEST_TYPE array[MAX_LENGTH];

            if ((int)LENGTH != oldLen) {
                if (verbose) printf("\tof length %d:\n", LENGTH);
                LOOP_ASSERT(LINE, LENGTH <= MAX_LENGTH);
                    // Sufficient space is available.
                LOOP_ASSERT(LINE, oldLen <= (int)LENGTH);  // non-decreasing
                oldLen = LENGTH;
            }

            if (veryVerbose) printf("\t\tSpec = \"%s\"\n", SPEC);

            int result = ggg(array, SPEC, veryVerbose);

            LOOP_ASSERT(LINE, INDEX == result);
        }
    }
}

template <typename TEST_TYPE>
void testGG(bool verbose, bool veryVerbose)
{
    if (verbose) printf("\nTesting generator on valid specs.\n");
    {
        const int MAX_LENGTH = 10;
        static const struct {
            int         d_lineNum;               // source line number
            const char *d_spec_p;                // specification string
        } DATA[] = {
            //line    spec
            //----    --------------
            {  L_,    ""              },
            {  L_,    "a"             },
            {  L_,    "b"             },
            {  L_,    "ab"            },
            {  L_,    "ba"            },
            {  L_,    "abc"           },
            {  L_,    "bac"           },
            {  L_,    "cab"           },
            {  L_,    "abcd"          },
            {  L_,    "abca"          },
            {  L_,    "dcba"          },
            {  L_,    "abcde"         },
            {  L_,    "edcba"         }
        };
        const int NUM_DATA = sizeof DATA / sizeof *DATA;

        int oldLen = -1;
        for (int ti = 0; ti < NUM_DATA ; ++ti) {
            const int         LINE   = DATA[ti].d_lineNum;
            const char *const SPEC   = DATA[ti].d_spec_p;
            const int         LENGTH = (int)strlen(SPEC);

            TEST_TYPE array[MAX_LENGTH];
            const TEST_TYPE& X = gg(array, SPEC);   // first element

            if (LENGTH != oldLen) {
                if (verbose) printf("\tof length %d:\n", LENGTH);
                LOOP_ASSERT(LINE, oldLen <= LENGTH);  // non-decreasing
                LOOP_ASSERT(LINE, LENGTH < MAX_LENGTH);
                    // Extra space is available for uninitialized elements.
                oldLen = LENGTH;
            }

            if (veryVerbose) {
                printf("\t\tSpec = \"%s\"\n", SPEC);
            }

            for (int idx = 0; idx < LENGTH; ++idx) {
                LOOP2_ASSERT(LINE, idx,
                             array[idx].datum() == SPEC[idx]);
            }
            LOOP2_ASSERT(LINE, LENGTH,
                         array[LENGTH].datum() == '_' );
        }
    }
}

//=============================================================================
//                  GLOBAL HELPER FUNCTIONS FOR CASE -1
//-----------------------------------------------------------------------------

<<<<<<< HEAD
struct TestPairType {
    int first, second;
};

namespace BloombergLP {
namespace bslmf {
template <> struct IsBitwiseEqualityComparable<TestPairType>
    : bsl::true_type {};
}
}

bool operator==(const TestPairType& lhs, const TestPairType& rhs) {
=======
struct TestPairType
{
    BSLALG_DECLARE_NESTED_TRAITS(TestPairType,
                                 bslalg::TypeTraitBitwiseEqualityComparable);
    int first, second;
};

bool operator==(const TestPairType& lhs, const TestPairType& rhs)
{
>>>>>>> bfa2b423
    return lhs.first == rhs.first && lhs.second == rhs.second;
}

bool operator!=(const TestPairType& lhs, const TestPairType& rhs)
{
    return !(lhs == rhs);
}

bool operator<(const TestPairType& lhs, const TestPairType& rhs)
{
    return lhs.first < rhs.first ||
           lhs.first == rhs.first && lhs.second < rhs.second;
}

bool operator>(const TestPairType& lhs, const TestPairType& rhs)
{
    return rhs < lhs;
}

template <class TYPE>
void generateNonNullValue(TYPE *value, int j)
{
    *value = j * j;
}

void generateNonNullValue(void **value, int j)
{
    *value = reinterpret_cast<void*>((j + 1) * j);
}

void generateNonNullValue(TestPairType *value, int j)
{
    value->first = (j + 1) * j; value->second = j *(j - 1);
}

template <class TYPE>
void timeEqualAlgorithm(const char *typeName,
                        int         rawBufferSize,
                        const char *rawBuffer1,
                        const char *rawBuffer2,
                        int         numIter)
{
    printf("\n\tcompare with '%s'\n", typeName);
    {
        const int bufferSize = rawBufferSize / sizeof(TYPE);
        TYPE *buffer1 = (TYPE*)rawBuffer1;
        TYPE *buffer2 = (TYPE*)rawBuffer2;

        for (int j = 0; j < bufferSize; ++j) {
            buffer1[j] = buffer2[j] = TYPE();
        }

        bsls::Stopwatch timer;
        timer.start();
        for (int i = 0; i < numIter; ++i) {
            int j = 0;
            for (; j < bufferSize; ++j) {
                if (buffer1[j] != buffer2[j]) {
                    break;
                }
            }
            ASSERT(bufferSize == j);
        }
        timer.stop();
        printf("equal<%s>(0) - single loop : %f\n", typeName,
               timer.elapsedTime());

        timer.reset();
        timer.start();
        for (int i = 0; i < numIter; ++i) {
            ASSERT((Obj::equal(buffer1, buffer1 + bufferSize, bufferSize,
                               buffer2, buffer2 + bufferSize, bufferSize)));
        }
        timer.stop();
        printf("equal<%s>(0) - bslalg      : %f\n", typeName,
               timer.elapsedTime());

        for (int j = 0; j < bufferSize; ++j) {
            generateNonNullValue(buffer1 + j, j);
            generateNonNullValue(buffer2 + j, j);
        }

        timer.reset();
        timer.start();
        for (int i = 0; i < numIter; ++i) {
            int j = 0;
            for (; j < bufferSize; ++j) {
                if (buffer1[j] != buffer2[j]) {
                    break;
                }
            }
            ASSERT(bufferSize == j);
        }
        timer.stop();
        printf("equal<%s>(!0) - single loop : %f\n", typeName,
               timer.elapsedTime());

        timer.reset();
        timer.start();
        for (int i = 0; i < numIter; ++i) {
            ASSERT((Obj::equal(buffer1, buffer1 + bufferSize, bufferSize,
                               buffer2, buffer2 + bufferSize, bufferSize)));
        }
        timer.stop();
        printf("equal<%s>(!0) - bslalg      : %f\n", typeName,
               timer.elapsedTime());
    }
}

template <class TYPE>
void timeLexicographicalAlgorithm(const char *typeName,
                                  int         rawBufferSize,
                                  const char *rawBuffer1,
                                  const char *rawBuffer2,
                                  int         numIter)
{
    printf("\n\tcompare with '%s'\n", typeName);
    {
        const int bufferSize = rawBufferSize / sizeof(TYPE);
        TYPE *buffer1 = (TYPE*)rawBuffer1;
        TYPE *buffer2 = (TYPE*)rawBuffer2;

        for (int j = 0; j < bufferSize; ++j) {
            buffer1[j] = buffer2[j] = TYPE();
        }

        bsls::Stopwatch timer;
        timer.start();
        for (int i = 0; i < numIter; ++i) {
            int j = 0;
            for (; j < bufferSize; ++j) {
                if (buffer1[j] < buffer2[j]) {
                    break;
                }
                if (buffer1[j] > buffer2[j]) {
                    break;
                }
            }
            ASSERT(bufferSize == j);
        }
        timer.stop();
        printf("lexicographical<%s>(0) - single loop : %f\n", typeName,
               timer.elapsedTime());

        timer.reset();
        timer.start();
        for (int i = 0; i < numIter; ++i) {
            ASSERT((0 == Obj::lexicographical(
                                  buffer1, buffer1 + bufferSize, bufferSize,
                                  buffer2, buffer2 + bufferSize, bufferSize)));
        }
        timer.stop();
        printf("lexicographical<%s>(0) - bslalg      : %f\n", typeName,
               timer.elapsedTime());

        for (int j = 0; j < bufferSize; ++j) {
            generateNonNullValue(buffer1 + j, j);
            generateNonNullValue(buffer2 + j, j);
        }

        timer.reset();
        timer.start();
        for (int i = 0; i < numIter; ++i) {
            int j = 0;
            for (; j < bufferSize; ++j) {
                if (buffer1[j] < buffer2[j]) {
                    break;
                }
                if (buffer1[j] > buffer2[j]) {
                    break;
                }
            }
            ASSERT(bufferSize == j);
        }
        timer.stop();
        printf("lexicographical<%s>(!0) - single loop : %f\n", typeName,
               timer.elapsedTime());

        timer.reset();
        timer.start();
        for (int i = 0; i < numIter; ++i) {
            ASSERT((0 == Obj::lexicographical(
                                  buffer1, buffer1 + bufferSize, bufferSize,
                                  buffer2, buffer2 + bufferSize, bufferSize)));
        }
        timer.stop();
        printf("lexicographical<%s>(!0) - bslalg      : %f\n", typeName,
               timer.elapsedTime());
    }
}

//=============================================================================
//                              MAIN PROGRAM
//-----------------------------------------------------------------------------

int main(int argc, char *argv[])
{
    int test = argc > 1 ? atoi(argv[1]) : 0;
    int verbose = argc > 2;
    int veryVerbose = argc > 3;
    int veryVeryVerbose = argc > 4;

    setbuf(stdout, NULL);    // Use unbuffered output.

    printf("TEST " __FILE__ " CASE %d\n", test);

    bslma::TestAllocator testAllocator(veryVeryVerbose);

    switch (test) { case 0:  // Zero is always the leading case.
      case 5: {
        // --------------------------------------------------------------------
        // USAGE EXAMPLE
        //   Extracted from component header file.
        //
        // Concerns:
        //: 1 The usage example provided in the component header file compiles,
        //:   links, and runs as shown.
        //
        // Plan:
        //: 1 Incorporate usage example from header into test driver, remove
        //:   leading comment characters, and replace 'assert' with 'ASSERT'.
        //:   (C-1)
        //
        // Testing:
        //   USAGE EXAMPLE
        // --------------------------------------------------------------------

        if (verbose) printf("\nUSAGE EXAMPLE"
                            "\n=============\n");

        // Compare non-bit-wise comparable elements.
        usageTestMyString();

        // Compare bit-wise comparable elements.
        usageTestMyPoint();

        // Compare (bit-wise comparable) primitive types.
        usageTestInt();
     } break;
      case 4: {
        // --------------------------------------------------------------------
        // TESTING 'lexicographical'
        //
        // Concerns:
        //   o That all implementations of 'lexicographical' are correct.
        //   o That the correct implementation is selected for the
        //     correct trait and given iterator type.
        //   o That no instantiation leads to ambiguity.
        //
        // Plan:
        //   Using the table method, and a generator that can generate ranges
        //   of objects of various types with values based on an initialization
        //   string, compare a pair of of ranges based on every combination of
        //   two initialization strings and compare the output of
        //   'bslalg::RangeCompare::lexicographical' with the expected output
        //   based on the initialization strings used to create the range.  Do
        //   this for the types: char, unsigned char, int, Unit64, double, void
        //   *, NonBitwiseWithOpEqual, BitWiseNoOpEqual and
        //   CharEquivalentNonBitwiseWithOpEqual.
        //
        // Testing:
        //  bool lexicographical(start1, end1, start2, end2);
        //  bool lexicographical(start1, end1, length1, start2, end2, length2);
        // --------------------------------------------------------------------

        if (verbose) printf("\nTESTING 'lexicographical'"
                            "\n=========================\n");

        if (veryVerbose) printf("\t... with 'char'\n");
        {
            if (veryVerbose) printf("\t\tUsing pointer type for iterator.\n");
            testLexicographical<char>(veryVerbose, testAllocator);

            if (veryVerbose) printf("\t\tUsing forward iterator.\n");
            testLexicographicalNonBitwise<char>(veryVerbose, testAllocator);
        }

        if (veryVerbose) printf("\t... with 'signed char'\n");
        {
            if (veryVerbose) printf("\t\tUsing pointer type for iterator.\n");
            testLexicographical<char>(veryVerbose, testAllocator);

            if (veryVerbose) printf("\t\tUsing forward iterator.\n");
            testLexicographicalNonBitwise<char>(veryVerbose, testAllocator);
        }

        if (veryVerbose) printf("\t... with 'unsigned char'\n");
        {
            if (veryVerbose) printf("\t\tUsing pointer type for iterator.\n");
            testLexicographical<unsigned char>(veryVerbose, testAllocator);

            if (veryVerbose) printf("\t\tUsing forward iterator.\n");
            testLexicographicalNonBitwise<unsigned char>(veryVerbose,
                                                         testAllocator);
        }

        if (veryVerbose) printf("\t... with 'int'\n");
        {
            if (veryVerbose) printf("\t\tUsing pointer type for iterator.\n");
            testLexicographicalBuiltin<int>(veryVerbose,
                                            &intGenerator,
                                            testAllocator);
        }

        if (veryVerbose) printf("\t... with 'long long'\n");
        {
            if (veryVerbose) printf("\t\tUsing pointer type for iterator.\n");
            testLexicographicalBuiltin<Uint64>(veryVerbose,
                                               &uint64Generator,
                                               testAllocator);
        }

        if (veryVerbose) printf("\t... with 'double'\n");
        {
            if (veryVerbose) printf("\t\tUsing pointer type for iterator.\n");
            testLexicographicalBuiltin<double>(veryVerbose,
                                               &doubleGenerator,
                                               testAllocator);
        }

        if (veryVerbose) printf("\t... with 'void *'\n");
        {
            if (veryVerbose) printf("\t\tUsing pointer type for iterator.\n");
            testLexicographicalBuiltin<void *>(veryVerbose,
                                               &ptrGenerator,
                                               testAllocator);
        }

        if (veryVerbose)
            printf("\t... with non-BitwiseEqualityComparableType.\n");
        {
            if (veryVerbose) printf("\t\tUsing pointer type for iterator.\n");
            testLexicographical<NonBitwiseWithOpEqual>(veryVerbose,
                                                       testAllocator);

            if (veryVerbose) printf("\t\tUsing forward iterator.\n");
            testLexicographicalNonBitwise<NonBitwiseWithOpEqual>(
                                                                veryVerbose,
                                                                testAllocator);
        }

        if (veryVerbose) printf("\t... with BitwiseEqualityComparableType.\n");
        {
            if (veryVerbose) printf("\t\tUsing pointer type for iterator.\n");
            testLexicographical<BitWiseNoOpEqual>(veryVerbose, testAllocator);

            // We cannot use forward iterators since it would require
            // 'operator==' for 'BitWiseNoOpEqual'.
        }

        if (veryVerbose) printf("\t... with ConvertibleToBool.\n");
        {
            if (veryVerbose) printf("\t\tUsing pointer type for iterator.\n");
            testLexicographicalBuiltin<CharEquivalentNonBitwiseWithOpEqual>(
                                                                veryVerbose,
                                                               &charGenerator,
                                                                testAllocator);
        }

      } break;
      case 3: {
        // --------------------------------------------------------------------
        // TESTING 'equal'
        //
        // Concerns:
        //   o That all implementations of 'equal' are correct.
        //   o That the correct implementation is selected for the
        //     correct trait and given iterator type.
        //
        // Plan:
        //   Given an array of string specs, all different, we test every pair
        //   of strings for equality, the expected result being that the
        //   strings differ if their specs differ.  We then apply this test for
        //   all four types, 'char', 'unsigned' char', bit-wise
        //   equality-comparable UDT, and non-bit-wise equality-comparable UDT.
        //   We make sure that the correct implementation is selected for the
        //   trait by not providing an 'operator==' when 'memcmp' should be
        //   used, and by stuffing some random bytes into the footprint of the
        //   class when memcmp should not be used.
        //
        // Testing:
        //   bool equal(start1, end1, start2);
        //   bool equal(start1, end1, start2, end2);
        //   bool equal(start1, end1, length1, start2, end2, length2);
        // --------------------------------------------------------------------

        if (verbose) printf("\nTESTING 'equal'"
                            "\n===============\n");

        if (veryVerbose) printf("\t... generic 'equal' (four arguments).\n");

        if (veryVerbose) printf("\t\tUsing pointer type for iterator.\n");
        testGenericEqual(veryVerbose, testAllocator);

        if (veryVerbose) printf("\t... with 'char'.\n");
        {
            if (veryVerbose) printf("\t\tUsing pointer type for iterator.\n");
            testEqual<char>(veryVerbose, testAllocator);

            if (veryVerbose) printf("\t\tUsing forward iterator.\n");
            testEqualNonBitwise<char>(veryVerbose, testAllocator);
        }

        if (veryVerbose) printf("\t... with 'unsigned char'.\n");
        {
            if (veryVerbose) printf("\t\tUsing pointer type for iterator.\n");
            testEqual<unsigned char>(veryVerbose, testAllocator);

            if (veryVerbose) printf("\t\tUsing forward iterator.\n");
            testEqualNonBitwise<unsigned char>(veryVerbose, testAllocator);
        }

        if (veryVerbose)
            printf("\t... with non-BitwiseEqualityComparableType.\n");
        {
            if (veryVerbose) printf("\t\tUsing pointer type for iterator.\n");
            testEqual<NonBitwiseWithOpEqual>(veryVerbose, testAllocator);

            if (veryVerbose)
                printf("\t\tMake sure std::memcmp is not used.\n");
            {
                NonBitwiseWithOpEqual buffer1[5];
                NonBitwiseWithOpEqual *string1 = buffer1;
                const NonBitwiseWithOpEqual *STRING1 = string1;
                gg(string1, "abcde");  // Use some seeds.

                NonBitwiseWithOpEqual buffer2[5];
                NonBitwiseWithOpEqual *string2 = buffer2;
                const NonBitwiseWithOpEqual *STRING2 = string2;
                gg(string2, "abcde");  // Use same value but different seeds.

                ASSERT(Obj::equal(STRING1, STRING1 + 5, 5,
                                  STRING2, STRING2 + 5, 5));
            }

            if (veryVerbose) printf("\t\tUsing forward iterator.\n");
            testEqualNonBitwise<NonBitwiseWithOpEqual>(veryVerbose,
                                                       testAllocator);
        }

        if (veryVerbose) printf("\t... with BitwiseEqualityComparableType.\n");
        {
            if (veryVerbose) printf("\t\tUsing pointer type for iterator.\n");
            testEqual<BitWiseNoOpEqual>(veryVerbose, testAllocator);

            // We cannot use forward iterators since it would require
            // 'operator==' for 'BitWiseNoOpEqual'.
        }

      } break;
      case 2: {
        // --------------------------------------------------------------------
        // TESTING PRIMITIVE GENERATOR FUNCTIONS gg AND ggg:
        //
        // Concerns:
        //: o That valid generator syntax produces expected results
        //: o That invalid syntax is detected and reported.
        //
        // Plan:
        //   For each of an enumerated sequence of 'spec' values, ordered by
        //   increasing 'spec' length, use the primitive generator function
        //   'gg' to set the state of a newly created object.  Verify that 'gg'
        //   returns a valid reference to the modified argument object and,
        //   using basic accessors, that the value of the object is as
        //   expected.
        //   Note that we are testing the parser only; the primary manipulators
        //   are already assumed to work.
        //
        //   For each of an enumerated sequence of 'spec' values, ordered by
        //   increasing 'spec' length, use the primitive generator function
        //   'ggg' to set the state of a newly created object.  Verify that
        //   'ggg' returns the expected value corresponding to the location of
        //   the first invalid value of the 'spec'.
        //
        // Testing:
        //   int ggg(TYPE *array, const char *spec, int verboseFlag = 1);
        //   TYPE& gg(TYPE *array, const char *spec);
        // --------------------------------------------------------------------

        if (verbose) printf("\nTESTING PRIMITIVE GENERATOR FUNCTIONS"
                            "\n=====================================");
        if (veryVerbose) printf("\n\t...with 'NonBitwiseWithOpEqual'...");
        testGGG<NonBitwiseWithOpEqual>(verbose, veryVerbose);
        testGG<NonBitwiseWithOpEqual>(verbose, veryVerbose);

        if (veryVerbose) printf("\n\t...with 'BitWiseNoOpEqual'...");
        testGGG<BitWiseNoOpEqual>(verbose, veryVerbose);
        testGG<BitWiseNoOpEqual>(verbose, veryVerbose);

        if (veryVerbose)
            printf("\n\t...with 'CharEquivalentNonBitwiseWithOpEqual'...");
        testGGG<CharEquivalentNonBitwiseWithOpEqual>(verbose, veryVerbose);
        testGG<CharEquivalentNonBitwiseWithOpEqual>(verbose, veryVerbose);
      } break;
      case 1: {
        // --------------------------------------------------------------------
        // BREATHING TEST
        //
        // Concerns:
        //   That the basic functionality of 'equal' and 'lexicographical' are
        //   correct.
        //
        // Plan:
        //   Exercise basic usage of this component.
        //
        // Testing:
        //   This test exercises basic usage but *tests* nothing.
        // --------------------------------------------------------------------

        if (verbose) printf("\nBREATHING TEST"
                            "\n==============");

        if (veryVerbose) printf("\n\tTesting 'equal'...");
        {
            const char *X = "This is a string";
            const int  X_LEN = strlen(X);

            const char *Y = "This is a string also";
            const size_t Y_LEN = strlen(Y);

            const char *Z = "This is also a string";
            const size_t Z_LEN = strlen(Z);

            ASSERT(( Obj::equal(X, X + X_LEN, X_LEN,
                                X, X + X_LEN, X_LEN)));

            ASSERT((!Obj::equal(X, X + X_LEN, X_LEN,
                                Y, Y + Y_LEN, Y_LEN)));

            ASSERT((!Obj::equal(X, X + X_LEN, X_LEN,
                                Z, Z + Z_LEN, Z_LEN)));

            ASSERT((!Obj::equal(Y, Y + Y_LEN, Y_LEN,
                                X, X + X_LEN, X_LEN)));

            ASSERT(( Obj::equal(Y, Y + Y_LEN, Y_LEN,
                                Y, Y + Y_LEN, Y_LEN)));

            ASSERT((!Obj::equal(Y, Y + Y_LEN, Y_LEN,
                                Z, Z + Z_LEN, Z_LEN)));

            ASSERT((!Obj::equal(Z, Z + Z_LEN, Z_LEN,
                                X, X + X_LEN, X_LEN)));

            ASSERT((!Obj::equal(Z, Z + Z_LEN, Z_LEN,
                                Y, Y + Y_LEN, Y_LEN)));

            ASSERT(( Obj::equal(Z, Z + Z_LEN, Z_LEN,
                                Z, Z + Z_LEN, Z_LEN)));
        }

        if (veryVerbose) printf("\n\tTesting 'lexicographical'...");
        {
            const char *X = "This is a string";
            const int  X_LEN = strlen(X);

            const char *Y = "This is a string also";
            const size_t Y_LEN = strlen(Y);

            const char *Z = "This is also a string";
            const size_t Z_LEN = strlen(Z);

            ASSERT((0  == Obj::lexicographical(X, X + X_LEN, X_LEN,
                                               X, X + X_LEN, X_LEN)));

            ASSERT((-1 == Obj::lexicographical(X, X + X_LEN, X_LEN,
                                               Y, Y + Y_LEN, Y_LEN)));

            ASSERT((-1 == Obj::lexicographical(X, X + X_LEN, X_LEN,
                                               Z, Z + Z_LEN, Z_LEN)));

            ASSERT((1  == Obj::lexicographical(Y, Y + Y_LEN, Y_LEN,
                                               X, X + X_LEN, X_LEN)));

            ASSERT((0  == Obj::lexicographical(Y, Y + Y_LEN, Y_LEN,
                                               Y, Y + Y_LEN, Y_LEN)));

            ASSERT((-1 == Obj::lexicographical(Y, Y + Y_LEN, Y_LEN,
                                               Z, Z + Z_LEN, Z_LEN)));

            ASSERT((1  == Obj::lexicographical(Z, Z + Z_LEN, Z_LEN,
                                               X, X + X_LEN, X_LEN)));

            ASSERT((1  == Obj::lexicographical(Z, Z + Z_LEN, Z_LEN,
                                               Y, Y + Y_LEN, Y_LEN)));

            ASSERT((0  == Obj::lexicographical(Z, Z + Z_LEN, Z_LEN,
                                               Z, Z + Z_LEN, Z_LEN)));
        }

      } break;
      case -1: {
        // --------------------------------------------------------------------
        // PERFORMANCE TEST
        //
        // Concerns:
        //   The implementation of the component takes pains to use 'memcmp'
        //   whenever possible.  This is based on an assumption that 'memcmp'
        //   will be faster than comparing each of the elements in a range in a
        //   single loop.  This assumption should be tested for builtin and for
        //   user types to confirm that the use of 'memcmp' is worthwhile.
        //
        // Plan:
        //   Time both implementations (single loop and 'memcmp') for various
        //   fundamental types, taking care to separate the case where 'memcmp'
        //   can be used.  Display the resulting times.
        //
        // Testing:
        // --------------------------------------------------------------------

        if (verbose) printf("\nPERFORMANCE TEST"
                           "\n===============\n");

        enum {
            BUFFER_SIZE = 1 << 24,
            NUM_ITER    = 4
        };

        bslma::TestAllocator  testAllocator(veryVeryVerbose);
        const int rawBufferSize = (argc > 2) ? atoi(argv[2]) : BUFFER_SIZE;
        const int numIter = (argc > 3) ? atoi(argv[3]) : NUM_ITER;
        char *rawBuffer1 = (char *)testAllocator.allocate(rawBufferSize);
        char *rawBuffer2 = (char *)testAllocator.allocate(rawBufferSize);
                                                               // max alignment

        printf("\nUsage: %s [bufferSize] [numIter]"
               "\nParameters:"
               "\n\t\tbufferSize\tin bytes (default: 16777216)"
               "\n\t\tnumIter\t\tto be repeated (default: 4 times)\n",
               __FILE__);

        timeEqualAlgorithm<char>("char",
                                 rawBufferSize,
                                 rawBuffer1,
                                 rawBuffer2,
                                 numIter);

        timeEqualAlgorithm<unsigned char>("unsigned char",
                                          rawBufferSize,
                                          rawBuffer1,
                                          rawBuffer2,
                                          numIter);

        timeEqualAlgorithm<wchar_t>("wchar_t",
                                    rawBufferSize,
                                    rawBuffer1,
                                    rawBuffer2,
                                    numIter);

        timeEqualAlgorithm<int>("int",
                                rawBufferSize,
                                rawBuffer1,
                                rawBuffer2,
                                numIter);

        timeEqualAlgorithm<double>("double",
                                   rawBufferSize,
                                   rawBuffer1,
                                   rawBuffer2,
                                   numIter);

        timeEqualAlgorithm<void *>("void *",
                                   rawBufferSize,
                                   rawBuffer1,
                                   rawBuffer2,
                                   numIter);

        timeEqualAlgorithm<TestPairType>("TestPairType",
                                         rawBufferSize,
                                         rawBuffer1,
                                         rawBuffer2,
                                         numIter);

        timeLexicographicalAlgorithm<char>("char",
                                           rawBufferSize,
                                           rawBuffer1,
                                           rawBuffer2,
                                           numIter);

        timeLexicographicalAlgorithm<unsigned char>("unsigned char",
                                                    rawBufferSize,
                                                    rawBuffer1,
                                                    rawBuffer2,
                                                    numIter);

        timeLexicographicalAlgorithm<wchar_t>("wchar_t",
                                              rawBufferSize,
                                              rawBuffer1,
                                              rawBuffer2,
                                              numIter);

        timeLexicographicalAlgorithm<int>("int",
                                          rawBufferSize,
                                          rawBuffer1,
                                          rawBuffer2,
                                          numIter);

        timeLexicographicalAlgorithm<double>("double",
                                             rawBufferSize,
                                             rawBuffer1,
                                             rawBuffer2,
                                             numIter);

        timeLexicographicalAlgorithm<void *>("void *",
                                             rawBufferSize,
                                             rawBuffer1,
                                             rawBuffer2,
                                             numIter);

        timeLexicographicalAlgorithm<TestPairType>("TestPairType",
                                                   rawBufferSize,
                                                   rawBuffer1,
                                                   rawBuffer2,
                                                   numIter);

        testAllocator.deallocate(rawBuffer1);
        testAllocator.deallocate(rawBuffer2);

      } break;
      default: {
        fprintf(stderr, "WARNING: CASE `%d' NOT FOUND.\n", test);
        testStatus = -1;
      }
    }

    if (testStatus > 0) {
        fprintf(stderr, "Error, non-zero test status = %d.\n", testStatus);
    }

    return testStatus;
}

// ---------------------------------------------------------------------------
// NOTICE:
//      Copyright (C) Bloomberg L.P., 2012
//      All Rights Reserved.
//      Property of Bloomberg L.P. (BLP)
//      This software is made available solely pursuant to the
//      terms of a BLP license agreement which governs its use.
// ----------------------------- END-OF-FILE ---------------------------------<|MERGE_RESOLUTION|>--- conflicted
+++ resolved
@@ -2,14 +2,12 @@
 
 #include <bslalg_rangecompare.h>
 
-<<<<<<< HEAD
 #include <bslmf_isbitwiseequalitycomparable.h>          // for testing only
-=======
-#include <bslalg_typetraitusesbslmaallocator.h>             // for testing only
+#include <bslma_usesbslmaallocator.h>                   // for testing only
+#include <bslmf_nestedtraitdeclaration.h>               // for testing only
 
 #include <bslma_allocator.h>
 #include <bslma_default.h>
->>>>>>> bfa2b423
 #include <bslma_testallocator.h>
 
 #include <bsls_stopwatch.h>
@@ -299,9 +297,8 @@
 {
     BSLS_ASSERT_SAFE(address);
 
-    typedef typename bslalg::HasTrait<TARGET_TYPE,
-                              bslalg::TypeTraitUsesBslmaAllocator>::Type Trait;
-
+    typedef bslmf::MetaInt<bslma::UsesBslmaAllocator<TARGET_TYPE>::value>
+        Trait;
     doCopyConstruct(address, original, allocator, Trait());
 }
 
@@ -626,8 +623,8 @@
 
   public:
     // TRAITS
-    BSLALG_DECLARE_NESTED_TRAITS(MyString,
-                     BloombergLP::bslalg::TypeTraitUsesBslmaAllocator);
+    BSLMF_NESTED_TRAIT_DECLARATION(MyString,
+                                   BloombergLP::bslma::UsesBslmaAllocator);
 
     // CREATORS
     explicit MyString(const char       *string,
@@ -780,8 +777,9 @@
 
   public:
     // TRAITS
-    BSLALG_DECLARE_NESTED_TRAITS(MyPoint,
-                  BloombergLP::bslalg::TypeTraitBitwiseEqualityComparable);
+    BSLMF_NESTED_TRAIT_DECLARATION(
+            MyPoint,
+            BloombergLP::bslmf::IsBitwiseEqualityComparable);
 
     // CREATORS
     MyPoint(int x, int y);
@@ -988,6 +986,14 @@
     char datum() const;
 };
 
+// TRAITS
+namespace BloombergLP {
+namespace bslmf {
+template <> struct IsBitwiseEqualityComparable<BitWiseNoOpEqual>
+    : bsl::true_type {};
+}
+}
+
 // CREATORS
 BitWiseNoOpEqual::BitWiseNoOpEqual(char value)
 : d_char(value)
@@ -1005,21 +1011,6 @@
 {
     return lhs.datum() < rhs.datum();
 }
-
-// TRAITS
-namespace BloombergLP {
-namespace bslmf {
-
-template <>
-<<<<<<< HEAD
-struct IsBitwiseEqualityComparable<my_Class2> : bsl::true_type { };
-=======
-struct bslalg_TypeTraits<BitWiseNoOpEqual>
-: bslalg::TypeTraitBitwiseEqualityComparable { };
->>>>>>> bfa2b423
-
-}  // close namespace bslmf
-}  // close enterprise namespace
 
                  // =========================================
                  // class CharEquivalentNonBitwiseWithOpEqual
@@ -1883,7 +1874,6 @@
 //                  GLOBAL HELPER FUNCTIONS FOR CASE -1
 //-----------------------------------------------------------------------------
 
-<<<<<<< HEAD
 struct TestPairType {
     int first, second;
 };
@@ -1895,18 +1885,8 @@
 }
 }
 
-bool operator==(const TestPairType& lhs, const TestPairType& rhs) {
-=======
-struct TestPairType
-{
-    BSLALG_DECLARE_NESTED_TRAITS(TestPairType,
-                                 bslalg::TypeTraitBitwiseEqualityComparable);
-    int first, second;
-};
-
 bool operator==(const TestPairType& lhs, const TestPairType& rhs)
 {
->>>>>>> bfa2b423
     return lhs.first == rhs.first && lhs.second == rhs.second;
 }
 
