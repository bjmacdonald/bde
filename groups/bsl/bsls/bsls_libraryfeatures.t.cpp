// bsls_libraryfeatures.t.cpp                                         -*-C++-*-
#include <bsls_libraryfeatures.h>

#include <bsls_bsltestutil.h>
#include <bsls_buildtarget.h>
#include <bsls_compilerfeatures.h>
#include <bsls_keyword.h>
#include <bsls_platform.h>

#include <stddef.h>  // for `size_t`
#include <stdio.h>   // for `printf`, `puts`
#include <stdlib.h>  // for `atoi`
#include <string>    // for `pmr::string`

#ifdef BSLS_LIBRARYFEATURES_HAS_CPP17_INT_CHARCONV
    #include <string.h>  // for `strchr`
#endif

// Verify assumption that the BASELINE C++11 library includes all of the new
// library headers not covered by a more specific macro.  Note that we actively
// #include each header to check for errors, though this could switch to using
// `__has_include(<header>)` now that we no longer mess with standard include
// files with intercept headers.
#ifdef BSLS_LIBRARYFEATURES_HAS_CPP11_BASELINE_LIBRARY
    #include <array>
    #include <atomic>
    #include <chrono>
    #include <codecvt>
    #include <condition_variable>
    #include <forward_list>
    #include <future>
//  #include <initializer_list>
                      // BSLS_COMPILERFEATURES_SUPPORT_GENERALIZED_INITIALIZERS
    #include <mutex>
    #include <random>
    #include <regex>
    #include <scoped_allocator>
    #include <system_error>
    #include <thread>
//  #include <tuple>             // BSLS_LIBRARYFEATURES_HAS_CPP11_TUPLE
//  #include <type_traits>       // BSLS_COMPILERFEATURES_SUPPORT_TRAITS_HEADER
    #include <typeindex>
    #include <unordered_map>
    #include <unordered_set>
#endif

// Verify assumption that the BASELINE C++14 library includes all of the new
// library headers not covered by a more specific macro.
#ifdef BSLS_LIBRARYFEATURES_HAS_CPP14_BASELINE_LIBRARY
    #include <shared_mutex>
#endif

// Verify assumption that <cstdlib> can be included.
#ifdef BSLS_LIBRARYFEATURES_HAS_CPP17_ALIGNED_ALLOC
    #include <cstdlib>
#endif

// Verify assumption that the BASELINE C++17 library includes all of the new
// library headers not covered by a more specific macro.
#ifdef BSLS_LIBRARYFEATURES_HAS_CPP17_BASELINE_LIBRARY
    #include <any>
//  #include <charconv>        // LIBRARYFEATURES_HAS_CPP17_CHARCONV
//  #include <execution>       // LIBRARYFEATURES_HAS_CPP17_PARALLEL_ALGORITHMS
//  #include <filesystem>      // LIBRARYFEATURES_HAS_CPP17_FILESYSTEM
//  #include <memory_resource> // LIBRARYFEATURES_HAS_CPP17_PMR
    #include <optional>
    #include <string_view>
    #include <variant>
#endif

// Verify assumption that <charconv> can be included.
#if defined(BSLS_LIBRARYFEATURES_HAS_CPP17_INT_CHARCONV)                      \
 || defined(BSLS_LIBRARYFEATURES_HAS_CPP17_CHARCONV)
    #include <charconv>
#endif

// Verify assumption that <execution> can be included.
#ifdef BSLS_LIBRARYFEATURES_HAS_CPP17_PARALLEL_ALGORITHMS
    #include <execution>
#endif

// Verify assumption that <filesystem> can be included.
#ifdef BSLS_LIBRARYFEATURES_HAS_CPP17_FILESYSTEM
    #include <filesystem>
#endif

// Verify assumption that <memory_resource> can be included.
#ifdef BSLS_LIBRARYFEATURES_HAS_CPP17_PMR
    #include <memory_resource>
#endif

// Verify assumption that <ctime> can be included.
#ifdef BSLS_LIBRARYFEATURES_HAS_CPP17_TIMESPEC_GET
    #include <ctime>
#endif

// Verify assumption that the BASELINE C++20 library includes all of the new
// library headers not covered by a more specific macro.

// Verify assumption that <format> can be included.
#ifdef BSLS_LIBRARYFEATURES_HAS_CPP20_FORMAT
#include <format>
#endif

// Verify assumption that <concepts> can be included.
#ifdef BSLS_LIBRARYFEATURES_HAS_CPP20_CONCEPTS
    #include <concepts>
#endif

// Verify assumption that <ranges> can be included.
#ifdef BSLS_LIBRARYFEATURES_HAS_CPP20_RANGES
    #include <ranges>
#endif

// Verify assumption that <source_location> can be included.
#ifdef BSLS_LIBRARYFEATURES_HAS_CPP20_SOURCE_LOCATION
    #include <source_location>
#endif

#ifdef BSLS_LIBRARYFEATURES_HAS_CPP20_BASELINE_LIBRARY
    #include <barrier>
    #include <latch>
    #include <semaphore>
    #include <span>
#endif

// Verify assumption that <version> can be included.
#ifdef BSLS_LIBRARYFEATURES_HAS_CPP20_VERSION
    #include <version>
#endif

// ============================================================================
//                             TEST PLAN
// ----------------------------------------------------------------------------
//                             Overview
//                             --------
// This component provides macros that indicate the presence (or not) of
// selected features (i.e., header-files/types) in the native standard library
// used in the current build.  In the current implementation, these flags are
// not set according to information directly from the library; rather, these
// features are inferred from platform and compiler information acquired from
// macros set in other components.  The role of this test driver is to provide
// a redundant check that those macros were correctly combined to produce the
// expected results.
//
// Atypically of BDE test drivers, the semantic tests are done implicitly are
// the point of usage in client components.  The test driver does a
// conditional, compile-time sanity check that the relevant header files can be
// included and, in some cases, that expected types are defined; however, there
// is also a *semantic* requirement associated with the macros defined in this
// component.  The macros, when defined, imply that certain features
// files/types exist *and* that their implementation is sufficient to support
// certain uses in other (higher) components.  The existence is tested by this
// test driver by minimal usage; however, comprehensive testing of the
// semantics is impractical.
//
// This test driver recognizes preprocessor flags that allow the developer to
// manually compile-time check for the absence of a feature when the associated
// macro test is *not* defined by the component.  Note that the component does
// not require that feature be absent when the macro is undefined.  See
// {`bsls_libraryfeatures`|Converse Logic}.  These tests are provided as a
// debugging aid and as an investigative tool to discover the presence or
// absence of these features in libraries that have not yet been evaluated.
//
// The compilation of code that uses a feature can be forced by defining (e.g.,
// on the command line) a macro consisting of the feature macro suffixed by
// `_FORCE`.  For example, to force a test for the presence of the `<tuple>`
// type specify `-DBSLS_LIBRARYFEATURES_HAS_CPP11_TUPLE_FORCE` on the command
// line.  The code associated with that feature will be exposed to the compiler
// even if `BSLS_LIBRARYFEATURES_HAS_CPP11_TUPLE_FORCE` was not defined by this
// component.
//
// Here, *failure* to compile this test driver is an indication that the
// feature is indeed absent from the library being evaluated.  Should the test
// driver (unexpectedly) compile, run the test case in very very verbose mode
// to determine whether or not the macro for the feature of interest is
// defined.
//
//  - If defined, then component was correct in defining that macro (and any
//    expectation of compiler failure was incorrect).
//
//  - If not defined, the component could be updated to recognize the build
//    configuration as providing the feature of interest.
//
// TBD Add tests for the new macros (and amendments to existing macros).  See
//     the macros without test-case numbers below.
// ----------------------------------------------------------------------------
// [  ] BSLS_LIBRARYFEATURES_HAS_C90_GETS
// [  ] BSLS_LIBRARYFEATURES_HAS_C99_FP_CLASSIFY
// [ 6] BSLS_LIBRARYFEATURES_HAS_C99_LIBRARY
// [ 6] BSLS_LIBRARYFEATURES_HAS_C99_SNPRINTF
// [ 1] BSLS_LIBRARYFEATURES_HAS_CPP98_AUTO_PTR
// [ 2] BSLS_LIBRARYFEATURES_HAS_CPP11_BASELINE_LIBRARY
// [  ] BSLS_LIBRARYFEATURES_HAS_CPP11_EXCEPTION_HANDLING
// [  ] BSLS_LIBRARYFEATURES_HAS_CPP11_GARBAGE_COLLECTION_API
// [  ] BSLS_LIBRARYFEATURES_HAS_CPP11_MISCELLANEOUS_UTILITIES
// [ 3] BSLS_LIBRARYFEATURES_HAS_CPP11_PAIR_PIECEWISE_CONSTRUCTOR
// [  ] BSLS_LIBRARYFEATURES_HAS_CPP11_PROGRAM_TERMINATION
// [12] BSLS_LIBRARYFEATURES_HAS_CPP11_RANGE_FUNCTIONS
// [  ] BSLS_LIBRARYFEATURES_HAS_CPP11_STREAM_MOVE
// [ 4] BSLS_LIBRARYFEATURES_HAS_CPP11_TUPLE
// [ 5] BSLS_LIBRARYFEATURES_HAS_CPP11_UNIQUE_PTR
// [ 9] BSLS_LIBRARYFEATURES_HAS_CPP14_BASELINE_LIBRARY
// [11] BSLS_LIBRARYFEATURES_HAS_CPP14_INTEGER_SEQUENCE
// [  ] BSLS_LIBRARYFEATURES_HAS_CPP14_RANGE_FUNCTIONS
// [15] BSLS_LIBRARYFEATURES_HAS_CPP17_ALIGNED_ALLOC
// [14] BSLS_LIBRARYFEATURES_HAS_CPP17_BASELINE_LIBRARY
// [  ] BSLS_LIBRARYFEATURES_HAS_CPP17_BOOL_CONSTANT
// [16] BSLS_LIBRARYFEATURES_HAS_CPP17_RANGE_FUNCTIONS
// [ 8] BSLS_LIBRARYFEATURES_HAS_CPP17_PRECISE_BITWIDTH_ATOMICS
// [13] BSLS_LIBRARYFEATURES_HAS_CPP17_SEARCH_OVERLOAD
// [13] BSLS_LIBRARYFEATURES_HAS_CPP17_SEARCH_FUNCTORS
// [15] BSLS_LIBRARYFEATURES_HAS_CPP17_TIMESPEC_GET
// [18] BSLS_LIBRARYFEATURES_HAS_CPP17_INT_CHARCONV
// [18] BSLS_LIBRARYFEATURES_HAS_CPP17_CHARCONV
// [15] BSLS_LIBRARYFEATURES_HAS_CPP17_PMR
// [15] BSLS_LIBRARYFEATURES_HAS_CPP17_PMR_STRING
// [17] BSLS_LIBRARYFEATURES_HAS_CPP20_BASELINE_LIBRARY
// [19] BSLS_LIBRARYFEATURES_HAS_CPP20_VERSION
// [19] BSLS_LIBRARYFEATURES_HAS_CPP20_CONCEPTS
// [19] BSLS_LIBRARYFEATURES_HAS_CPP20_RANGES
// [19] BSLS_LIBRARYFEATURES_HAS_CPP20_SOURCE_LOCATION
// [19] BSLS_LIBRARYFEATURES_HAS_CPP20_ATOMIC_REF
// [19] BSLS_LIBRARYFEATURES_HAS_CPP20_ATOMIC_LOCK_FREE_TYPE_ALIASES
// [19] BSLS_LIBRARYFEATURES_HAS_CPP20_ATOMIC_WAIT_FREE_FUNCTIONS
// [19] BSLS_LIBRARYFEATURES_HAS_CPP20_ATOMIC_FLAG_TEST_FREE_FUNCTIONS
// [19] BSLS_LIBRARYFEATURES_HAS_CPP20_MAKE_UNIQUE_FOR_OVERWRITE
// [19] BSLS_LIBRARYFEATURES_HAS_CPP20_CALENDAR
// [19] BSLS_LIBRARYFEATURES_HAS_CPP20_CHAR8_MB_CONV
// [20] BSLS_LIBRARYFEATURES_HAS_CPP20_TO_ARRAY
// [21] BSLS_LIBRARYFEATURES_HAS_CPP20_IS_LAYOUT_COMPATIBLE
// [23] BSLS_LIBRARYFEATURES_HAS_CPP20_IS_CORRESPONDING_MEMBER
// [22] BSLS_LIBRARYFEATURES_HAS_CPP20_IS_POINTER_INTERCONVERTIBLE
// [24] BSLS_LIBRARYFEATURES_HAS_CPP20_JTHREAD
// [10] BSLS_LIBRARYFEATURES_STDCPP_GNU
// [10] BSLS_LIBRARYFEATURES_STDCPP_IBM
// [  ] BSLS_LIBRARYFEATURES_STDCPP_INTELLISENSE
// [10] BSLS_LIBRARYFEATURES_STDCPP_LLVM
// [10] BSLS_LIBRARYFEATURES_STDCPP_MSVC
// [10] BSLS_LIBRARYFEATURES_STDCPP_LIBCSTD
// [10] BSLS_LIBRARYFEATURES_STDCPP_STLPORT
// [ 7] int std::isblank(int);
// [ 7] bool std::isblank(char, const std::locale&);
// ----------------------------------------------------------------------------
// [25] USAGE EXAMPLE
// [-1] BSLS_LIBRARYFEATURES_HAS_CPP17_BOOL_CONSTANT: obsolescent: not defined
// ----------------------------------------------------------------------------

// ============================================================================
//                     STANDARD BSL ASSERT TEST FUNCTION
// ----------------------------------------------------------------------------

namespace {

int testStatus = 0;

void aSsErT(bool condition, const char *message, int line)
{
    if (condition) {
        printf("Error " __FILE__ "(%d): %s    (failed)\n", line, message);

        if (0 <= testStatus && testStatus <= 100) {
            ++testStatus;
        }
    }
}

}  // close unnamed namespace

// ============================================================================
//               STANDARD BSL TEST DRIVER MACRO ABBREVIATIONS
// ----------------------------------------------------------------------------

#define ASSERT       BSLS_BSLTESTUTIL_ASSERT
#define ASSERTV      BSLS_BSLTESTUTIL_ASSERTV

#define LOOP_ASSERT  BSLS_BSLTESTUTIL_LOOP_ASSERT
#define LOOP0_ASSERT BSLS_BSLTESTUTIL_LOOP0_ASSERT
#define LOOP1_ASSERT BSLS_BSLTESTUTIL_LOOP1_ASSERT
#define LOOP2_ASSERT BSLS_BSLTESTUTIL_LOOP2_ASSERT
#define LOOP3_ASSERT BSLS_BSLTESTUTIL_LOOP3_ASSERT
#define LOOP4_ASSERT BSLS_BSLTESTUTIL_LOOP4_ASSERT
#define LOOP5_ASSERT BSLS_BSLTESTUTIL_LOOP5_ASSERT
#define LOOP6_ASSERT BSLS_BSLTESTUTIL_LOOP6_ASSERT

#define Q            BSLS_BSLTESTUTIL_Q   // Quote identifier literally.
#define P            BSLS_BSLTESTUTIL_P   // Print identifier and value.
#define P_           BSLS_BSLTESTUTIL_P_  // P(X) without '\n'.
#define T_           BSLS_BSLTESTUTIL_T_  // Print a tab (w/o newline).
#define L_           BSLS_BSLTESTUTIL_L_  // current Line number

#define STRINGIFY2(...) "" #__VA_ARGS__
#define STRINGIFY(a) STRINGIFY2(a)

// ============================================================================
//                  GLOBAL TYPEDEFS/CONSTANTS FOR TESTING
// ----------------------------------------------------------------------------

                // Global constants for testing invariants

static const
bool   BSLS_COMPILERFEATURES_SUPPORT_VARIADIC_TEMPLATES_defined =
#ifdef BSLS_COMPILERFEATURES_SUPPORT_VARIADIC_TEMPLATES
                                                                          true;
#else
                                                                         false;
#endif

static const
bool   BSLS_COMPILERFEATURES_SUPPORT_ALIAS_TEMPLATES_defined =
#ifdef BSLS_COMPILERFEATURES_SUPPORT_ALIAS_TEMPLATES
                                                                          true;
#else
                                                                         false;
#endif

static const
bool   BSLS_COMPILERFEATURES_SUPPORT_RVALUE_REFERENCES_defined =
#ifdef BSLS_COMPILERFEATURES_SUPPORT_RVALUE_REFERENCES
                                                                          true;
#else
                                                                         false;
#endif

static const
bool   BSLS_LIBRARYFEATURES_HAS_CPP17_BOOL_CONSTANT_defined =
#ifdef BSLS_LIBRARYFEATURES_HAS_CPP17_BOOL_CONSTANT
                                                                          true;
#else
                                                                         false;
#endif

static const
bool   BSLS_LIBRARYFEATURES_HAS_CPP11_RANGE_FUNCTIONS_defined =
#ifdef BSLS_LIBRARYFEATURES_HAS_CPP11_RANGE_FUNCTIONS
                                                                          true;
#else
                                                                         false;
#endif

static const
bool   BSLS_LIBRARYFEATURES_HAS_CPP14_INTEGER_SEQUENCE_defined =
#ifdef BSLS_LIBRARYFEATURES_HAS_CPP14_INTEGER_SEQUENCE
                                                                          true;
#else
                                                                         false;
#endif

static const
bool   BSLS_LIBRARYFEATURES_HAS_CPP17_ALIGNED_ALLOC_defined =
#ifdef BSLS_LIBRARYFEATURES_HAS_CPP17_ALIGNED_ALLOC
                                                                          true;
#else
                                                                         false;
#endif
static const
bool   BSLS_LIBRARYFEATURES_HAS_CPP17_BASELINE_LIBRARY_defined =
#ifdef BSLS_LIBRARYFEATURES_HAS_CPP17_BASELINE_LIBRARY
                                                                          true;
#else
                                                                         false;
#endif

static const
bool   BSLS_LIBRARYFEATURES_HAS_CPP17_SEARCH_OVERLOAD_defined =
#ifdef BSLS_LIBRARYFEATURES_HAS_CPP17_SEARCH_OVERLOAD
                                                                          true;
#else
                                                                         false;
#endif

static const
bool   BSLS_LIBRARYFEATURES_HAS_CPP17_SEARCH_FUNCTORS_defined =
#ifdef BSLS_LIBRARYFEATURES_HAS_CPP17_SEARCH_FUNCTORS
                                                                          true;
#else
                                                                         false;
#endif

static const
bool   BSLS_LIBRARYFEATURES_HAS_CPP17_RANGE_FUNCTIONS_defined =
#ifdef BSLS_LIBRARYFEATURES_HAS_CPP17_RANGE_FUNCTIONS
                                                                          true;
#else
                                                                         false;
#endif

static const
bool   BSLS_LIBRARYFEATURES_HAS_CPP17_TIMESPEC_GET_defined =
#ifdef BSLS_LIBRARYFEATURES_HAS_CPP17_TIMESPEC_GET
                                                                          true;
#else
                                                                         false;
#endif

static const
bool   BSLS_LIBRARYFEATURES_HAS_CPP17_INT_CHARCONV_defined =
#ifdef BSLS_LIBRARYFEATURES_HAS_CPP17_INT_CHARCONV
                                                                          true;
#else
                                                                         false;
#endif

static const
bool   BSLS_LIBRARYFEATURES_HAS_CPP17_CHARCONV_defined =
#ifdef BSLS_LIBRARYFEATURES_HAS_CPP17_CHARCONV
                                                                          true;
#else
                                                                         false;
#endif

static const
bool   BSLS_LIBRARYFEATURES_HAS_CPP17_PMR_defined =
#ifdef BSLS_LIBRARYFEATURES_HAS_CPP17_PMR
                                                                          true;
#else
                                                                         false;
#endif

static const
bool   BSLS_LIBRARYFEATURES_HAS_CPP17_PMR_STRING_defined =
#ifdef BSLS_LIBRARYFEATURES_HAS_CPP17_PMR_STRING
                                                                          true;
#else
                                                                         false;
#endif

static const
bool   BSLS_LIBRARYFEATURES_HAS_CPP20_BASELINE_LIBRARY_defined =
#ifdef BSLS_LIBRARYFEATURES_HAS_CPP20_BASELINE_LIBRARY
                                                                          true;
#else
                                                                         false;
#endif

static const
bool   BSLS_LIBRARYFEATURES_HAS_CPP20_VERSION_defined =
#ifdef BSLS_LIBRARYFEATURES_HAS_CPP20_VERSION
                                                                          true;
#else
                                                                         false;
#endif

static const
bool   BSLS_LIBRARYFEATURES_HAS_CPP20_CONCEPTS_defined =
#ifdef BSLS_LIBRARYFEATURES_HAS_CPP20_CONCEPTS
                                                                          true;
#else
                                                                         false;
#endif

static const
bool   BSLS_LIBRARYFEATURES_HAS_CPP20_RANGES_defined =
#ifdef BSLS_LIBRARYFEATURES_HAS_CPP20_RANGES
                                                                          true;
#else
                                                                         false;
#endif
static const
bool   BSLS_LIBRARYFEATURES_HAS_CPP20_SOURCE_LOCATION_defined =
#ifdef BSLS_LIBRARYFEATURES_HAS_CPP20_SOURCE_LOCATION
                                                                          true;
#else
                                                                         false;
#endif

static const
bool   BSLS_LIBRARYFEATURES_HAS_CPP20_ATOMIC_REF_defined =
#ifdef BSLS_LIBRARYFEATURES_HAS_CPP20_ATOMIC_REF
                                                                          true;
#else
                                                                         false;
#endif
static const
bool   BSLS_LIBRARYFEATURES_HAS_CPP20_ATOMIC_LOCK_FREE_TYPE_ALIASES_defined =
#ifdef BSLS_LIBRARYFEATURES_HAS_CPP20_ATOMIC_LOCK_FREE_TYPE_ALIASES
                                                                          true;
#else
                                                                         false;
#endif

static const
bool   BSLS_LIBRARYFEATURES_HAS_CPP20_ATOMIC_WAIT_FREE_FUNCTIONS_defined =
#ifdef BSLS_LIBRARYFEATURES_HAS_CPP20_ATOMIC_WAIT_FREE_FUNCTIONS
                                                                          true;
#else
                                                                         false;
#endif

static const
bool   BSLS_LIBRARYFEATURES_HAS_CPP20_ATOMIC_FLAG_TEST_FREE_FUNCTIONS_defined =
#ifdef BSLS_LIBRARYFEATURES_HAS_CPP20_ATOMIC_FLAG_TEST_FREE_FUNCTIONS
                                                                          true;
#else
                                                                         false;
#endif

static const
bool   BSLS_LIBRARYFEATURES_HAS_CPP20_MAKE_UNIQUE_FOR_OVERWRITE_defined =
#ifdef BSLS_LIBRARYFEATURES_HAS_CPP20_MAKE_UNIQUE_FOR_OVERWRITE
                                                                          true;
#else
                                                                         false;
#endif

static const
bool   BSLS_LIBRARYFEATURES_HAS_CPP20_CALENDAR_defined =
#ifdef BSLS_LIBRARYFEATURES_HAS_CPP20_CALENDAR
                                                                          true;
#else
                                                                         false;
#endif

static const
bool   BSLS_LIBRARYFEATURES_HAS_CPP20_CHAR8_MB_CONV_defined =
#ifdef BSLS_LIBRARYFEATURES_HAS_CPP20_CHAR8_MB_CONV
                                                                          true;
#else
                                                                         false;
#endif

static const
bool   BSLS_LIBRARYFEATURES_HAS_CPP20_FORMAT_defined =
#ifdef BSLS_LIBRARYFEATURES_HAS_CPP20_FORMAT
                                                                          true;
#else
                                                                         false;
#endif
                        // case 19

#ifdef BSLS_LIBRARYFEATURES_HAS_CPP20_CONCEPTS
#include <vector> // for `concepts`
namespace case19 {
/// Return `true` if the specified `lhs` and `rhs` are equal.  This function
/// is used to conform concepts availability.
template <class TYPE>
requires std::equality_comparable<TYPE>
constexpr bool equal(const TYPE& lhs, const TYPE& rhs)
{
    return lhs == rhs;
}

}  // close namespace case19
#endif  // BSLS_LIBRARYFEATURES_HAS_CPP20_CONCEPTS

                    // case 13

#include <algorithm> // for `search`
#include <utility>   // for `pair`

namespace case13 {

struct SearcherNull {

    /// Return `std::pair<last, last>` ("needle not found")
    /// irrespective of the contents of `[first, last)`.  Note that the
    /// (default) constructor does not allow the specification of a
    /// "needle".
    std::pair<const char *, const char*> operator()(const char* first,
                                                    const char* last) const;
};

std::pair<const char *, const char*>
SearcherNull::operator()(const char *, const char *last) const
{
    return std::make_pair(last, last);
}

template<class ForwardIterator, class Searcher>
BSLS_KEYWORD_CONSTEXPR ForwardIterator search(ForwardIterator first,
                                              ForwardIterator last,
                                              const Searcher& searcher)
{
    return searcher(first, last).first;
}

}  // close namespace case13

                    // case 12

namespace case12 {
    // We need to portably test whether the begin/end free functions are part
    // of namespace `std` when the feature macro is NOT defined, as this will
    // cause failures when BDE code provides its own alternative.

struct TestType {
    typedef int * iterator;

    int d_data;

    int *begin() { return &d_data; }
    int *end() { return &d_data; }
};

/// Return `begin()` for the specified `c`.
template <class CONTAINER>
typename CONTAINER::iterator begin(CONTAINER & c)
{
    return c.begin();
}

/// Return `end()` for the specified `c`.
template <class CONTAINER>
typename CONTAINER::iterator end(CONTAINER & c)
{
    return c.end();
}

}  // close namespace case12

                    // case 11

#if defined(BSLS_LIBRARYFEATURES_HAS_CPP14_BASELINE_LIBRARY) || \
    defined(BSLS_LIBRARYFEATURES_HAS_CPP14_BASELINE_LIBRARY_FORCE)

    #include <memory>
    using Obj1 = std::integer_sequence<int>;
    using Obj2 = std::index_sequence<1>;
    using Obj3 = std::make_integer_sequence<int, 1>;
    using Obj4 = std::make_index_sequence<1>;
    using Obj5 = std::index_sequence_for<int>;
#endif

                    // case 10

#if defined(BSLS_LIBRARYFEATURES_HAS_CPP14_BASELINE_LIBRARY) || \
    defined(BSLS_LIBRARYFEATURES_HAS_CPP14_BASELINE_LIBRARY_FORCE)

    #include <chrono>
    #include <complex>
    #include <iomanip>
    #include <iterator>
    #include <functional>
    #include <memory>
    #include <type_traits>
    #include <utility>
    #include <vector>

    /// Use each of the function templates associated with the
    /// `BSLS_LIBRARYFEATURES_HAS_CPP14_BASELINE_LIBRARY` flag in a
    /// syntactically correct (and semantically meaningless) manner as a
    /// compile-time test that these templates are available.
    static void useCpp14Algorithms()
    {
        // Type defined in `<functional>`
        ASSERT(0x0F == std::bit_not<unsigned char>().operator()(0xF0));

        // Function defined in `<iterator>`
        std::vector<int> v;
        (void)std::make_reverse_iterator(v.end());

        // Function defined in `<iomanip>`
        (void)std::quoted("\"quotes\"");

        // Function defined in `<utility>`
        int X(0);
        int Y = std::exchange(X, 1);    (void)Y;

        { // UDLs for <complex>
            using namespace std::complex_literals;
            std::complex<double>      zi = 2i;
            (void)zi;
            std::complex<long double> zl = 2il;
            (void)zl;
            std::complex<float>       zf = 2if;
            (void)zf;
        }

        { // UDLs for <chrono>
            using namespace std::chrono_literals;
            std::chrono::duration<double> d(0);
            d = 1h;
            d = 2min;
            d = 3s;
            d = 4ms;
            d = 5ns;
            d = 6us;
        }

        { // Function defined in `<memory>`
            std::unique_ptr<int> up = std::make_unique<int>(0);
        }

        { // Functions defined in `<type_traits>`
            bool b = std::is_null_pointer<int *>::value;
            (void)b;

            class Foo final {};
            bool b2 = std::is_final<Foo>::value;
            (void)b2;
        }
    }
#endif

static const
bool   BSLS_LIBRARYFEATURES_HAS_CPP14_BASELINE_LIBRARY_defined =
#ifdef BSLS_LIBRARYFEATURES_HAS_CPP14_BASELINE_LIBRARY
                                                                         true;
#else
                                                                         false;
#endif

                    // case 8

#if defined(BSLS_LIBRARYFEATURES_HAS_CPP17_PRECISE_BITWIDTH_ATOMICS) || \
    defined(BSLS_LIBRARYFEATURES_HAS_CPP17_PRECISE_BITWIDTH_ATOMICS_FORCE)

    // We have already included `<atomic>` since C++11 baseline is present.

    /// Attempt to use all standard names that exist for the feature flag
    /// `BSLS_LIBRARYFEATURES_HAS_CPP17_PRECISE_BITWIDTH_ATOMICS` as a
    /// compile-time test that these specializations are available.  In
    /// addition, verify at run-time that these precise bit-size atomics
    /// have the expected (standard-mandated) `value_type`.
    static void useCpp11PreciseBitwidthAtomics()
    {
#define ASSERT_TYPEMATCH(type1, type2)       \
    ASSERT((std::is_same<type1, type2>::value))

        ASSERT_TYPEMATCH(std::atomic_int8_t::value_type,    std::int8_t   );
        ASSERT_TYPEMATCH(std::atomic_int16_t::value_type,   std::int16_t  );
        ASSERT_TYPEMATCH(std::atomic_int32_t::value_type,   std::int32_t  );
        ASSERT_TYPEMATCH(std::atomic_int64_t::value_type,   std::int64_t  );
        ASSERT_TYPEMATCH(std::atomic_uint8_t::value_type,   std::uint8_t  );
        ASSERT_TYPEMATCH(std::atomic_uint16_t::value_type,  std::uint16_t );
        ASSERT_TYPEMATCH(std::atomic_uint32_t::value_type,  std::uint32_t );
        ASSERT_TYPEMATCH(std::atomic_uint64_t::value_type,  std::uint64_t );
        ASSERT_TYPEMATCH(std::atomic_intptr_t::value_type,  std::intptr_t );
        ASSERT_TYPEMATCH(std::atomic_uintptr_t::value_type, std::uintptr_t);
#undef ASSERT_TYPEMATCH
    }
#endif

static const
bool   BSLS_LIBRARYFEATURES_HAS_CPP17_PRECISE_BITWIDTH_ATOMICS_defined =
#ifdef BSLS_LIBRARYFEATURES_HAS_CPP17_PRECISE_BITWIDTH_ATOMICS
                                                                        true;
#else
                                                                        false;
#endif

                    // case 7

#ifdef BSLS_LIBRARYFEATURES_HAS_CPP11_BASELINE_LIBRARY
     #include <cctype>
#endif

#ifdef BSLS_LIBRARYFEATURES_HAS_CPP11_MISCELLANEOUS_UTILITIES
     #include <locale>
#endif

static const
bool   BSLS_LIBRARYFEATURES_HAS_CPP11_MISCELLANEOUS_UTILITIES_defined =
#ifdef BSLS_LIBRARYFEATURES_HAS_CPP11_MISCELLANEOUS_UTILITIES
                                                                          true;
#else
                                                                         false;
#endif


                    // case 6

#ifdef BSLS_LIBRARYFEATURES_HAS_C99_LIBRARY
     #include <cstdlib>
     #include <cctype>
     #include <cmath>
#endif

#ifdef BSLS_LIBRARYFEATURES_HAS_C99_SNPRINTF
     #include <cstdio>
#endif

static const
bool   BSLS_LIBRARYFEATURES_HAS_C99_LIBRARY_defined =
#ifdef BSLS_LIBRARYFEATURES_HAS_C99_LIBRARY
                                                                          true;
#else
                                                                         false;
#endif

static const
bool   BSLS_LIBRARYFEATURES_HAS_C99_SNPRINTF_defined =
#ifdef BSLS_LIBRARYFEATURES_HAS_C99_SNPRINTF
                                                                          true;
#else
                                                                         false;
#endif

                    // case 5

#if defined(BSLS_LIBRARYFEATURES_HAS_CPP11_UNIQUE_PTR) || \
    defined(BSLS_LIBRARYFEATURES_HAS_CPP11_UNIQUE_PTR_FORCE)

    #include <memory>
    std::unique_ptr<int> up;
#endif

static const
bool   BSLS_LIBRARYFEATURES_HAS_CPP11_UNIQUE_PTR_defined =
#ifdef BSLS_LIBRARYFEATURES_HAS_CPP11_UNIQUE_PTR
                                                                          true;
#else
                                                                         false;
#endif

                        // case 4

#if defined(BSLS_LIBRARYFEATURES_HAS_CPP11_TUPLE) || \
    defined(BSLS_LIBRARYFEATURES_HAS_CPP11_TUPLE_FORCE)

    #include <tuple>
    std::tuple<char, short, int, float, double> t4;

    #ifndef BSLS_COMPILERFEATURES_SUPPORT_VARIADIC_TEMPLATES
    #error "'BSLS_LIBRARYFEATURES_HAS_CPP11_TUPLE' requires \
            'BSLS_COMPILERFEATURES_SUPPORT_VARIADIC_TEMPLATES'"
    #endif

#endif

static const
bool   BSLS_LIBRARYFEATURES_HAS_CPP11_TUPLE_defined =
#ifdef BSLS_LIBRARYFEATURES_HAS_CPP11_TUPLE
                                                                          true;
#else
                                                                         false;
#endif

                    // case 3

#if defined(BSLS_LIBRARYFEATURES_HAS_CPP11_PAIR_PIECEWISE_CONSTRUCTOR) || \
    defined(BSLS_LIBRARYFEATURES_HAS_CPP11_PAIR_PIECEWISE_CONSTRUCTOR_FORCE)

    #include <tuple>
    #include <utility> // for `pair` and `piecewise_construct`

    std::pair<long, double> p(std::piecewise_construct,
                              std::tuple<int>(1),
                              std::tuple<int>(2));

    #ifndef BSLS_LIBRARYFEATURES_HAS_CPP11_TUPLE
    #error "'BSLS_LIBRARYFEATURES_HAS_CPP11_PAIR_PIECEWISE_CONSTRUCTOR' \
            requires 'BSLS_LIBRARYFEATURES_HAS_CPP11_TUPLE'"
    #endif

    #ifndef BSLS_COMPILERFEATURES_SUPPORT_VARIADIC_TEMPLATES
    #error "'BSLS_LIBRARYFEATURES_HAS_CPP11_PAIR_PIECEWISE_CONSTRUCTOR' \
            requires 'BSLS_COMPILERFEATURES_SUPPORT_VARIADIC_TEMPLATES'"
    #endif

#endif

static const
bool   BSLS_LIBRARYFEATURES_HAS_CPP11_PAIR_PIECEWISE_CONSTRUCTOR_defined =
#ifdef BSLS_LIBRARYFEATURES_HAS_CPP11_PAIR_PIECEWISE_CONSTRUCTOR
                                                                          true;
#else
                                                                         false;
#endif
                    // case 2

#if defined(BSLS_LIBRARYFEATURES_HAS_CPP11_BASELINE_LIBRARY) || \
    defined(BSLS_LIBRARYFEATURES_HAS_CPP11_BASELINE_LIBRARY_FORCE)

                // ----------------------------------------
                // class SimpleUniformRandomNumberGenerator
                // ----------------------------------------

    /// This class defines a simple, easily tested uniform random number
    /// generator that can be validly used as the third argument to the
    /// `std::shuffle` function in the `useCpp11Algorithms()` test
    /// function.
    class SimpleUniformRandomNumberGenerator {

      public:
        // TYPES

        /// Alias for the type of the values returned by this class.
        typedef unsigned result_type;

        // CLASS METHODS

        /// Return 0, the smallest value returned by `operator()`.
        static BSLS_KEYWORD_CONSTEXPR unsigned min();

        /// Return the largest value *potentially* returned by `operator()`.
        /// The C++ standard requires that this returned value be greater
        /// than the value returned by the `min` method; consequentally,
        /// this method returns 1 even though `operator()(void)` always
        /// returns 0.
        static BSLS_KEYWORD_CONSTEXPR unsigned max();

        // CREATORS
        //! SimpleUniformRandomNumberGenerator() = default;
            // Create an `SimpleUniformRandomNumberGenerator` object.

        //! ~SimpleUniformRandomNumberGenerator() = default;
            // Destroy this `SimpleUniformRandomNumberGenerator` object.

        // ACCESSORS

        /// Return the next value from this `SimpleUniformNumberGenerator`
        /// object.  For this generator, that value is always 0.
        unsigned operator()(void) const;
    };

                // ========================================
                // class SimpleUniformRandomNumberGenerator
                // ========================================

    // CLASS METHODS
    BSLS_KEYWORD_CONSTEXPR unsigned SimpleUniformRandomNumberGenerator::min()
    {
        return 0;
    }
    BSLS_KEYWORD_CONSTEXPR unsigned SimpleUniformRandomNumberGenerator::max()
    {
        return 1;
    }

    unsigned SimpleUniformRandomNumberGenerator::operator()(void) const
    {
        return 0;
    }

    static void testSimpleUniformRandomNumberGenerator()
    {
        ASSERT(SimpleUniformRandomNumberGenerator::min()
             < SimpleUniformRandomNumberGenerator::max());

        ASSERT(0 == SimpleUniformRandomNumberGenerator::min());
        ASSERT(1 == SimpleUniformRandomNumberGenerator::max());

        SimpleUniformRandomNumberGenerator surng;

        ASSERT(0 == surng());
        ASSERT(0 == surng());
        ASSERT(0 == surng());
        ASSERT(0 == surng());
    };

    #include <algorithm>
    #include <ios>
    #include <memory>         // for `uninitialized_copy_n`
    #include <numeric>        // for `iota`
    #include <sstream>

    /// Return `true` irrespective of the (ignored) input argument.  Used to
    /// instantiate function templates in the `useCpp11Algorithms` test
    /// function.
    static bool unaryPredicate(int)
    {
        return true;
    }

    /// Use each of the function templates associated with the
    /// `BSLS_LIBRARYFEATURES_HAS_CPP11_BASELINE_LIBRARY` flag in a
    /// syntactically correct (and semantically meaningless) manner as a
    /// compile-time test that these templates are available.
    static void useCpp11Algorithms()
    {
        const int    iarray[]     = { 0, 1, 2 };
        const size_t NUM_ELEMENTS = sizeof  iarray / sizeof *iarray;

        const int *inputFirst = &iarray[0];
        const int *inputLast  = &iarray[NUM_ELEMENTS];

        (void)std::all_of(inputFirst, inputLast, unaryPredicate);
        (void)std::any_of(inputFirst, inputLast, unaryPredicate);

        int  oarray[NUM_ELEMENTS];
        int *outputFirst = &oarray[0];
        int *outputLast  = &oarray[NUM_ELEMENTS];

        std::copy_if(inputFirst,
                     inputLast,
                     outputFirst,
                     unaryPredicate);

        std::copy_n (inputFirst, NUM_ELEMENTS, outputFirst);

        (void)std::find_if_not(inputFirst, inputLast, unaryPredicate);

        std::iota(outputFirst, outputLast, 0);

        (void)std::is_heap      (inputFirst, inputLast);
        (void)std::is_heap_until(inputFirst, inputLast);

        (void)std::is_partitioned (inputFirst, inputLast, unaryPredicate);
        (void)std::is_permutation (inputFirst, inputLast, inputFirst);
        (void)std::is_sorted      (inputFirst, inputLast);
        (void)std::is_sorted_until(inputFirst, inputLast);

        (void)std::minmax(0, 1);
        (void)std::minmax_element(inputFirst, inputLast);

        int  oarray2[NUM_ELEMENTS];
        int *output2First = &oarray2[0];
        int *output2Last  = &oarray2[NUM_ELEMENTS];

        std::move         (outputFirst, outputLast, output2First);
        std::move_backward(outputFirst, outputLast, output2Last);

        (void)std::none_of(inputFirst, inputLast, unaryPredicate);

        std::partition_copy(inputFirst,
                            inputLast,
                            outputFirst,
                            output2First,
                            unaryPredicate);

        (void)std::partition_point(inputFirst, inputLast, unaryPredicate);

        SimpleUniformRandomNumberGenerator surng;
        std::shuffle(outputFirst,
                     outputLast,
                     surng);

        std::uninitialized_copy_n(inputFirst,
                                  NUM_ELEMENTS,
                                  outputFirst);

        // test <ios> C++11 functions
        const std::error_category& errorCategory = std::iostream_category();
        (void)errorCategory;

        (void)std::make_error_code(std::io_errc::stream);
        (void)std::make_error_condition(std::io_errc::stream);

        ASSERT(true == std::is_error_code_enum<std::io_errc>::value);

        double f;
        std::istringstream("0x1P-1022") >> std::hexfloat >> f;
        std::istringstream("0.01") >> std::defaultfloat >> f;
    }

    static void useTypeIndex() {
        const std::type_info &info  = typeid(int);
        const std::type_index index = info;

        ASSERT(info.hash_code() == index.hash_code());
    }
#endif

static const
bool   BSLS_LIBRARYFEATURES_HAS_CPP11_BASELINE_LIBRARY_defined =
#ifdef BSLS_LIBRARYFEATURES_HAS_CPP11_BASELINE_LIBRARY
                                                                          true;
#else
                                                                         false;
#endif

                    // case 1

#if defined(BSLS_LIBRARYFEATURES_HAS_CPP98_AUTO_PTR) || \
    defined(BSLS_LIBRARYFEATURES_HAS_CPP98_AUTO_PTR_FORCE)

#ifdef BSLS_PLATFORM_HAS_PRAGMA_GCC_DIAGNOSTIC
#pragma GCC diagnostic push
#pragma GCC diagnostic ignored "-Wdeprecated-declarations"
#endif
    #include <memory>
    std::auto_ptr<int> ap;
#ifdef BSLS_PLATFORM_HAS_PRAGMA_GCC_DIAGNOSTIC
#pragma GCC diagnostic pop
#endif

#endif

static const
bool   BSLS_LIBRARYFEATURES_HAS_CPP98_AUTO_PTR_defined =
#ifdef BSLS_LIBRARYFEATURES_HAS_CPP98_AUTO_PTR
                                                                          true;
#else
                                                                         false;
#endif

using namespace BloombergLP;

// ============================================================================
//                              USAGE EXAMPLE
// ----------------------------------------------------------------------------

///Usage
///-----
// In this section we show intended usage of this component.
//
///Example 1: Managing Library-Dependent Interfaces
/// - - - - - - - - - - - - - - - - - - - - - - - -
// When building software across multiple platforms may have to deal with
// different versions of the native standard library, some providing features
// that the others do not.  The macros defined in this component can be used
// make features visible only if the required native standard library features
// are present.
//
// For example, the `tuple`-type is not available in older versions of the
// native standard library.  Suppose we have a utility component that returns
// an instance of a `tuple` of values *if* the underlying version of the
// standard library provides that type, and yet remain compilable otherwise.
//
// First, we conditionally include the header file we will need if we define an
// interface that returns a `std::tuple`.
// ```
    #if defined(BSLS_LIBRARYFEATURES_HAS_CPP11_TUPLE)
    # ifndef INCLUDED_TUPLE
    # include <tuple>
    # define INCLUDED_TUPLE
    # endif
    #endif // BSLS_LIBRARYFEATURES_HAS_CPP11_TUPLE
// ```
// Then, we declare the methods that will be unconditionally provided by our
// utility component:
// ```
    struct MyStatisticalUtil
    {
        static double     mean(const int *begin, const int *end);
        static int      median(const int *begin, const int *end);

        /// Return the median (mean, variance) of the sequence of values in
        /// the specified non-empty, semi-open range `[begin, end)`.  The
        /// behavior is undefined unless `begin < end`.
        static double variance(const int *begin, const int *end);
// ```
// Now, we conditionally define an interface that returns a `bsl::type`, if
// that type is available.  Note that, if all three values are needed, calling
// this interface is more efficient than calling the earlier three individually
// because the input need be traversed one time, not three.
// ```
    #ifdef BSLS_LIBRARYFEATURES_HAS_CPP11_TUPLE
        /// Return the median, mean, and variance (in that order) of the
        /// sequence of values in the specified non-empty, semi-open range
        /// `[begin, end)`.  The behavior is undefined unless `begin < end`.
        static std::tuple<int, double, double> getMedianMeanVariance(
                                                              const int *begin,
                                                              const int *end);

    #endif // BSLS_LIBRARYFEATURES_HAS_CPP11_TUPLE

    };
// ```
// Finally, we find that our code compiles when we build our code against
// versions of the native standard library that provide a `tuple` type, *and*
// those that do not.  Of course, in the later case the interface that returns
// a `tuple` is not defined for the `MyStatisticalUtil` `struct`.

// ============================================================================
//                              HELPER FUNCTIONS
// ----------------------------------------------------------------------------

/// Print a diagnostic message to standard output if any of the preprocessor
/// flags of interest are defined, and their value if a value had been set.
/// An "Enter" and "Leave" message is printed unconditionally so there is
/// some report even if all of the flags are undefined.
static void printFlags()
{
    printf("printFlags: Enter\n");

    printf("\n  BSLS_PLATFORM_CMP_VERSION: %s\n",
                                         STRINGIFY(BSLS_PLATFORM_CMP_VERSION));
    printf("\n  __cplusplus: %s\n", STRINGIFY(__cplusplus));

    printf("\n  printFlags: bsls_libraryfeatures Macros\n");

    printf("\n  BSLS_LIBRARYFEATURES_DETECTION_IN_PROGRESS: ");
#ifdef BSLS_LIBRARYFEATURES_DETECTION_IN_PROGRESS
    printf("%s\n", STRINGIFY(BSLS_LIBRARYFEATURES_DETECTION_IN_PROGRESS));
#else
    printf("UNDEFINED\n");
#endif

    printf("\n  BSLS_LIBRARYFEATURES_HAS_C90_GETS: ");
#ifdef BSLS_LIBRARYFEATURES_HAS_C90_GETS
    printf("%s\n", STRINGIFY(BSLS_LIBRARYFEATURES_HAS_C90_GETS));
#else
    printf("UNDEFINED\n");
#endif

    printf("\n  BSLS_LIBRARYFEATURES_HAS_C99_FP_CLASSIFY: ");
#ifdef BSLS_LIBRARYFEATURES_HAS_C99_FP_CLASSIFY
    printf("%s\n", STRINGIFY(BSLS_LIBRARYFEATURES_HAS_C99_FP_CLASSIFY));
#else
    printf("UNDEFINED\n");
#endif

    printf("\n  BSLS_LIBRARYFEATURES_HAS_C99_LIBRARY: ");
#ifdef BSLS_LIBRARYFEATURES_HAS_C99_LIBRARY
    printf("%s\n", STRINGIFY(BSLS_LIBRARYFEATURES_HAS_C99_LIBRARY));
#else
    printf("UNDEFINED\n");
#endif

    printf("\n  BSLS_LIBRARYFEATURES_HAS_C99_SNPRINTF: ");
#ifdef BSLS_LIBRARYFEATURES_HAS_C99_SNPRINTF
    printf("%s\n", STRINGIFY(BSLS_LIBRARYFEATURES_HAS_C99_SNPRINTF));
#else
    printf("UNDEFINED\n");
#endif

    printf("\n  BSLS_LIBRARYFEATURES_HAS_CPP11_BASELINE_LIBRARY: ");
#ifdef BSLS_LIBRARYFEATURES_HAS_CPP11_BASELINE_LIBRARY
    printf("%s\n",
                  STRINGIFY(BSLS_LIBRARYFEATURES_HAS_CPP11_BASELINE_LIBRARY));
#else
    printf("UNDEFINED\n");
#endif

    printf("\n  BSLS_LIBRARYFEATURES_HAS_CPP11_DYNAMIC_EXCEPTION_SPECS: ");
#ifdef BSLS_LIBRARYFEATURES_HAS_CPP11_DYNAMIC_EXCEPTION_SPECS
    printf("%s\n",
            STRINGIFY(BSLS_LIBRARYFEATURES_HAS_CPP11_DYNAMIC_EXCEPTION_SPECS));
#else
    printf("UNDEFINED\n");
#endif

    printf("\n  BSLS_LIBRARYFEATURES_HAS_CPP11_EXCEPTION_HANDLING: ");
#ifdef BSLS_LIBRARYFEATURES_HAS_CPP11_EXCEPTION_HANDLING
    printf("%s\n",
                STRINGIFY(BSLS_LIBRARYFEATURES_HAS_CPP11_EXCEPTION_HANDLING));
#else
    printf("UNDEFINED\n");
#endif

    printf("\n  BSLS_LIBRARYFEATURES_HAS_CPP11_GARBAGE_COLLECTION_API: ");
#ifdef BSLS_LIBRARYFEATURES_HAS_CPP11_GARBAGE_COLLECTION_API
    printf("%s\n",
            STRINGIFY(BSLS_LIBRARYFEATURES_HAS_CPP11_GARBAGE_COLLECTION_API));
#else
    printf("UNDEFINED\n");
#endif

    printf("\n  BSLS_LIBRARYFEATURES_HAS_CPP11_MISCELLANEOUS_UTILITIES: ");
#ifdef BSLS_LIBRARYFEATURES_HAS_CPP11_MISCELLANEOUS_UTILITIES
    printf("%s\n",
           STRINGIFY(BSLS_LIBRARYFEATURES_HAS_CPP11_MISCELLANEOUS_UTILITIES));
#else
    printf("UNDEFINED\n");
#endif

    printf("\n  BSLS_LIBRARYFEATURES_HAS_CPP11_PAIR_PIECEWISE_CONSTRUCTOR: ");
#ifdef BSLS_LIBRARYFEATURES_HAS_CPP11_PAIR_PIECEWISE_CONSTRUCTOR
    printf("%s\n",
        STRINGIFY(BSLS_LIBRARYFEATURES_HAS_CPP11_PAIR_PIECEWISE_CONSTRUCTOR));
#else
    printf("UNDEFINED\n");
#endif

    printf("\n  BSLS_LIBRARYFEATURES_HAS_CPP11_PROGRAM_TERMINATION: ");
#ifdef BSLS_LIBRARYFEATURES_HAS_CPP11_PROGRAM_TERMINATION
    printf("%s\n",
               STRINGIFY(BSLS_LIBRARYFEATURES_HAS_CPP11_PROGRAM_TERMINATION));
#else
    printf("UNDEFINED\n");
#endif

    printf("\n  BSLS_LIBRARYFEATURES_HAS_CPP11_RANGE_FUNCTIONS: ");
#ifdef BSLS_LIBRARYFEATURES_HAS_CPP11_RANGE_FUNCTIONS
    printf("%s\n",
                   STRINGIFY(BSLS_LIBRARYFEATURES_HAS_CPP11_RANGE_FUNCTIONS));
#else
    printf("UNDEFINED\n");
#endif

    printf("\n  BSLS_LIBRARYFEATURES_HAS_CPP11_STREAM_MOVE: ");
#ifdef BSLS_LIBRARYFEATURES_HAS_CPP11_STREAM_MOVE
    printf("%s\n", STRINGIFY(BSLS_LIBRARYFEATURES_HAS_CPP11_STREAM_MOVE));
#else
    printf("UNDEFINED\n");
#endif

    printf("\n  BSLS_LIBRARYFEATURES_HAS_CPP11_TUPLE: ");
#ifdef BSLS_LIBRARYFEATURES_HAS_CPP11_TUPLE
    printf("%s\n", STRINGIFY(BSLS_LIBRARYFEATURES_HAS_CPP11_TUPLE));
#else
    printf("UNDEFINED\n");
#endif

    printf("\n  BSLS_LIBRARYFEATURES_HAS_CPP11_UNIQUE_PTR: ");
#ifdef BSLS_LIBRARYFEATURES_HAS_CPP11_UNIQUE_PTR
    printf("%s\n", STRINGIFY(BSLS_LIBRARYFEATURES_HAS_CPP11_UNIQUE_PTR));
#else
    printf("UNDEFINED\n");
#endif

    printf("\n  BSLS_LIBRARYFEATURES_HAS_CPP14_BASELINE_LIBRARY: ");
#ifdef BSLS_LIBRARYFEATURES_HAS_CPP14_BASELINE_LIBRARY
    printf("%s\n",
                  STRINGIFY(BSLS_LIBRARYFEATURES_HAS_CPP14_BASELINE_LIBRARY));
#else
    printf("UNDEFINED\n");
#endif

    printf("\n  BSLS_LIBRARYFEATURES_HAS_CPP14_INTEGER_SEQUENCE: ");
#ifdef BSLS_LIBRARYFEATURES_HAS_CPP14_INTEGER_SEQUENCE
    printf("%s\n",
                  STRINGIFY(BSLS_LIBRARYFEATURES_HAS_CPP14_INTEGER_SEQUENCE));
#else
    printf("UNDEFINED\n");
#endif

    printf("\n  BSLS_LIBRARYFEATURES_HAS_CPP14_RANGE_FUNCTIONS: ");
#ifdef BSLS_LIBRARYFEATURES_HAS_CPP14_RANGE_FUNCTIONS
    printf("%s\n",
                   STRINGIFY(BSLS_LIBRARYFEATURES_HAS_CPP14_RANGE_FUNCTIONS));
#else
    printf("UNDEFINED\n");
#endif

    printf("\n  BSLS_LIBRARYFEATURES_HAS_CPP17_BASELINE_LIBRARY: ");
#ifdef BSLS_LIBRARYFEATURES_HAS_CPP17_BASELINE_LIBRARY
    printf("%s\n",
                  STRINGIFY(BSLS_LIBRARYFEATURES_HAS_CPP17_BASELINE_LIBRARY));
#else
    printf("UNDEFINED\n");
#endif

    printf("\n  BSLS_LIBRARYFEATURES_HAS_CPP17_PRECISE_BITWIDTH_ATOMICS: ");
#ifdef BSLS_LIBRARYFEATURES_HAS_CPP17_PRECISE_BITWIDTH_ATOMICS
    printf("%s\n",
          STRINGIFY(BSLS_LIBRARYFEATURES_HAS_CPP17_PRECISE_BITWIDTH_ATOMICS));
#else
    printf("UNDEFINED\n");
#endif

    printf("\n  BSLS_LIBRARYFEATURES_HAS_CPP17_RANGE_FUNCTIONS: ");
#ifdef BSLS_LIBRARYFEATURES_HAS_CPP17_RANGE_FUNCTIONS
    printf("%s\n",
                   STRINGIFY(BSLS_LIBRARYFEATURES_HAS_CPP17_RANGE_FUNCTIONS));
#else
    printf("UNDEFINED\n");
#endif

    printf("\n  BSLS_LIBRARYFEATURES_HAS_CPP98_AUTO_PTR: ");
#ifdef BSLS_LIBRARYFEATURES_HAS_CPP98_AUTO_PTR
    printf("%s\n", STRINGIFY(BSLS_LIBRARYFEATURES_HAS_CPP98_AUTO_PTR));
#else
    printf("UNDEFINED\n");
#endif

    printf("\n  BSLS_LIBRARYFEATURES_STDCPP_GNU: ");
#ifdef BSLS_LIBRARYFEATURES_STDCPP_GNU
    printf("%s\n", STRINGIFY(BSLS_LIBRARYFEATURES_STDCPP_GNU));
#else
    printf("UNDEFINED\n");
#endif

    printf("\n  BSLS_LIBRARYFEATURES_STDCPP_IBM: ");
#ifdef BSLS_LIBRARYFEATURES_STDCPP_IBM
    printf("%s\n", STRINGIFY(BSLS_LIBRARYFEATURES_STDCPP_IBM));
#else
    printf("UNDEFINED\n");
#endif

    printf("\n  BSLS_LIBRARYFEATURES_STDCPP_INTELLISENSE: ");
#ifdef BSLS_LIBRARYFEATURES_STDCPP_INTELLISENSE
    printf("%s\n", STRINGIFY(BSLS_LIBRARYFEATURES_STDCPP_INTELLISENSE));
#else
    printf("UNDEFINED\n");
#endif

    printf("\n  BSLS_LIBRARYFEATURES_STDCPP_LIBCSTD: ");
#ifdef BSLS_LIBRARYFEATURES_STDCPP_LIBCSTD
    printf("%s\n", STRINGIFY(BSLS_LIBRARYFEATURES_STDCPP_LIBCSTD));
#else
    printf("UNDEFINED\n");
#endif

    printf("\n  BSLS_LIBRARYFEATURES_STDCPP_LLVM: ");
#ifdef BSLS_LIBRARYFEATURES_STDCPP_LLVM
    printf("%s\n", STRINGIFY(BSLS_LIBRARYFEATURES_STDCPP_LLVM));
#else
    printf("UNDEFINED\n");
#endif

    printf("\n  BSLS_LIBRARYFEATURES_STDCPP_MSVC: ");
#ifdef BSLS_LIBRARYFEATURES_STDCPP_MSVC
    printf("%s\n", STRINGIFY(BSLS_LIBRARYFEATURES_STDCPP_MSVC));
#else
    printf("UNDEFINED\n");
#endif

    printf("\n  BSLS_LIBRARYFEATURES_STDCPP_STLPORT: ");
#ifdef BSLS_LIBRARYFEATURES_STDCPP_STLPORT
    printf("%s\n", STRINGIFY(BSLS_LIBRARYFEATURES_STDCPP_STLPORT));
#else
    printf("UNDEFINED\n");
#endif

    printf("\n  BSLS_LIBRARYFEATURES_HAS_CPP17_INT_CHARCONV: ");
#ifdef BSLS_LIBRARYFEATURES_HAS_CPP17_INT_CHARCONV
    printf("%s\n", STRINGIFY(BSLS_LIBRARYFEATURES_HAS_CPP17_INT_CHARCONV));
#else
    printf("UNDEFINED\n");
#endif

    printf("\n  BSLS_LIBRARYFEATURES_HAS_CPP17_CHARCONV: ");
#ifdef BSLS_LIBRARYFEATURES_HAS_CPP17_CHARCONV
    printf("%s\n", STRINGIFY(BSLS_LIBRARYFEATURES_HAS_CPP17_CHARCONV));
#else
    printf("UNDEFINED\n");
#endif

    printf("\n  BSLS_LIBRARYFEATURES_HAS_CPP17_PARALLEL_ALGORITHMS: ");
#ifdef BSLS_LIBRARYFEATURES_HAS_CPP17_PARALLEL_ALGORITHMS
    printf("%s\n",
           STRINGIFY(BSLS_LIBRARYFEATURES_HAS_CPP17_PARALLEL_ALGORITHMS));
#else
    printf("UNDEFINED\n");
#endif

    printf("\n  BSLS_LIBRARYFEATURES_HAS_CPP17_FILESYSTEM: ");
#ifdef BSLS_LIBRARYFEATURES_HAS_CPP17_FILESYSTEM
    printf("%s\n", STRINGIFY(BSLS_LIBRARYFEATURES_HAS_CPP17_FILESYSTEM));
#else
    printf("UNDEFINED\n");
#endif

    printf("\n  BSLS_LIBRARYFEATURES_HAS_CPP17_PMR: ");
#ifdef BSLS_LIBRARYFEATURES_HAS_CPP17_PMR
    printf("%s\n", STRINGIFY(BSLS_LIBRARYFEATURES_HAS_CPP17_PMR));
#else
    printf("UNDEFINED\n");
#endif

    printf("\n  BSLS_LIBRARYFEATURES_HAS_CPP17_PMR_STRING: ");
#ifdef BSLS_LIBRARYFEATURES_HAS_CPP17_PMR_STRING
    printf("%s\n", STRINGIFY(BSLS_LIBRARYFEATURES_HAS_CPP17_PMR_STRING));
#else
    printf("UNDEFINED\n");
#endif

    printf("\n  BSLS_LIBRARYFEATURES_HAS_CPP20_BASELINE_LIBRARY: ");
#ifdef BSLS_LIBRARYFEATURES_HAS_CPP20_BASELINE_LIBRARY
    printf("%s\n",
                  STRINGIFY(BSLS_LIBRARYFEATURES_HAS_CPP20_BASELINE_LIBRARY));
#else
    printf("UNDEFINED\n");
#endif

    printf("\n  BSLS_LIBRARYFEATURES_HAS_CPP20_VERSION: ");
#ifdef BSLS_LIBRARYFEATURES_HAS_CPP20_VERSION
    printf("%s\n", STRINGIFY(BSLS_LIBRARYFEATURES_HAS_CPP20_VERSION));
#else
    printf("UNDEFINED\n");
#endif

    printf("\n  BSLS_LIBRARYFEATURES_HAS_CPP20_CONCEPTS: ");
#ifdef BSLS_LIBRARYFEATURES_HAS_CPP20_CONCEPTS
    printf("%s\n", STRINGIFY(BSLS_LIBRARYFEATURES_HAS_CPP20_CONCEPTS));
#else
    printf("UNDEFINED\n");
#endif

    printf("\n  BSLS_LIBRARYFEATURES_HAS_CPP20_COROUTINE: ");
#ifdef BSLS_LIBRARYFEATURES_HAS_CPP20_COROUTINE
    printf("%s\n", STRINGIFY(BSLS_LIBRARYFEATURES_HAS_CPP20_COROUTINE));
#else
    printf("UNDEFINED\n");
#endif

    printf("\n  BSLS_LIBRARYFEATURES_HAS_CPP20_RANGES: ");
#ifdef BSLS_LIBRARYFEATURES_HAS_CPP20_RANGES
    printf("%s\n", STRINGIFY(BSLS_LIBRARYFEATURES_HAS_CPP20_RANGES));
#else
    printf("UNDEFINED\n");
#endif

    printf("\n  BSLS_LIBRARYFEATURES_HAS_CPP20_SOURCE_LOCATION: ");
#ifdef BSLS_LIBRARYFEATURES_HAS_CPP20_SOURCE_LOCATION
    printf("%s\n", STRINGIFY(BSLS_LIBRARYFEATURES_HAS_CPP20_SOURCE_LOCATION));
#else
    printf("UNDEFINED\n");
#endif

    printf("\n  BSLS_LIBRARYFEATURES_HAS_CPP20_ATOMIC_REF: ");
#ifdef BSLS_LIBRARYFEATURES_HAS_CPP20_ATOMIC_REF
    printf("%s\n", STRINGIFY(BSLS_LIBRARYFEATURES_HAS_CPP20_ATOMIC_REF));
#else
    printf("UNDEFINED\n");
#endif

    printf("\n  BSLS_LIBRARYFEATURES_HAS_CPP20_JTHREAD: ");
#ifdef BSLS_LIBRARYFEATURES_HAS_CPP20_JTHREAD
    printf("%s\n", STRINGIFY(BSLS_LIBRARYFEATURES_HAS_CPP20_JTHREAD));
#else
    printf("UNDEFINED\n");
#endif

    printf("\n  BSLS_LIBRARYFEATURES_HAS_CPP23_BASELINE_LIBRARY: ");
#ifdef BSLS_LIBRARYFEATURES_HAS_CPP23_BASELINE_LIBRARY
    printf("%s\n",
                  STRINGIFY(BSLS_LIBRARYFEATURES_HAS_CPP23_BASELINE_LIBRARY));
#else
    printf("UNDEFINED\n");
#endif

    printf("\n  BSLS_LIBRARYFEATURES_HAS_CPP20_FORMAT: ");
#ifdef BSLS_LIBRARYFEATURES_HAS_CPP20_FORMAT
    printf("%s\n", STRINGIFY(BSLS_LIBRARYFEATURES_HAS_CPP20_FORMAT));
#else
    printf("UNDEFINED\n");
#endif

    printf("\n  BSLS_LIBRARYFEATURES_SUSPECT_CLANG_WITH_GLIBCPP: ");
#ifdef BSLS_LIBRARYFEATURES_SUSPECT_CLANG_WITH_GLIBCPP
    printf("%s\n",
                  STRINGIFY(BSLS_LIBRARYFEATURES_SUSPECT_CLANG_WITH_GLIBCPP));
#else
    printf("UNDEFINED\n");
#endif

    printf("\n\n  printFlags: bsls_libraryfeatures Referenced Macros\n");

    printf("\n  BSLS_COMPILERFEATURES_SUPPORT_ALIAS_TEMPLATES: ");
#ifdef BSLS_COMPILERFEATURES_SUPPORT_ALIAS_TEMPLATES
    printf("%s\n", STRINGIFY(BSLS_COMPILERFEATURES_SUPPORT_ALIAS_TEMPLATES));
#else
    printf("UNDEFINED\n");
#endif

    printf("\n  BSLS_COMPILERFEATURES_SUPPORT_HAS_INCLUDE: ");
#ifdef BSLS_COMPILERFEATURES_SUPPORT_HAS_INCLUDE
    printf("%s\n", STRINGIFY(BSLS_COMPILERFEATURES_SUPPORT_HAS_INCLUDE));
#else
    printf("UNDEFINED\n");
#endif

    printf("\n  BSLS_COMPILERFEATURES_SUPPORT_VARIADIC_TEMPLATES: ");
#ifdef BSLS_COMPILERFEATURES_SUPPORT_VARIADIC_TEMPLATES
    printf("%s\n",
                 STRINGIFY(BSLS_COMPILERFEATURES_SUPPORT_VARIADIC_TEMPLATES));
#else
    printf("UNDEFINED\n");
#endif

    printf("\n  BSLS_LIBRARYFEATURES_HAS_CPP11_BASELINE_LIBRARY: ");
#ifdef BSLS_LIBRARYFEATURES_HAS_CPP11_BASELINE_LIBRARY
    printf("%s\n",
                  STRINGIFY(BSLS_LIBRARYFEATURES_HAS_CPP11_BASELINE_LIBRARY));
#else
    printf("UNDEFINED\n");
#endif

    printf("\n  BSLS_LIBRARYFEATURES_HAS_CPP11_TUPLE: ");
#ifdef BSLS_LIBRARYFEATURES_HAS_CPP11_TUPLE
    printf("%s\n", STRINGIFY(BSLS_LIBRARYFEATURES_HAS_CPP11_TUPLE));
#else
    printf("UNDEFINED\n");
#endif

    printf("\n  BSLS_LIBRARYFEATURES_STDCPP_STLPORT: ");
#ifdef BSLS_LIBRARYFEATURES_STDCPP_STLPORT
    printf("%s\n", STRINGIFY(BSLS_LIBRARYFEATURES_STDCPP_STLPORT));
#else
    printf("UNDEFINED\n");
#endif

    printf("\n  BSLS_LIBRARYFEATURES_SUSPECT_CLANG_WITH_GLIBCPP: ");
#ifdef BSLS_LIBRARYFEATURES_SUSPECT_CLANG_WITH_GLIBCPP
    printf("%s\n",
                  STRINGIFY(BSLS_LIBRARYFEATURES_SUSPECT_CLANG_WITH_GLIBCPP));
#else
    printf("UNDEFINED\n");
#endif

    printf("\n  BSLS_PLATFORM_CMP_CLANG: ");
#ifdef BSLS_PLATFORM_CMP_CLANG
    printf("%s\n", STRINGIFY(BSLS_PLATFORM_CMP_CLANG));
#else
    printf("UNDEFINED\n");
#endif

    printf("\n  BSLS_PLATFORM_CMP_GNU: ");
#ifdef BSLS_PLATFORM_CMP_GNU
    printf("%s\n", STRINGIFY(BSLS_PLATFORM_CMP_GNU));
#else
    printf("UNDEFINED\n");
#endif

    printf("\n  BSLS_PLATFORM_CMP_IBM: ");
#ifdef BSLS_PLATFORM_CMP_IBM
    printf("%s\n", STRINGIFY(BSLS_PLATFORM_CMP_IBM));
#else
    printf("UNDEFINED\n");
#endif

    printf("\n  BSLS_PLATFORM_CMP_MSVC: ");
#ifdef BSLS_PLATFORM_CMP_MSVC
    printf("%s\n", STRINGIFY(BSLS_PLATFORM_CMP_MSVC));
#else
    printf("UNDEFINED\n");
#endif

    printf("\n  BSLS_PLATFORM_CMP_SUN: ");
#ifdef BSLS_PLATFORM_CMP_SUN
    printf("%s\n", STRINGIFY(BSLS_PLATFORM_CMP_SUN));
#else
    printf("UNDEFINED\n");
#endif

    printf("\n  _CPPLIB_VER: ");
#ifdef _CPPLIB_VER
    printf("%s\n", STRINGIFY(_CPPLIB_VER));
#else
    printf("UNDEFINED\n");
#endif

    printf("\n  _GLIBCXX_HAVE_AT_QUICK_EXIT: ");
#ifdef _GLIBCXX_HAVE_AT_QUICK_EXIT
    printf("%s\n", STRINGIFY(_GLIBCXX_HAVE_AT_QUICK_EXIT));
#else
    printf("UNDEFINED\n");
#endif

    printf("\n  _GLIBCXX_HAVE_QUICK_EXIT: ");
#ifdef _GLIBCXX_HAVE_QUICK_EXIT
    printf("%s\n", STRINGIFY(_GLIBCXX_HAVE_QUICK_EXIT));
#else
    printf("UNDEFINED\n");
#endif

    printf("\n  _LIBCPP_VERSION: ");
#ifdef _LIBCPP_VERSION
    printf("%s\n", STRINGIFY(_LIBCPP_VERSION));
#else
    printf("UNDEFINED\n");
#endif

    printf("\n  _RWSTD_VER: ");
#ifdef _RWSTD_VER
    printf("%s\n", STRINGIFY(_RWSTD_VER));
#else
    printf("UNDEFINED\n");
#endif

    printf("\n  _YVALS: ");
#ifdef _YVALS
    printf("%s\n", STRINGIFY(_YVALS));
#else
    printf("UNDEFINED\n");
#endif

    printf("\n  __APPLE_CC__: ");
#ifdef __APPLE_CC__
    printf("%s\n", STRINGIFY(__APPLE_CC__));
#else
    printf("UNDEFINED\n");
#endif

    printf("\n  __GLIBCPP__: ");
#ifdef __GLIBCPP__
    printf("%s\n", STRINGIFY(__GLIBCPP__));
#else
    printf("UNDEFINED\n");
#endif

    printf("\n  __GLIBCXX__: ");
#ifdef __GLIBCXX__
    printf("%s\n", STRINGIFY(__GLIBCXX__));
#else
    printf("UNDEFINED\n");
#endif

    printf("\n  __GXX_EXPERIMENTAL_CXX0X__: ");
#ifdef __GXX_EXPERIMENTAL_CXX0X__
    printf("%s\n", STRINGIFY(__GXX_EXPERIMENTAL_CXX0X__));
#else
    printf("UNDEFINED\n");
#endif

    printf("\n  __IBMCPP__: ");
#ifdef __IBMCPP__
    printf("%s\n", STRINGIFY(__IBMCPP__));
#else
    printf("UNDEFINED\n");
#endif

    printf("\n  __INTELLISENSE__: ");
#ifdef __INTELLISENSE__
    printf("%s\n", STRINGIFY(__INTELLISENSE__));
#else
    printf("UNDEFINED\n");
#endif

    printf("\n  __SGI_STL_PORT: ");
#ifdef __SGI_STL_PORT
    printf("%s\n", STRINGIFY(__SGI_STL_PORT));
#else
    printf("UNDEFINED\n");
#endif

    printf("\n  __STD_RWCOMPILER_H__: ");
#ifdef __STD_RWCOMPILER_H__
    printf("%s\n", STRINGIFY(__STD_RWCOMPILER_H__));
#else
    printf("UNDEFINED\n");
#endif

    printf("\n  __STLPORT_VERSION: ");
#ifdef __STLPORT_VERSION
    printf("%s\n", STRINGIFY(__STLPORT_VERSION));
#else
    printf("UNDEFINED\n");
#endif

    printf("\n  __cpp_lib_atomic_is_always_lock_free: ");
#ifdef __cpp_lib_atomic_is_always_lock_free
    printf("%s\n", STRINGIFY(__cpp_lib_atomic_is_always_lock_free));
#else
    printf("UNDEFINED\n");
#endif

    printf("\n\nprintFlags: Leave\n");
}

// ============================================================================
//                              MAIN PROGRAM
// ----------------------------------------------------------------------------

int main(int argc, char *argv[])
{
    int                 test = argc > 1 ? atoi(argv[1]) : 0;
    bool             verbose = argc > 2;
    bool         veryVerbose = argc > 3;
    bool     veryVeryVerbose = argc > 4;

    (void)       veryVerbose;  // unused variable warning
    (void)   veryVeryVerbose;  // unused variable warning

    setbuf(stdout, NULL);    // Use unbuffered output

    printf("TEST " __FILE__ " CASE %d\n", test);

    if (veryVeryVerbose) {
        printFlags();
    }

    switch (test) { case 0:
      case 25: {
        // --------------------------------------------------------------------
        // USAGE EXAMPLE
        //   Extracted from component header file.
        //
        // Concerns:
        // 1. The usage example provided in the component header file compiles,
        //    links, and runs as shown.
        //
        // Plan:
        // 1. Incorporate usage example from header into test driver, remove
        //    leading comment characters, and replace `assert` with `ASSERT`.
        //    (C-1)
        //
        // Testing:
        //   USAGE EXAMPLE
        // --------------------------------------------------------------------

        if (verbose) puts("\nUSAGE EXAMPLE"
                          "\n=============");
      } break;
      case 24: {
        // --------------------------------------------------------------------
        // TESTING `BSLS_LIBRARYFEATURES_HAS_CPP20_JTHREAD`
        //
        // Concerns:
        // 1. If `BSLS_LIBRARYFEATURES_HAS_CPP20_JTHREAD` is defined, the
        //    `std::jthread` class is available.
        //
        // 2. The corresponding standard feature test macro is defined and has
        //    a value in the expected range.
        //
        // Plan:
        // 1. Make simple use of the `std::jthread` class name and the member
        //    type `id` to verify its reasonable availability when
        //    `BSLS_LIBRARYFEATURES_HAS_CPP20_JTHREAD` is defined.
        //
        // Testing:
        //   BSLS_LIBRARYFEATURES_HAS_CPP20_JTHREAD
        // --------------------------------------------------------------------

        if (verbose)
            printf("TESTING `BSLS_LIBRARYFEATURES_HAS_CPP20_JTHREAD`\n"
                   "================================================\n");

#if defined(BSLS_LIBRARYFEATURES_HAS_CPP20_IS_CORRESPONDING_MEMBER)

        ASSERTV("__cpp_lib_jthread >= 201911L check", __cpp_lib_jthread,
                __cpp_lib_jthread >= 201911L);

        using std_jthread_test = std::jthread;

        ASSERT((std::is_same_v<std::jthread::id, std::thread::id>));
#else
        if (veryVerbose) {
            puts("SKIPPED: `BSLS_LIBRARYFEATURES_HAS_CPP20_JTHREAD` is not "
                 "defined.");
        }
#endif
      } break;
      case 23: {
        // --------------------------------------------------------------------
        // TESTING `BSLS_LIBRARYFEATURES_HAS_CPP20_IS_CORRESPONDING_MEMBER`
        //
        // Concerns:
        // 1. If `BSLS_LIBRARYFEATURES_HAS_CPP20_IS_CORRESPONDING_MEMBER` is
        //    defined, the `std::is_corresponding_member` meta function is
        //    available.
        //
        // 2. The corresponding standard feature test macro is defined and has
        //    a value in the expected range.
        //
        // Plan:
        // 1. Make simple use of the `std::is_corresponding_member` function
        //    template to verify its availability when
        //    `BSLS_LIBRARYFEATURES_HAS_CPP20_IS_CORRESPONDING_MEMBER` is
        //    defined.
        //
        // Testing:
        //   BSLS_LIBRARYFEATURES_HAS_CPP20_IS_CORRESPONDING_MEMBER
        // --------------------------------------------------------------------

        if (verbose) printf(
         "TESTING `BSLS_LIBRARYFEATURES_HAS_CPP20_IS_CORRESPONDING_MEMBER`\n"
         "================================================================\n");

#if defined(BSLS_LIBRARYFEATURES_HAS_CPP20_IS_CORRESPONDING_MEMBER)

        ASSERTV("__cpp_lib_is_layout_compatible >= 201907L check",
                 __cpp_lib_is_layout_compatible,
                 __cpp_lib_is_layout_compatible >= 201907L);

        struct Foo { int x; };
        struct Bar { int y; double z; };

        const bool result = std::is_corresponding_member(&Foo::x, &Bar::y);
        ASSERT(true == result);
#else
        if (veryVerbose) {
            printf("SKIPPED: "
                   "`BSLS_LIBRARYFEATURES_HAS_CPP20_IS_CORRESPONDING_MEMBER` "
                   "undefined.\n");
        }
#endif
      } break;
      case 22: {
        // --------------------------------------------------------------------
        // TESTING `BSLS_LIBRARYFEATURES_HAS_CPP20_IS_POINTER_INTERCONVERTIBLE`
        //
        // Concerns:
        // 1. If `BSLS_LIBRARYFEATURES_HAS_CPP20_IS_POINTER_INTERCONVERTIBLE`
        //    is defined, the `std::is_pointer_interconvertible_base_of` and
        //    `std::is_pointer_interconvertible_with_class` function templates
        //    are available.
        //
        // Plan:
        // 1. Make simple use of the `std::is_pointer_interconvertible_base_of`
        //    and `std::is_pointer_interconvertible_with_class` function
        //    templates to verify their availability when
        //    `BSLS_LIBRARYFEATURES_HAS_CPP20_IS_POINTER_INTERCONVERTIBLE` is
        //    defined.
        //
        // Testing:
        //   BSLS_LIBRARYFEATURES_HAS_CPP20_IS_POINTER_INTERCONVERTIBLE
        // --------------------------------------------------------------------

        if (verbose) printf(
     "TESTING `BSLS_LIBRARYFEATURES_HAS_CPP20_IS_POINTER_INTERCONVERTIBLE`\n"
     "====================================================================\n");

#if defined(BSLS_LIBRARYFEATURES_HAS_CPP20_IS_POINTER_INTERCONVERTIBLE)

        ASSERTV("__cpp_lib_is_pointer_interconvertible >= 201907L check",
                 __cpp_lib_is_pointer_interconvertible,
                 __cpp_lib_is_pointer_interconvertible >= 201907L);
        {
            struct Foo {};
            struct Bar {};
            class Baz : Foo, public Bar {
                int x;
            };

            const bool result   = std::is_pointer_interconvertible_base_of  <
                                                              Bar, Baz>::value;
            const bool result_v = std::is_pointer_interconvertible_base_of_v<
                                                              Bar, Baz>;

<<<<<<< HEAD
#if defined(BSLS_PLATFORM_CMP_MSVC) && BSLS_PLATFORM_CMP_VERSION <= 1939
=======
#if defined(BSLS_PLATFORM_CMP_MSVC) && BSLS_PLATFORM_CMP_VERSION <= 1942
>>>>>>> 5be20af9
            // Known Windows bug.  Hopefully fixed in future release.

            const bool expected = false;
#else
            const bool expected = true;
#endif
            ASSERT(expected == result);
            ASSERT(expected == result_v);
        }
        {
            struct Foo { int x; };
            struct Bar { int y; };
            struct Baz : Foo, Bar {}; // not standard-layout

            const bool result = std::is_pointer_interconvertible_with_class(
                                                                      &Baz::x);
            ASSERT(true == result);
        }
#else
        if (veryVerbose) {
            printf(
                 "SKIPPED: "
                 "BSLS_LIBRARYFEATURES_HAS_CPP20_IS_POINTER_INTERCONVERTIBLE' "
                 "undefined.\n");
        }
#endif
      } break;
      case 21: {
        // --------------------------------------------------------------------
        // TESTING `BSLS_LIBRARYFEATURES_HAS_CPP20_IS_LAYOUT_COMPATIBLE`
        //
        // Concerns:
        // 1. If `BSLS_LIBRARYFEATURES_HAS_CPP20_IS_LAYOUT_COMPATIBLE`
        //    is defined, the `std::is_layout_compatible`
        //    function template is available.
        //
        // 2. The corresponding standard feature test macro is defined and has
        //    a value in the expected range.
        //
        // Plan:
        // 1. Make simple use of the `std::is_layout_compatible` function
        //    template to verify its availability when
        //    `BSLS_LIBRARYFEATURES_HAS_CPP20_IS_LAYOUT_COMPATIBLE` is defined.
        //
        // Testing:
        //   BSLS_LIBRARYFEATURES_HAS_CPP20_IS_LAYOUT_COMPATIBLE
        // --------------------------------------------------------------------

        if (verbose) {
            printf(
            "TESTING `BSLS_LIBRARYFEATURES_HAS_CPP20_IS_LAYOUT_COMPATIBLE`\n"
            "=============================================================\n");

#if defined(BSLS_LIBRARYFEATURES_HAS_CPP20_IS_LAYOUT_COMPATIBLE)

        ASSERTV("__cpp_lib_is_layout_compatible >= 201907L check",
                 __cpp_lib_is_layout_compatible,
                 __cpp_lib_is_layout_compatible >= 201907L);

        struct Foo{
            int x;
            char y;
        };

        class Bar
        {
            const int u = 42;
            volatile char v = '*';
        };

        const bool result   = std::is_layout_compatible  <Foo, Bar>::value;
        const bool result_v = std::is_layout_compatible_v<Foo, Bar>;

        ASSERTV(result,   true == result);
        ASSERTV(result_v, true == result_v);
#else
        if (veryVerbose) {
            printf(
         "SKIPPED: "
         "`BSLS_LIBRARYFEATURES_HAS_CPP20_IS_LAYOUT_COMPATIBLE` undefined.\n");
        }
#endif
        }
      } break;
      case 20: {
        // --------------------------------------------------------------------
        // TESTING `BSLS_LIBRARYFEATURES_HAS_CPP20_TO_ARRAY`
        //
        // Concerns:
        // 1. If `BSLS_LIBRARYFEATURES_HAS_CPP20_TO_ARRAY` is defined,
        //    `std::to_array` is available.
        //
        // Plan:
        // 1. Make simple use of `std::to_array` to verify its availability
        //    if `BSLS_LIBRARYFEATURES_HAS_CPP20_TO_ARRAY` is defined.
        //
        // Testing:
        //   BSLS_LIBRARYFEATURES_HAS_CPP20_TO_ARRAY
        // --------------------------------------------------------------------

        if (verbose) {
            printf("TESTING `BSLS_LIBRARYFEATURES_HAS_CPP20_TO_ARRAY`\n"
                   "=================================================\n");
        }

#if defined(BSLS_LIBRARYFEATURES_HAS_CPP20_TO_ARRAY)
        // String is there since the macro will get replaced by value.
        ASSERTV("__cpp_lib_to_array >= 201907L check",
                __cpp_lib_to_array,
                __cpp_lib_to_array >= 201907L);


        if (veryVerbose) printf("... testing to_array(T&[N])\n");
        {
            int src[5] = {1, 2, 3, 4, 5};
            std::array<int, 5> dest = std::to_array(src);
            for (std::size_t i = 0; i < sizeof(src)/sizeof(*src); ++i) {
                ASSERTV(i, src[i], dest[i], src[i] == dest[i]);
            }
        }


        if (veryVerbose) printf("... testing to_array(T&&[N])\n");
        {
            int src[5] = {1, 2, 3, 4, 5};
            int check[5] = {1, 2, 3, 4, 5};
            std::array<int, 5> dest = std::to_array(std::move(src));
            for (std::size_t i = 0; i < sizeof(check)/sizeof(*check); ++i) {
                ASSERTV(i, dest[i], check[i], dest[i] == check[i]);
            }
        }
#endif
      } break;
      case 19: {
        // --------------------------------------------------------------------
        // `BSLS_LIBRARYFEATURES_HAS_CPP20_*` MISCELLANY
        //
        // Concerns:
        // 1. `BSLS_LIBRARYFEATURES_HAS_CPP20_VERSION` is defined only when the
        //    native standard library provides it.
        //
        // 2. `BSLS_LIBRARYFEATURES_HAS_CPP20_CONCEPTS` is defined only when
        //    the native standard library provides it.
        //
        // 3. `BSLS_LIBRARYFEATURES_HAS_CPP20_RANGES` is defined only when the
        //    native standard library provides it.
        //
        // 3. `BSLS_LIBRARYFEATURES_HAS_CPP20_SOURCE_LOCATION` is defined only
        //    when the native standard library provides it.
        //
        // 4. `BSLS_LIBRARYFEATURES_HAS_CPP20_ATOMIC_REF` is
        //    defined only when the native standard library provides it.
        //
        // 5. `BSLS_LIBRARYFEATURES_HAS_CPP20_ATOMIC_LOCK_FREE_TYPE_ALIASES` is
        //    defined only when the native standard library provides it.
        //
        // 6. `BSLS_LIBRARYFEATURES_HAS_CPP20_ATOMIC_WAIT_FREE_FUNCTIONS` is
        //    defined only when the native standard library provides it.
        //
        // 7. `BSLS_LIBRARYFEATURES_HAS_CPP20_ATOMIC_FLAG_TEST_FREE_FUNCTIONS`
        //    is defined only when the native standard library provides it.
        //
        // 8. `BSLS_LIBRARYFEATURES_HAS_CPP20_MAKE_UNIQUE_FOR_OVERWRITE` is
        //    defined only when the native standard library provides it.
        //
        // 9. `BSLS_LIBRARYFEATURES_HAS_CPP20_CALENDAR` is defined only when
        //    the native standard library provides it.
        //
        // 10. `BSLS_LIBRARYFEATURES_HAS_CPP20_CHAR8_MB_CONV` is defined only
        //    when the native standard library provides it.
        //
        // 11 `BSLS_LIBRARYFEATURES_HAS_CPP20_FORMAT` is defined only
        //    when the native standard library provides it.
        //
        // Plan:
        // 1. When these macros are defined include the appropriate headers and
        //    use the expected names.
        //
        // Testing:
        //   BSLS_LIBRARYFEATURES_HAS_CPP20_VERSION
        //   BSLS_LIBRARYFEATURES_HAS_CPP20_CONCEPTS
        //   BSLS_LIBRARYFEATURES_HAS_CPP20_RANGES
        //   BSLS_LIBRARYFEATURES_HAS_CPP20_SOURCE_LOCATION
        //   BSLS_LIBRARYFEATURES_HAS_CPP20_ATOMIC_REF
        //   BSLS_LIBRARYFEATURES_HAS_CPP20_ATOMIC_LOCK_FREE_TYPE_ALIASES
        //   BSLS_LIBRARYFEATURES_HAS_CPP20_ATOMIC_WAIT_FREE_FUNCTIONS
        //   BSLS_LIBRARYFEATURES_HAS_CPP20_ATOMIC_FLAG_TEST_FREE_FUNCTIONS
        //   BSLS_LIBRARYFEATURES_HAS_CPP20_MAKE_UNIQUE_FOR_OVERWRITE
        //   BSLS_LIBRARYFEATURES_HAS_CPP20_CALENDAR
        //   BSLS_LIBRARYFEATURES_HAS_CPP20_CHAR8_MB_CONV
        //   BSLS_LIBRARYFEATURES_HAS_CPP20_FORMAT
        // --------------------------------------------------------------------

        if (verbose) puts("\n'BSLS_LIBRARYFEATURES_HAS_CPP20_*' MISCELLANY"
                          "\n=============================================");

        if (verbose) {
/// Print Macro Defined
#define PMD(macro_name) P(macro_name##_defined)

            PMD(BSLS_LIBRARYFEATURES_HAS_CPP20_VERSION);
            PMD(BSLS_LIBRARYFEATURES_HAS_CPP20_CONCEPTS);
            PMD(BSLS_LIBRARYFEATURES_HAS_CPP20_RANGES);
            PMD(BSLS_LIBRARYFEATURES_HAS_CPP20_SOURCE_LOCATION);
            PMD(BSLS_LIBRARYFEATURES_HAS_CPP20_ATOMIC_REF);
            PMD(BSLS_LIBRARYFEATURES_HAS_CPP20_ATOMIC_LOCK_FREE_TYPE_ALIASES);
            PMD(BSLS_LIBRARYFEATURES_HAS_CPP20_ATOMIC_WAIT_FREE_FUNCTIONS);
           PMD(BSLS_LIBRARYFEATURES_HAS_CPP20_ATOMIC_FLAG_TEST_FREE_FUNCTIONS);
            PMD(BSLS_LIBRARYFEATURES_HAS_CPP20_MAKE_UNIQUE_FOR_OVERWRITE);
            PMD(BSLS_LIBRARYFEATURES_HAS_CPP20_CALENDAR);
            PMD(BSLS_LIBRARYFEATURES_HAS_CPP20_CHAR8_MB_CONV);
            PMD(BSLS_LIBRARYFEATURES_HAS_CPP20_FORMAT);
#undef PMD
        }

#ifdef BSLS_LIBRARYFEATURES_HAS_CPP20_CONCEPTS
        ASSERT( case19::equal(2,2));
        ASSERT(!case19::equal(1,2));
#endif

#ifdef BSLS_LIBRARYFEATURES_HAS_CPP20_RANGES
        {
            std::vector<int> v = {1,2,3,4,5};

            (void)std::ranges::data(v);
            std::ranges::take_view   tv(v, 3);
            (void)tv;
            std::ranges::owning_view ov(std::move(v));
            (void)ov;
        }
#endif

#ifdef BSLS_LIBRARYFEATURES_HAS_CPP20_SOURCE_LOCATION
        {
            const std::source_location s = std::source_location::current();
            (void) s;
        }
#endif

#ifdef BSLS_LIBRARYFEATURES_HAS_CPP20_ATOMIC_REF
        {
            int dummy;
            int &dummy2 = dummy;
            (void)std::atomic_ref{dummy2};
        }
#endif

#ifdef BSLS_LIBRARYFEATURES_HAS_CPP20_ATOMIC_LOCK_FREE_TYPE_ALIASES
        {
            (void)std::atomic_signed_lock_free{};
            (void)std::atomic_unsigned_lock_free{};
        }
#endif

#ifdef BSLS_LIBRARYFEATURES_HAS_CPP20_ATOMIC_WAIT_FREE_FUNCTIONS
        (void)[](std::atomic_flag *ptr) {
            std::atomic_flag_wait(ptr, true);
            std::atomic_flag_wait_explicit(ptr,
                                           true,
                                           std::memory_order::relaxed);
            std::atomic_flag_notify_one(ptr);
            std::atomic_flag_notify_all(ptr);
        };
#endif

#ifdef BSLS_LIBRARYFEATURES_HAS_CPP20_ATOMIC_FLAG_TEST_FREE_FUNCTIONS
        (void)[](std::atomic_flag *ptr) {
            (void)std::atomic_flag_test(ptr);
            (void)std::atomic_flag_test_explicit(ptr,
                                                  std::memory_order::relaxed);
        };
#endif

#ifdef BSLS_LIBRARYFEATURES_HAS_CPP20_MAKE_UNIQUE_FOR_OVERWRITE
        (void)std::make_unique_for_overwrite<int>();
        (void)std::make_unique_for_overwrite<int[]>(4);
#endif

#ifdef BSLS_LIBRARYFEATURES_HAS_CPP20_CALENDAR
        (void)std::chrono::day{1};
        (void)std::chrono::month{1};
        (void)std::chrono::year{2000};

        using namespace std::chrono_literals;
        using std::chrono::May;
        (void)(1d/May/2000y);
#endif

#ifdef BSLS_LIBRARYFEATURES_HAS_CPP20_CHAR8_MB_CONV
        (void)[](char8_t *out, std::mbstate_t *st) {
            (void)std::mbrtoc8(out, "", 0U, st);
        };
        (void)[](char *out, std::mbstate_t *st) {
            (void)std::c8rtomb(out, {}, st);
        };
#endif

#ifdef BSLS_LIBRARYFEATURES_HAS_CPP20_FORMAT
        {
            (void) std::format("{}", 42);
        }
#endif
      } break;
      case 18: {
        // --------------------------------------------------------------------
        // CHARCONV RELATED MACROS
        //
        // Concerns:
        // 1. If `BSLS_LIBRARYFEATURES_HAS_CPP17_CHARCONV` is defined
        //    `BSLS_LIBRARYFEATURES_HAS_CPP17_INT_CHARCONV` is also defined as
        //    they represent levels of support.
        //
        // 3. When `BSLS_LIBRARYFEATURES_HAS_CPP17_INT_CHARCONV` is defined
        //    both `std::to_chars` and `std::from_chars` overloads exist for
        //    all signed and unsigned standard integer types and `char`, as
        //    well as the `std::to_chars_result` and `std::from_chars_result`
        //    types are defined.
        //
        // 4. When `BSLS_LIBRARYFEATURES_HAS_CPP17_CHARCONV` is defined the
        //    `std::chars_format` type, as well as `std::from_chars` and
        //    `std::to_chars` overloads exists for all 3 standard floating
        //    point types (`float`, `double`, `long double`).
        //
        // Plan:
        // 1. Macro dependency tests (C-1) use the `u_*_defined` variables.
        // 2. Presence of functions is tested by defining calling lambdas.
        // 3. Presence of result types is tested by declarations.
        // 4. `std::chars_format` is used as argument in the float lambdas.
        //
        // Testing:
        //   BSLS_LIBRARYFEATURES_HAS_CPP17_INT_CHARCONV
        //   BSLS_LIBRARYFEATURES_HAS_CPP17_CHARCONV
        // --------------------------------------------------------------------

        if (verbose) puts("\nCHARCONV RELATED MACROS"
                          "\n=======================");

        if (verbose) {
            P(BSLS_LIBRARYFEATURES_HAS_CPP17_INT_CHARCONV_defined);
            P(BSLS_LIBRARYFEATURES_HAS_CPP17_CHARCONV_defined);
        }

        // C-1
        ASSERT(!BSLS_LIBRARYFEATURES_HAS_CPP17_CHARCONV_defined ||
               BSLS_LIBRARYFEATURES_HAS_CPP17_INT_CHARCONV_defined);

        // C-2
#ifdef BSLS_LIBRARYFEATURES_HAS_CPP17_INT_CHARCONV
        // `std::to_chars` for singed/unsigned integers plus `char`
        {
            char *FIRST = nullptr;
            char *LAST  = nullptr;

            std::to_chars_result r1, r2;

            (void)[FIRST, LAST, &r1, &r2](char v) {
                r1 = std::to_chars(FIRST, LAST, v, 16);
                r2 = std::to_chars(FIRST, LAST, v);
            };

            (void)[FIRST, LAST, &r1, &r2](signed char v) {
                r1 = std::to_chars(FIRST, LAST, v, 16);
                r2 = std::to_chars(FIRST, LAST, v);
            };

            (void)[FIRST, LAST, &r1, &r2](unsigned char v) {
                r1 = std::to_chars(FIRST, LAST, v, 16);
                r2 = std::to_chars(FIRST, LAST, v);
            };

            (void)[FIRST, LAST, &r1, &r2](signed short v) {
                r1 = std::to_chars(FIRST, LAST, v, 16);
                r2 = std::to_chars(FIRST, LAST, v);
            };

            (void)[FIRST, LAST, &r1, &r2](unsigned short v) {
                r1 = std::to_chars(FIRST, LAST, v, 16);
                r2 = std::to_chars(FIRST, LAST, v);
            };

            (void)[FIRST, LAST, &r1, &r2](signed int v) {
                r1 = std::to_chars(FIRST, LAST, v, 16);
                r2 = std::to_chars(FIRST, LAST, v);
            };

            (void)[FIRST, LAST, &r1, &r2](unsigned int v) {
                r1 = std::to_chars(FIRST, LAST, v, 16);
                r2 = std::to_chars(FIRST, LAST, v);
            };

            (void)[FIRST, LAST, &r1, &r2](signed long v) {
                r1 = std::to_chars(FIRST, LAST, v, 16);
                r2 = std::to_chars(FIRST, LAST, v);
            };

            (void)[FIRST, LAST, &r1, &r2](unsigned long v) {
                r1 = std::to_chars(FIRST, LAST, v, 16);
                r2 = std::to_chars(FIRST, LAST, v);
            };

            (void)[FIRST, LAST, &r1, &r2](signed long long v) {
                r1 = std::to_chars(FIRST, LAST, v, 16);
                r2 = std::to_chars(FIRST, LAST, v);
            };

            (void)[FIRST, LAST, &r1, &r2](unsigned long long v) {
                r1 = std::to_chars(FIRST, LAST, v, 16);
                r2 = std::to_chars(FIRST, LAST, v);
            };
        }

        // `std::from_chars` for singed/unsigned integers plus `char`
        {
            const char *FIRST = nullptr;
            const char *LAST  = nullptr;

            std::from_chars_result r1, r2;

            (void)[FIRST, LAST, &r1, &r2](char v) {
                r1 = std::from_chars(FIRST, LAST, v, 16);
                r2 = std::from_chars(FIRST, LAST, v);
                return v;
            };

            (void)[FIRST, LAST, &r1, &r2](signed char v) {
                r1 = std::from_chars(FIRST, LAST, v, 16);
                r2 = std::from_chars(FIRST, LAST, v);
                return v;
            };

            (void)[FIRST, LAST, &r1, &r2](unsigned char v) {
                r1 = std::from_chars(FIRST, LAST, v, 16);
                r2 = std::from_chars(FIRST, LAST, v);
                return v;
            };

            (void)[FIRST, LAST, &r1, &r2](signed short v) {
                r1 = std::from_chars(FIRST, LAST, v, 16);
                r2 = std::from_chars(FIRST, LAST, v);
                return v;
            };

            (void)[FIRST, LAST, &r1, &r2](unsigned short v) {
                r1 = std::from_chars(FIRST, LAST, v, 16);
                r2 = std::from_chars(FIRST, LAST, v);
                return v;
            };

            (void)[FIRST, LAST, &r1, &r2](signed int v) {
                r1 = std::from_chars(FIRST, LAST, v, 16);
                r2 = std::from_chars(FIRST, LAST, v);
                return v;
            };

            (void)[FIRST, LAST, &r1, &r2](unsigned int v) {
                r1 = std::from_chars(FIRST, LAST, v, 16);
                r2 = std::from_chars(FIRST, LAST, v);
                return v;
            };

            (void)[FIRST, LAST, &r1, &r2](signed long v) {
                r1 = std::from_chars(FIRST, LAST, v, 16);
                r2 = std::from_chars(FIRST, LAST, v);
                return v;
            };

            (void)[FIRST, LAST, &r1, &r2](unsigned long v) {
                r1 = std::from_chars(FIRST, LAST, v, 16);
                r2 = std::from_chars(FIRST, LAST, v);
                return v;
            };

            (void)[FIRST, LAST, &r1, &r2](signed long long v) {
                r1 = std::from_chars(FIRST, LAST, v, 16);
                r2 = std::from_chars(FIRST, LAST, v);
                return v;
            };

            (void)[FIRST, LAST, &r1, &r2](unsigned long long v) {
                r1 = std::from_chars(FIRST, LAST, v, 16);
                r2 = std::from_chars(FIRST, LAST, v);
                return v;
            };
        }
#endif // BSLS_LIBRARYFEATURES_HAS_CPP17_INT_CHARCONV

        // C-3
#ifdef BSLS_LIBRARYFEATURES_HAS_CPP17_CHARCONV
        // `std::to_chars` - for `float`, `double`, and `long double`
        {
            char *FIRST = nullptr;
            char *LAST  = nullptr;

            (void)[FIRST, LAST](float v) {
                std::to_chars(FIRST, LAST, v, std::chars_format::hex);
                std::to_chars(FIRST, LAST, v);
            };

            (void)[FIRST, LAST](double v) {
                std::to_chars(FIRST, LAST, v, std::chars_format::hex);
                std::to_chars(FIRST, LAST, v);
            };

            (void)[FIRST, LAST](long double v) {
                std::to_chars(FIRST, LAST, v, std::chars_format::hex);
                std::to_chars(FIRST, LAST, v);
            };
        }

        // `std::from_chars` - for `float`, `double`, and `long double`
        {
            const char *FIRST = nullptr;
            const char *LAST  = nullptr;

            (void)[FIRST, LAST](float v) {
                std::from_chars(FIRST, LAST, v, std::chars_format::hex);
                std::from_chars(FIRST, LAST, v);
                return v;
            };

            (void)[FIRST, LAST](double v) {
                std::from_chars(FIRST, LAST, v, std::chars_format::hex);
                std::from_chars(FIRST, LAST, v);
                return v;
            };

            (void)[FIRST, LAST](long double v) {
                std::from_chars(FIRST, LAST, v, std::chars_format::hex);
                std::from_chars(FIRST, LAST, v);
                return v;
            };
        }
#endif  // BSLS_LIBRARYFEATURES_HAS_CPP17_CHARCONV
      } break;
      case 17: {
        // --------------------------------------------------------------------
        // `BSLS_LIBRARYFEATURES_HAS_CPP20_BASELINE_LIBRARY`
        //
        // Concerns:
        // 1. `BSLS_LIBRARYFEATURES_HAS_CPP20_BASELINE_LIBRARY` is defined only
        //    when the native standard library provides a baseline of C++20
        //    library features, including:
        //    - `span`
        //    - `barrier`
        //    - `latch`
        //    - `countingSemaphore`
        //    - `to_array`
        //    - `remove_cvref`
        //    - `type_identity`
        //
        // Plan:
        // 1. When `BSLS_LIBRARYFEATURES_HAS_CPP20_BASELINE_LIBRARY` is
        //    defined include the appropriate headers and use the expected
        //    typenames.
        //
        // Testing:
        //   BSLS_LIBRARYFEATURES_HAS_CPP20_BASELINE_LIBRARY
        // --------------------------------------------------------------------

        if (verbose)
            puts("\n'BSLS_LIBRARYFEATURES_HAS_CPP20_BASELINE_LIBRARY'"
                 "\n=================================================");

        if (verbose) {
            P(BSLS_LIBRARYFEATURES_HAS_CPP20_BASELINE_LIBRARY_defined)
        }

#ifdef BSLS_LIBRARYFEATURES_HAS_CPP20_BASELINE_LIBRARY
        {
            std::span<int> x;
            (void)x;
        }

        {
            std::barrier barrier(1);
            (void)barrier;
        }

        {
            std::latch latch(0);
            (void)latch;
        }

        {
            std::counting_semaphore countingSemaphore(0);
            std::binary_semaphore binarySemaphore(0);

            (void)countingSemaphore;
            (void)binarySemaphore;
        }

        {
            // String is there since the macro will get replaced by value.
            ASSERTV("__cpp_lib_to_array >= 201907L check",
                    __cpp_lib_to_array,
                    __cpp_lib_to_array >= 201907L);

            if (veryVerbose) printf("... testing to_array(T&[N])\n");
            {
                int src[5] = {1, 2, 3, 4, 5};
                std::array<int, 5> dest = std::to_array(src);
                for (std::size_t i = 0; i < sizeof(src)/sizeof(*src); ++i) {
                    ASSERTV(i, src[i], dest[i], src[i] == dest[i]);
                }
            }

            if (veryVerbose) printf("... testing to_array(T&&[N])\n");
            {
                int src[5] = {1, 2, 3, 4, 5};
                int check[5] = {1, 2, 3, 4, 5};
                std::array<int, 5> dest = std::to_array(std::move(src));
                for (std::size_t i = 0;
                     i < sizeof(check)/sizeof(*check);
                     ++i) {
                    ASSERTV(i, dest[i], check[i], dest[i] == check[i]);
                }
            }
        }

        {
            typedef int T;

            // Types defined in `<type_traits>`
            typedef std::remove_cvref  <T>::type TypeSansCvref;
            typedef std::remove_cvref_t<T>       TypeSansCvref_t;

            TypeSansCvref   x; (void)x;
            TypeSansCvref_t y; (void)y;
        }
        {
            typedef int T;

            // Types defined in `<type_traits>`
            typedef std::type_identity  <T>::type TypeIdentity;
            typedef std::type_identity_t<T>       TypeIdentity_t;

            TypeIdentity   x; (void)x;
            TypeIdentity_t y; (void)y;
        }

#endif // BSLS_LIBRARYFEATURES_HAS_CPP20_BASELINE_LIBRARY

        if (veryVeryVerbose) P(BSLS_PLATFORM_CMP_VERSION);
      } break;
      case 16: {
        // --------------------------------------------------------------------
        // `BSLS_LIBRARYFEATURES_HAS_CPP17_RANGE_FUNCTIONS`
        //
        // Concerns:
        // 1. `BSLS_LIBRARYFEATURES_HAS_CPP17_RANGE_FUNCTIONS` is defined only
        //    when the native standard library provides a baseline of C++17
        //    library features (empty, data, size).
        //
        // Plan:
        // 1. When `BSLS_LIBRARYFEATURES_HAS_CPP17_RANGE_FUNCTIONS` is
        //    defined include the appropriate headers and use the expected
        //    typenames.
        //
        // Testing:
        //   BSLS_LIBRARYFEATURES_HAS_CPP17_RANGE_FUNCTIONS
        // --------------------------------------------------------------------

        if (verbose)
            puts("\n'BSLS_LIBRARYFEATURES_HAS_CPP17_RANGE_FUNCTIONS'"
                 "\n================================================");

        if (verbose) {
            P(BSLS_LIBRARYFEATURES_HAS_CPP17_RANGE_FUNCTIONS_defined);
        }

#ifdef BSLS_LIBRARYFEATURES_HAS_CPP17_RANGE_FUNCTIONS
        std::string s;
        (void)std::empty(s);
        (void)std::data(s);
        (void)std::size(s);
#endif
        if (veryVeryVerbose) P(BSLS_PLATFORM_CMP_VERSION);
      } break;
      case 15: {
        // --------------------------------------------------------------------
        // `BSLS_LIBRARYFEATURES_HAS_CPP17_*` MISCELLANY
        //
        // Concerns:
        // 1. `BSLS_LIBRARYFEATURES_HAS_CPP17_ALIGNED_ALLOC` and
        //    `BSLS_LIBRARYFEATURES_HAS_CPP17_TIMESPEC_GET` are defined only
        //    when the native standard library provides them.
        //
        // Plan:
        // 1. When `BSLS_LIBRARYFEATURES_HAS_CPP17_ALIGNED_ALLOC` and/or
        //    `BSLS_LIBRARYFEATURES_HAS_CPP17_TIMESPEC_GET` are defined
        //    include the appropriate headers and use the expected calls.
        //
        // Testing:
        //   BSLS_LIBRARYFEATURES_HAS_CPP17_ALIGNED_ALLOC
        //   BSLS_LIBRARYFEATURES_HAS_CPP17_TIMESPEC_GET
        //   BSLS_LIBRARYFEATURES_HAS_CPP17_PMR
        //   BSLS_LIBRARYFEATURES_HAS_CPP17_PMR_STRING
        // --------------------------------------------------------------------

        if (verbose) puts("\n'BSLS_LIBRARYFEATURES_HAS_CPP17_*' MISCELLANY"
                          "\n=============================================");

        if (verbose) {
            P(BSLS_LIBRARYFEATURES_HAS_CPP17_ALIGNED_ALLOC_defined);
            P(BSLS_LIBRARYFEATURES_HAS_CPP17_TIMESPEC_GET_defined);
            P(BSLS_LIBRARYFEATURES_HAS_CPP17_PMR_defined);
            P(BSLS_LIBRARYFEATURES_HAS_CPP17_PMR_STRING_defined);
        }

#ifdef BSLS_LIBRARYFEATURES_HAS_CPP17_ALIGNED_ALLOC
        {
            std::free(std::aligned_alloc(1024, 1024));
        }
#endif

#ifdef BSLS_LIBRARYFEATURES_HAS_CPP17_TIMESPEC_GET
        {
            std::timespec ts;
            (void)std::timespec_get(&ts, TIME_UTC);
        }
#endif

#ifdef BSLS_LIBRARYFEATURES_HAS_CPP17_PMR
        {
            (void)(std::pmr::polymorphic_allocator<char> *)0;
            (void)(std::pmr::memory_resource *)0;
            (void)(std::pmr::pool_options *)0;
            (void)(std::pmr::synchronized_pool_resource *)0;
            (void)(std::pmr::unsynchronized_pool_resource *)0;
            (void)(std::pmr::monotonic_buffer_resource *)0;

            (void)std::pmr::new_delete_resource();
            (void)std::pmr::null_memory_resource();
            (void)std::pmr::get_default_resource();
            (void)[](std::pmr::memory_resource *r) {
                (void)std::pmr::set_default_resource(r);
            };
        }
#endif

#ifdef BSLS_LIBRARYFEATURES_HAS_CPP17_PMR_STRING
        {
            (void)(std::pmr::basic_string<char> *)0;
            (void)(std::pmr::string *)0;
            (void)(std::pmr::wstring *)0;
            (void)(std::pmr::u16string *)0;
            (void)(std::pmr::u32string *)0;
        }
#endif
      } break;
      case 14: {
        // --------------------------------------------------------------------
        // `BSLS_LIBRARYFEATURES_HAS_CPP17_BASELINE_LIBRARY`
        //
        // Concerns:
        // 1. `BSLS_LIBRARYFEATURES_HAS_CPP17_BASELINE_LIBRARY` is defined only
        //    when the native standard library provides a baseline of C++17
        //    library features (any, optional, variant, string_view).
        //
        // Plan:
        // 1. When `BSLS_LIBRARYFEATURES_HAS_CPP17_BASELINE_LIBRARY` is
        //    defined include the appropriate headers and use the expected
        //    typenames.
        //
        // Testing:
        //   BSLS_LIBRARYFEATURES_HAS_CPP17_BASELINE_LIBRARY
        // --------------------------------------------------------------------

        if (verbose)
            puts("\n'BSLS_LIBRARYFEATURES_HAS_CPP17_BASELINE_LIBRARY'"
                 "\n=================================================");

        if (verbose) {
            P(BSLS_LIBRARYFEATURES_HAS_CPP17_BASELINE_LIBRARY_defined);
        }

#ifdef BSLS_LIBRARYFEATURES_HAS_CPP17_BASELINE_LIBRARY
        {
            std::any x;
            (void)x;
        }
        {
            std::optional<int> x;
            (void)x;
        }
        {
            std::string_view x;
            (void)x;
        }
        {
            std::variant<int> x;
            (void)x;
        }
#endif
        if (veryVeryVerbose) P(BSLS_PLATFORM_CMP_VERSION);
      } break;
      case 13: {
        // --------------------------------------------------------------------
        // `BSLS_LIBRARYFEATURES_HAS_CPP17_SEARCH_*` MACROS
        //
        // Concerns:
        // 1. The `BSLS_LIBRARYFEATURES_HAS_CPP17_SEARCH_OVERLOAD` macro is
        //    defined when the native library provides a definition for an
        //    overload of the `search` function template that accepts a
        //    searcher object, and not otherwise.
        //
        // 2. The `BSLS_LIBRARYFEATURES_HAS_CPP17_SEARCH_FUNCTORS` macro is
        //    defined when the native library provides the definition for all
        //    of the `search` functor templates in <functional>, and not
        //    otherwise.
        //
        // 3. The `BSLS_LIBRARYFEATURES_HAS_CPP17_SEARCH_FUNCTORS` macro is
        //    only defined when the
        //    `BSLS_LIBRARYFEATURES_HAS_CPP17_SEARCH_OVERLOAD` macro is also
        //    defined.  This is a santy check as we know that no implementation
        //    exists that would defined the functors but not the algorithm.
        //
        // Plan:
        // 1. In namespace `case13`, define `SearcherNull`, a class that is
        //    compatible with the "searcher" concept and an independent
        //    definition of the `search` overload under test.
        //
        // 2. If `BSLS_LIBRARYFEATURES_HAS_CPP17_SEARCH_OVERLOAD` is set,
        //    confirm that the overload exists, that it accepts the searcher
        //    object, and returns the expected result.
        //
        // 3. If `BSLS_LIBRARYFEATURES_HAS_CPP17_SEARCH_FUNCTORS` is set,
        //    confirm that the three native types for searcher objects exist.
        //
        // 4. If `BSLS_LIBRARYFEATURES_HAS_CPP17_SEARCH_OVERLOAD` is *not* set,
        //    specify `using` directives to search for definitions in both the
        //    `std` and the `case13` namespaces.  Then define an
        //    an expression using the namespace-unqualified name `search`.  If
        //    there is a definition in the `std` namespace in addition
        //    to the one we planted in namespace `case13`, the test driver will
        //    fail to compile (ambiguity error).
        //
        // 5. If `BSLS_LIBRARYFEATURES_HAS_CPP17_SEARCH_FUNCTORS` is *not* set
        //    set, we do not test for the possible presence of the `std`
        //    functors, because only one of them may be missing, which we
        //    cannot test for, or they may be faulty and not indicated for that
        //    reason.
        //
        // Testing:
        //   BSLS_LIBRARYFEATURES_HAS_CPP17_SEARCH_OVERLOAD
        //   BSLS_LIBRARYFEATURES_HAS_CPP17_SEARCH_FUNCTORS
        // --------------------------------------------------------------------

        if (verbose)
            puts("\n'BSLS_LIBRARYFEATURES_HAS_CPP17_SEARCH_*' MACROS"
                 "\n================================================");

        if (verbose) {
            P(BSLS_LIBRARYFEATURES_HAS_CPP17_SEARCH_OVERLOAD_defined);
            P(BSLS_LIBRARYFEATURES_HAS_CPP17_SEARCH_FUNCTORS_defined);
        }

        case13::SearcherNull searcher;

        const char  needle[]      = "world";
        const char *needleFirst   = needle;
        const char *needleLast    = needle + sizeof needle - 1;

        const char  haystack[]    = "Hello, world!";
        const char *haystackFirst = haystack;
        const char *haystackLast  = haystack + sizeof haystack - 1;

#ifdef BSLS_LIBRARYFEATURES_HAS_CPP17_SEARCH_OVERLOAD

        const char *result = std::search(haystackFirst,
                                         haystackLast,
                                         searcher);
        ASSERT(haystackLast == result);
#else
        using namespace std;
        using namespace case13;

        const char *result = search(haystackFirst, haystackLast, searcher);
        ASSERT(haystackLast == result);
#endif

#ifdef BSLS_LIBRARYFEATURES_HAS_CPP17_SEARCH_FUNCTORS
        std::default_searcher              dftSearcher(needleFirst,
                                                       needleLast);
        std::boyer_moore_searcher           bmSearcher(needleFirst,
                                                       needleLast);
        std::boyer_moore_horspool_searcher bmhSearcher(needleFirst,
                                                       needleLast);
#else
        (void)needleFirst;
        (void)needleLast;
#endif
        if (veryVeryVerbose) P(BSLS_PLATFORM_CMP_VERSION);
      } break;
      case 12: {
        // --------------------------------------------------------------------
        // `BSLS_LIBRARYFEATURES_HAS_CPP11_RANGE_FUNCTIONS`
        //
        // Concerns:
        // 1. The `BSLS_LIBRARYFEATURES_HAS_CPP11_RANGE_FUNCTIONS` flag is
        //    defined when the `begin` and `end` function templates are
        //    provided by the native standard library.
        //
        // 2. The `BSLS_LIBRARYFEATURES_HAS_CPP11_RANGE_FUNCTIONS` flag is not
        //    defined unless the `begin` and `end` function templates are
        //    provided by the native standard library.
        //
        // Plan:
        // 1. Write a test type, `case13::TestType`, that has members `begin`
        //    and `end`, returning a correspondingly defined `iterator_type`.
        //
        // 2. If the feature macro is defined, explicitly call `std::begin` and
        //    `std::end` to confirm they exist with a compatible signature.
        //
        // 3. If the feature macro is NOT defined, apply a `using namespace` to
        //    both namespaces `std` and `case13`, and then call `begin` and
        //    `end`.  The call will be ambiguous and force a compile-time error
        //    only if the `std` functions are also available, indicating that
        //    the feature macro should be defined.
        //
        // Testing:
        //   BSLS_LIBRARYFEATURES_HAS_CPP11_RANGE_FUNCTIONS
        // --------------------------------------------------------------------

        if (verbose)
            puts("\n'BSLS_LIBRARYFEATURES_HAS_CPP11_RANGE_FUNCTIONS'"
                 "\n================================================");

        if (verbose) {
            P(BSLS_LIBRARYFEATURES_HAS_CPP11_RANGE_FUNCTIONS_defined);
        }

        case12::TestType mX = { 12 };
#ifdef BSLS_LIBRARYFEATURES_HAS_CPP11_RANGE_FUNCTIONS
        {
            int *from = std::begin(mX);    (void)from;
            int *to   = std::end(mX);      (void)to;
        }
#else
        {
            // This will produce ambiguities if `begin` and `end` are defined
            // in both namespaces.

            using namespace std;
            using namespace case12;

            int *from = begin(mX);         (void)from;
            int *to   = end(mX);           (void)to;
        }
#endif
        if (veryVeryVerbose) P(BSLS_PLATFORM_CMP_VERSION);
      } break;
      case 11: {
        // --------------------------------------------------------------------
        // `BSLS_LIBRARYFEATURES_HAS_CPP14_INTEGER_SEQUENCE`
        //
        // Concerns:
        // 1. The `BSLS_LIBRARYFEATURES_HAS_CPP14_INTEGER_SEQUENCE` flag is
        //    defined when related macros
        //    `BSLS_LIBRARYFEATURES_HAS_CPP11_BASE_LINE`,
        //    `BSLS_COMPILERFEATURES_SUPPORT_VARIADIC_TEMPLATES` and
        //    `BSLS_COMPILERFEATURES_SUPPORT_ALIAS_TEMPLATES` are also defined.
        //
        // Plan:
        // 1. Confirm the expected relationship between
        //    `BSLS_LIBRARYFEATURES_HAS_CPP14_INTEGER_SEQUENCE` and its related
        //    macros `BSLS_LIBRARYFEATURES_HAS_CPP11_BASE_LINE`,
        //    `BSLS_COMPILERFEATURES_SUPPORT_VARIADIC_TEMPLATES` and
        //    `BSLS_COMPILERFEATURES_SUPPORT_ALIAS_TEMPLATES` using the
        //    associated conditionally initialized global variables.  See
        //    "Global constants for testing invariants" above.
        //
        // Testing:
        //   BSLS_LIBRARYFEATURES_HAS_CPP14_INTEGER_SEQUENCE
        // --------------------------------------------------------------------

        if (verbose)
            puts("\n'BSLS_LIBRARYFEATURES_HAS_CPP14_INTEGER_SEQUENCE'"
                 "\n=================================================");

        if (verbose) {
            P(BSLS_LIBRARYFEATURES_HAS_CPP14_INTEGER_SEQUENCE_defined);
        }

        if (BSLS_LIBRARYFEATURES_HAS_CPP14_INTEGER_SEQUENCE_defined)
        {
            ASSERT(BSLS_COMPILERFEATURES_SUPPORT_ALIAS_TEMPLATES_defined);
            ASSERT(BSLS_COMPILERFEATURES_SUPPORT_VARIADIC_TEMPLATES_defined);
        }

        if (veryVeryVerbose) P(BSLS_PLATFORM_CMP_VERSION);
      } break;
      case 10: {
        // --------------------------------------------------------------------
        // STANDARD LIBRARY IMPLEMENTATION DETECTION
        //
        // Concerns:
        // 1. We detect the expected libraries for the compilers
        //
        // 2. We detect the right library implementation
        //
        // Plan:
        // 1. Verify that the compiler type is one of the expected ones for the
        //    detected standard library implementation.
        //
        // 2. Try to include header files that exist only in the given standard
        //    library implementation to verify that we actually have that
        //    implementation.  This is done in the .cpp file so that it the
        //    sanity check is always done.  To find it, search for
        //    `Standard library implementation detection verification` in the
        //    implementation (.cpp) file.
        //
        // Testing:
        //  BSLS_LIBRARYFEATURES_STDCPP_GNU
        //  BSLS_LIBRARYFEATURES_STDCPP_IBM
        //  BSLS_LIBRARYFEATURES_STDCPP_LLVM
        //  BSLS_LIBRARYFEATURES_STDCPP_MSVC
        //  BSLS_LIBRARYFEATURES_STDCPP_LIBCSTD
        //  BSLS_LIBRARYFEATURES_STDCPP_STLPORT
        // --------------------------------------------------------------------

        if (verbose) puts("\nSTANDARD LIBRARY IMPLEMENTATION DETECTION"
                          "\n=========================================");

        if (veryVeryVerbose) P(BSLS_PLATFORM_CMP_VERSION);

#ifdef BSLS_LIBRARYFEATURES_STDCPP_GNU
#ifdef BSLS_PLATFORM_CMP_GNU
#elif  BSLS_PLATFORM_CMP_CLANG
#elif  BSLS_PLATFORM_CMP_SUN && BSLS_PLATFORM_CMP_VERSION >= 0x5130
#else
#error Unexpected compiler for GNU LibStdC++.
#endif
#elif defined(BSLS_LIBRARYFEATURES_STDCPP_MSVC)
#ifdef BSLS_PLATFORM_CMP_MSVC
#else
#error Unexpected compiler for Microsoft STL.
#endif
#elif defined(BSLS_LIBRARYFEATURES_STDCPP_LLVM)
#ifdef BSLS_PLATFORM_CMP_CLANG
#else
#error Unexpected compiler for LLVM LibC++.
#endif
#elif defined(BSLS_LIBRARYFEATURES_STDCPP_LIBCSTD)
#ifdef BSLS_PLATFORM_CMP_SUN
#else
#error Unexpected compiler for RogueWave STL.
#endif
#elif defined(BSLS_LIBRARYFEATURES_STDCPP_STLPORT)
#ifdef BSLS_PLATFORM_CMP_SUN
#else
#error Unexpected compiler for STLPort.
#endif
#elif defined(BSLS_LIBRARYFEATURES_STDCPP_IBM)
#ifdef BSLS_PLATFORM_CMP_IBM
#else
#error Unexpected compiler for IBM STL.
#endif
#else
#error Unexpected standard library implementation.  Please update test driver.
#endif
      } break;
      case 9: {
        // --------------------------------------------------------------------
        // `BSLS_LIBRARYFEATURES_HAS_CPP14_BASELINE_LIBRARY`
        //
        // Concerns:
        // 1. The `BSLS_LIBRARYFEATURES_HAS_CPP11_BASELINE_LIBRARY` flag is
        //    defined when the native standard library defines the following
        //    functions and types:
        //
        //    - Type defined in `<functional>`
        //      - bit_not
        //
        //    - Function defined in `<iterator>`
        //      - make_reverse_iterator
        //
        //    - Function defined in `<iomanip>`
        //      - quoted
        //
        //    - UDLs support for `<chrono>`
        //
        //    - UDLs support for `<complex>`
        //
        // Plan:
        // 1. When `BSLS_LIBRARYFEATURES_HAS_CPP14_BASELINE_LIBRARY` is defined
        //    conditionally compile code that includes `<functional>`,
        //    `<iomanip>`, `<iterator>`, `<chrono>`, `<complex>` and uses each
        //    of the listed function templates at least once.
        //
        // Testing:
        //   BSLS_LIBRARYFEATURES_HAS_CPP14_BASELINE_LIBRARY
        // --------------------------------------------------------------------

        if (verbose)
            puts("\n'BSLS_LIBRARYFEATURES_HAS_CPP14_BASELINE_LIBRARY'"
                 "\n=================================================");

#ifdef BSLS_LIBRARYFEATURES_HAS_CPP14_BASELINE_LIBRARY
        useCpp14Algorithms();
#endif

        if (verbose) {
            P(BSLS_LIBRARYFEATURES_HAS_CPP14_BASELINE_LIBRARY_defined);
        }

        if (veryVeryVerbose) P(BSLS_PLATFORM_CMP_VERSION);
      } break;
      case 8: {
        // --------------------------------------------------------------------
        // `BSLS_LIBRARYFEATURES_HAS_CPP17_PRECISE_BITWIDTH_ATOMICS`
        //
        // Concerns:
        // 1. The `BSLS_LIBRARYFEATURES_HAS_CPP17_PRECISE_BITWIDTH_ATOMICS`
        //    flag is defined when the native standard library defines the
        //    following types:
        //
        //    - Types defined in `<atomic>`
        //
        //      - atomic class template and specializations for precise
        //        bitwidth integral types
        //
        //      - atomic class template and specializations for pointer types
        //
        // Plan:
        // 1. When `BSLS_LIBRARYFEATURES_HAS_CPP17_PRECISE_BITWIDTH_ATOMICS` is
        //    defined conditionally compile code that includes `<atomic>`, and
        //    uses each of the listed types at least once.  (C-1)
        //
        // Testing:
        //   BSLS_LIBRARYFEATURES_HAS_CPP17_PRECISE_BITWIDTH_ATOMICS
        // --------------------------------------------------------------------

        if (verbose)
           puts("\n'BSLS_LIBRARYFEATURES_HAS_CPP17_PRECISE_BITWIDTH_ATOMICS'"
                "\n=========================================================");

        if (verbose) {
          P(BSLS_LIBRARYFEATURES_HAS_CPP17_PRECISE_BITWIDTH_ATOMICS_defined);
        }

#ifdef BSLS_LIBRARYFEATURES_HAS_CPP17_PRECISE_BITWIDTH_ATOMICS
        useCpp11PreciseBitwidthAtomics();
#endif
        if (veryVeryVerbose) P(BSLS_PLATFORM_CMP_VERSION);
      } break;
      case 7: {
        // --------------------------------------------------------------------
        // `isblank`
        //
        // Concerns:
        // 1. The one-argument form of `isblank` is available when
        //    `BSLS_LIBRARYFEATURES_HAS_CPP11_BASELINE_LIBRARY` is defined.
        //
        // 2. The two-argument locale form of `isblank` is available when
        //    `BSLS_LIBRARYFEATURES_HAS_CPP11_MISCELLANEOUS_UTILITIES` is
        //    defined.
        //
        // Plan:
        // 1. When `BSLS_LIBRARYFEATURES_HAS_CPP11_BASELINE_LIBRARY` is defined
        //    compile code that uses the one-argument `isblank`.
        //
        // 2. When `BSLS_LIBRARYFEATURES_HAS_CPP11_MISCELLANEOUS_UTILITIES` is
        //    defined compile code that uses the two-argument `isblank`.
        //
        // Testing:
        //   int std::isblank(int);
        //   bool std::isblank(char, const std::locale&);
        // --------------------------------------------------------------------

        if (verbose) puts("\n'isblank'"
                          "\n=========");

        if (verbose) {
           P(BSLS_LIBRARYFEATURES_HAS_CPP11_BASELINE_LIBRARY_defined);
           P(BSLS_LIBRARYFEATURES_HAS_CPP11_MISCELLANEOUS_UTILITIES_defined);
        }

#ifdef BSLS_LIBRARYFEATURES_HAS_CPP11_BASELINE_LIBRARY
        if (verbose) {
            printf("Expecting `isblank` from <cctype>\n");
        }
        (void)static_cast<int (*)(int)>(&std::isblank);
#else
        if (verbose) {
            printf("Not expecting `isblank` from <cctype>\n");
        }
#endif
#ifdef BSLS_LIBRARYFEATURES_HAS_CPP11_MISCELLANEOUS_UTILITIES
        if (verbose) {
            printf("Expecting `isblank` from <locale>\n");
        }
        (void)static_cast<bool (*)(char, const std::locale&)>(&std::isblank);
#else
        if (verbose) {
            printf("Not expecting `isblank` from <locale>\n");
        }
#endif
      } break;
      case 6: {
        // --------------------------------------------------------------------
        // `BSLS_LIBRARYFEATURES_HAS_C99_*`
        //
        // Concerns:
        // 1. `BSLS_LIBRARYFEATURES_HAS_C99_LIBRARY` is defined only when the
        //    native standard library provides C99 features.
        //
        // 2. `BSLS_LIBRARYFEATURES_HAS_C99_SNPRINTF` is defined only when the
        //    native standard library provides C99 `snprintf`.
        //
        //
        // Plan:
        // 1. When `BSLS_LIBRARYFEATURES_HAS_C99_LIBRARY` is defined compile
        //    code that uses C99 library functions.
        //
        // 2. If `BSLS_LIBRARYFEATURES_HAS_C99_SNPRINTF` is defined compile
        //    code using `snprintf`.
        //
        // Testing:
        //   BSLS_LIBRARYFEATURES_HAS_C99_LIBRARY
        //   BSLS_LIBRARYFEATURES_HAS_C99_SNPRINTF
        // --------------------------------------------------------------------

        if (verbose) puts("\n'BSLS_LIBRARYFEATURES_HAS_C99_*'"
                          "\n================================");

        if (verbose) {
            P(BSLS_LIBRARYFEATURES_HAS_C99_LIBRARY_defined);
            P(BSLS_LIBRARYFEATURES_HAS_C99_SNPRINTF_defined);
        }

        if (BSLS_LIBRARYFEATURES_HAS_CPP11_UNIQUE_PTR_defined) {
            ASSERT(BSLS_COMPILERFEATURES_SUPPORT_RVALUE_REFERENCES_defined);
        }

#ifdef BSLS_LIBRARYFEATURES_HAS_C99_LIBRARY
        // Test a subset of C99 features

        // cmath
        {
            typedef int (*FuncPtrType)(double);
            FuncPtrType funcPtr = &std::fpclassify;
            (void)funcPtr;  // suppress unused variable warning
        }

        // cstdlib
        {
            typedef std::lldiv_t dummy;
            dummy x;  // suppress unused typedef warning
            (void)x;  // suppress unused variable warning
        }

        // cctype
        {
            typedef int (*FuncPtrType)(int);
            FuncPtrType funcPtr = &std::isblank;
            (void)funcPtr;  // suppress unused variable warning

        }
#endif

#ifdef BSLS_LIBRARYFEATURES_HAS_C99_SNPRINTF
        (void)&std::snprintf;
#endif
        if (veryVeryVerbose) P(BSLS_PLATFORM_CMP_VERSION);
      } break;
      case 5: {
        // --------------------------------------------------------------------
        // `BSLS_LIBRARYFEATURES_HAS_CPP11_UNIQUE_PTR`
        //
        // Concerns:
        // 1. `BSLS_LIBRARYFEATURES_HAS_CPP11_UNIQUE_PTR` is defined only when
        //    the native standard library defines the `unique_ptr` class
        //    template (in `<memory>`).
        //
        // 2. If `BSLS_LIBRARYFEATURES_HAS_CPP11_UNIQUE_PTR` is defined then
        //    the related macro
        //    `BSLS_COMPILERFEATURES_SUPPORT_RVALUE_REFERENCES` is also
        //    defined.
        //
        // Plan:
        // 1. When `BSLS_LIBRARYFEATURES_HAS_CPP11_UNIQUE_PTR` is defined
        //    compile code that includes `<memory>` and constructs a
        //    `unique_ptr` object to an `int`.
        //
        // 2. If `BSLS_LIBRARYFEATURES_HAS_CPP11_UNIQUE_PTR` is defined confirm
        //    that `BSLS_COMPILERFEATURES_SUPPORT_RVALUE_REFERENCES` is also
        //    defined using the associated conditionally initialized global
        //    variables.  See "Global constants for testing invariants" above.
        //
        // Testing:
        //   BSLS_LIBRARYFEATURES_HAS_CPP11_UNIQUE_PTR
        // --------------------------------------------------------------------

        if (verbose) puts("\n'BSLS_LIBRARYFEATURES_HAS_CPP11_UNIQUE_PTR'"
                          "\n===========================================");

        if (verbose) {
            P(BSLS_LIBRARYFEATURES_HAS_CPP11_UNIQUE_PTR_defined);
        }

        if (BSLS_LIBRARYFEATURES_HAS_CPP11_UNIQUE_PTR_defined) {
            ASSERT(BSLS_COMPILERFEATURES_SUPPORT_RVALUE_REFERENCES_defined);
        }

        if (veryVeryVerbose) P(BSLS_PLATFORM_CMP_VERSION);
      } break;
      case 4: {
        // --------------------------------------------------------------------
        // `BSLS_LIBRARYFEATURES_HAS_CPP11_TUPLE`
        //
        // Concerns:
        // 1. `BSLS_LIBRARYFEATURES_HAS_CPP11_TUPLE` is defined only when the
        //    native standard library defines the `<tuple>` class template.
        //
        // 2. If `BSLS_LIBRARYFEATURES_HAS_CPP11_TUPLE` is defined then the
        //    related macro `BSLS_COMPILERFEATURES_SUPPORT_VARIADIC_TEMPLATES`
        //    is also defined.
        //
        // Plan:
        // 1. When `BSLS_LIBRARYFEATURES_HAS_CPP11_TUPLE` is defined compile
        //    code that includes `<tuple>` and constructs a `tuple` object.
        //
        // 2. If `BSLS_LIBRARYFEATURES_HAS_CPP11_TUPLE` is defined confirm that
        //    `BSLS_COMPILERFEATURES_SUPPORT_VARIADIC_TEMPLATES` is also
        //    defined using the associated conditionally initialized global
        //    variables.  See "Global constants for testing invariants" above.
        //
        // Testing:
        //   BSLS_LIBRARYFEATURES_HAS_CPP11_TUPLE
        // --------------------------------------------------------------------

        if (verbose) puts("\n'BSLS_LIBRARYFEATURES_HAS_CPP11_TUPLE'"
                          "\n======================================");

        if (verbose) {
            P(BSLS_LIBRARYFEATURES_HAS_CPP11_TUPLE_defined);
        }

        if (BSLS_LIBRARYFEATURES_HAS_CPP11_TUPLE_defined) {
            ASSERT(BSLS_COMPILERFEATURES_SUPPORT_VARIADIC_TEMPLATES_defined);
        }

        if (veryVeryVerbose) P(BSLS_PLATFORM_CMP_VERSION);
      } break;
      case 3: {
        // --------------------------------------------------------------------
        // `BSLS_LIBRARYFEATURES_HAS_CPP11_PAIR_PIECEWISE_CONSTRUCTOR`
        //
        // Concerns:
        // 1. The `BSLS_LIBRARYFEATURES_HAS_CPP11_PAIR_PIECEWISE_CONSTRUCTOR`
        //    flag is defined when the native standard library defines for its
        //    `pair` class template (defined in `<utility>`) a constructor that
        //    accepts as arguments `std::piecewise_construct` (also
        //    defined in `<utility>` followed by two `tuple` arguments.
        //
        // 2. If `BSLS_LIBRARYFEATURES_HAS_CPP11_PAIR_PIECEWISE_CONSTRUCTOR` is
        //    defined then related macros
        //    `BSLS_LIBRARYFEATURES_HAS_CPP11_TUPLE`
        //    `BSLS_COMPILERFEATURES_SUPPORT_VARIADIC_TEMPLATES` are also
        //    defined.
        //
        // Plan:
        // 1. When `BSLS_LIBRARYFEATURES_HAS_CPP11_PAIR_PIECEWISE_CONSTRUCTOR`
        //    is defined conditionally compile code that includes `<utility>`,
        //    `<tuple>` and creates an object using the constructor specified
        //    in C-1.
        //
        // 2. Confirm the expected relationship between
        //    `BSLS_LIBRARYFEATURES_HAS_CPP11_PAIR_PIECEWISE_CONSTRUCTOR` and
        //    its related macros `BSLS_LIBRARYFEATURES_HAS_CPP11_TUPLE`
        //    `BSLS_LIBRARYFEATURES_HAS_CPP98_AUTO_PTR` using the associated
        //    conditionally initialized global variables.  See "Global
        //    constants for testing invariants" above.
        //
        // Testing:
        //   BSLS_LIBRARYFEATURES_HAS_CPP11_PAIR_PIECEWISE_CONSTRUCTOR
        // --------------------------------------------------------------------

        if (verbose) puts(
              "\n'BSLS_LIBRARYFEATURES_HAS_CPP11_PAIR_PIECEWISE_CONSTRUCTOR'"
              "\n===========================================================");

        if (verbose) {
          P(BSLS_LIBRARYFEATURES_HAS_CPP11_PAIR_PIECEWISE_CONSTRUCTOR_defined);
        }

        if (BSLS_LIBRARYFEATURES_HAS_CPP11_PAIR_PIECEWISE_CONSTRUCTOR_defined){
            ASSERT(BSLS_LIBRARYFEATURES_HAS_CPP11_TUPLE_defined);
            ASSERT(BSLS_COMPILERFEATURES_SUPPORT_VARIADIC_TEMPLATES_defined);
        }

        if (veryVeryVerbose) P(BSLS_PLATFORM_CMP_VERSION);
      } break;
      case 2: {
        // --------------------------------------------------------------------
        // `BSLS_LIBRARYFEATURES_HAS_CPP11_BASELINE_LIBRARY`
        //
        // Concerns:
        // 1. The `BSLS_LIBRARYFEATURES_HAS_CPP11_BASELINE_LIBRARY` flag is
        //    defined when the native standard library defines the following
        //    functions and types:
        //
        //    - Functions defined in `<algorithm>`
        //      - `all_of`
        //      - `any_of`
        //      - `copy_if`
        //      - `copy_n`
        //      - `find_if_not`
        //      - `is_heap`
        //      - `is_heap_until`
        //      - `is_partitioned`
        //      - `is_permutation`
        //      - `is_sorted`
        //      - `is_sorted_until`
        //      - `minmax`
        //      - `minmax_element`
        //      - `move`
        //      - `move_backward`
        //      - `none_of`
        //      - `partition_copy`
        //      - `partition_point`
        //      - `shuffle`
        //
        //    - Types defined in `<atomic>`
        //      - atomic class template and specializations for integral types
        //
        //    - Functions defined in `<functional>`
        //      - `bind`
        //      - `bit_and`
        //      - `bit_or`
        //      - `bit_xor`
        //      - `cref`
        //      - `is_bind_expression`
        //      - `is_placeholder`
        //      - `mem_fn`
        //      - `ref`
        //      - `reference_wrapper`
        //
        //    - Functions defined in `<iomanip>`
        //      - `get_money`
        //      - `put_money`
        //
        //    - Functions and types defined in `<ios>`
        //      - `io_errc`
        //      - `iostream_category`
        //      - `is_error_code_enum`
        //      - `make_error_code`
        //      - `make_error_condition`
        //      - `hexfloat`
        //      - `defaultfloat`
        //
        //    - Functions defined in `<iterator>`
        //      - `begin`
        //      - `end`
        //      - `move_iterator`
        //      - `make_move_iterator`
        //      - `next`
        //      - `prev`
        //
        //    - Function defined in `<locale>`
        //      - `isblank`
        //
        //    - Function defined in `<memory>`
        //      - `addressof`;
        //      - `uninitialized_copy_n`
        //
        //    - Function defined in `<numeric>`
        //      - `iota`
        //
        //    - Member function defined in `<typeinfo>`
        //      - `type_info::hash_code`
        //
        //    - Function defined in `<utility>`
        //      - `swap`
        //
        // Plan:
        // 1. When `BSLS_LIBRARYFEATURES_HAS_CPP11_BASELINE_LIBRARY` is defined
        //    run the `testSimpleUniformRandomNumberGenerator` function to
        //    confirm that the helper class
        //    `SimpleUniformRandomNumberGenerator` -- used in the test of the
        //    `std::shuffle` function -- works as expected.
        //
        // 2. When `BSLS_LIBRARYFEATURES_HAS_CPP11_BASELINE_LIBRARY` is defined
        //    conditionally compile code that includes `<algorithm>`,
        //    `<atomic>`, `<functional>`, `<iomanip>`, `<iterator>`,
        //    `<locale>`, `<memory>`, `<numeric>`, `<utility>` and uses each of
        //    the listed function templates at least once.
        //
        // 3. When `BSLS_LIBRARYFEATURES_HAS_CPP11_BASELINE_LIBRARY` is defined
        //    conditionally compile code that includes `<typeindex>` and verify
        //    the `hash_code` method is available in both `type_info` and
        //    `type_index`.
        //
        // Testing:
        //   BSLS_LIBRARYFEATURES_HAS_CPP11_BASELINE_LIBRARY
        // --------------------------------------------------------------------

        if (verbose)
            puts("\n'BSLS_LIBRARYFEATURES_HAS_CPP11_BASELINE_LIBRARY'"
                 "\n=================================================");

        if (verbose) {
            P(BSLS_LIBRARYFEATURES_HAS_CPP11_BASELINE_LIBRARY_defined);
        }

#ifdef BSLS_LIBRARYFEATURES_HAS_CPP11_BASELINE_LIBRARY
        testSimpleUniformRandomNumberGenerator();
        useCpp11Algorithms();
        useTypeIndex();

        {
            int x;
            std::reference_wrapper<int>       mX = std::ref(x);
            std::reference_wrapper<const int> X  = std::cref(x);
            (void)mX;
            (void)X;
        }
#endif
        if (veryVeryVerbose) P(BSLS_PLATFORM_CMP_VERSION);
      } break;
      case 1: {
        // --------------------------------------------------------------------
        // `BSLS_LIBRARYFEATURES_HAS_CPP98_AUTO_PTR`
        //
        // Concerns:
        // 1. The `BSLS_LIBRARYFEATURES_HAS_CPP98_AUTO_PTR` flag is defined
        //    when the native standard library defines type
        //    `std::auto_ptr` template in `<memory>`.
        //
        // 2. The `BSLS_LIBRARYFEATURES_HAS_CPP98_AUTO_PTR` macro is set on all
        //    platforms (until C++17).
        //
        // Plan:
        // 1. When `BSLS_LIBRARYFEATURES_HAS_CPP98_AUTO_PTR` is defined
        //    conditionally compile code that includes `<memory>` and
        //    constructs `std::auto_ptr` object for `int`.
        //
        // 2. Confirm the value of the conditionally compiled global variable
        //    `BSLS_LIBRARYFEATURES_HAS_CPP98_AUTO_PTR_defined` is `true`.
        //
        // Testing:
        //   BSLS_LIBRARYFEATURES_HAS_CPP98_AUTO_PTR
        // --------------------------------------------------------------------

        if (verbose) puts("\n'BSLS_LIBRARYFEATURES_HAS_CPP98_AUTO_PTR'"
                          "\n=========================================");

        if (verbose) {
            P(BSLS_LIBRARYFEATURES_HAS_CPP98_AUTO_PTR_defined);
        }

#ifdef BSLS_LIBRARYFEATURES_HAS_CPP98_AUTO_PTR
    #ifdef BSLS_PLATFORM_HAS_PRAGMA_GCC_DIAGNOSTIC
        #pragma GCC diagnostic push
        #pragma GCC diagnostic ignored "-Wdeprecated-declarations"
    #endif
        std::auto_ptr<int> x(new int);
        *x = 42;
        std::auto_ptr<int> y = x;
        ASSERT(!x.get());
        ASSERT(42 == *y);
    #ifdef BSLS_PLATFORM_HAS_PRAGMA_GCC_DIAGNOSTIC
        #pragma GCC diagnostic pop
    #endif
#endif
        if (veryVeryVerbose) P(BSLS_PLATFORM_CMP_VERSION);
      } break;
      case -1: {
        // --------------------------------------------------------------------
        // `BSLS_LIBRARYFEATURES_HAS_CPP17_BOOL_CONSTANT`
        //
        // Concerns:
        // 1. The `BSLS_LIBRARYFEATURES_HAS_CPP17_BOOL_CONSTANT` must never be
        //    defined.
        //
        // Plan:
        // 1. Confirm the value of the conditionally compiled global variable
        //    `BSLS_LIBRARYFEATURES_HAS_CPP17_BOOL_CONSTANT_defined` is
        //    `false`.
        //
        // Testing:
        //   BSLS_LIBRARYFEATURES_HAS_CPP17_BOOL_CONSTANT: obsolescent: never
        //   defined
        // --------------------------------------------------------------------

        if (verbose) puts("\n'BSLS_LIBRARYFEATURES_HAS_CPP17_BOOL_CONSTANT'"
                          "\n==============================================");

        if (verbose) {
            P(BSLS_LIBRARYFEATURES_HAS_CPP17_BOOL_CONSTANT_defined);
        }

#ifdef BSLS_LIBRARYFEATURES_HAS_CPP17_BOOL_CONSTANT
        ASSERT(true == std::bool_constant<true>());
#endif

        ASSERT(!BSLS_LIBRARYFEATURES_HAS_CPP17_BOOL_CONSTANT_defined);

        if (veryVeryVerbose) P(BSLS_PLATFORM_CMP_VERSION);
      } break;
      default: {
        fprintf(stderr, "WARNING: CASE `%d' NOT FOUND.\n", test);
        testStatus = -1;
      }
    }

    if (testStatus > 0) {
        fprintf(stderr, "Error, non-zero test status = %d.\n", testStatus);
    }
    return testStatus;
}

// ----------------------------------------------------------------------------
// Copyright 2017 Bloomberg Finance L.P.
//
// Licensed under the Apache License, Version 2.0 (the "License");
// you may not use this file except in compliance with the License.
// You may obtain a copy of the License at
//
//     http://www.apache.org/licenses/LICENSE-2.0
//
// Unless required by applicable law or agreed to in writing, software
// distributed under the License is distributed on an "AS IS" BASIS,
// WITHOUT WARRANTIES OR CONDITIONS OF ANY KIND, either express or implied.
// See the License for the specific language governing permissions and
// limitations under the License.
// ----------------------------- END-OF-FILE ----------------------------------<|MERGE_RESOLUTION|>--- conflicted
+++ resolved
@@ -1882,11 +1882,7 @@
             const bool result_v = std::is_pointer_interconvertible_base_of_v<
                                                               Bar, Baz>;
 
-<<<<<<< HEAD
-#if defined(BSLS_PLATFORM_CMP_MSVC) && BSLS_PLATFORM_CMP_VERSION <= 1939
-=======
 #if defined(BSLS_PLATFORM_CMP_MSVC) && BSLS_PLATFORM_CMP_VERSION <= 1942
->>>>>>> 5be20af9
             // Known Windows bug.  Hopefully fixed in future release.
 
             const bool expected = false;
