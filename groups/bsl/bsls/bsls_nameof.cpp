// bsls_nameof.cpp                                                    -*-C++-*-
#include <bsls_nameof.h>

#include <bsls_ident.h>
BSLS_IDENT("$Id$ $CSID$")

#include <bsls_assert.h>
#include <bsls_compilerfeatures.h>

#include <stdio.h>
#include <cstring>

#include <ctype.h>

namespace {
namespace u {

void substitute(char       *buffer,
                const char *pattern,
                const char *replacement)
    // Do a global substitution replacing all instances of the specified
    // 'pattern' with the specified 'remainder' in the specified 'buffer'.  The
    // behavior is undefined unless the length of 'replacement' is less than or
    // equal to that of 'pattern'.  Note that this function contains special
    // logic so that it will only do substitutions at points where the
    // appropriate pattern is likely to start.
    //
    // Several types of patterns are to be matched:
    //: o namespace 'BloombergLP::'
    //: o 'std::...string...'
    //: o anonymous namespace (which may begin with '(', '{', or '<'
    //: o anonymous nameppace ("::" on Solaris CC).  This is the only pattern
    //:   that begins with ':', and it is important that we be careful
    //:   substituting them.
    //: o gap at end of nested template (" >") which is the only pattern that
    //:   begins with space, and also the only pattern that may immediately
    //:   follow an id.
{
    const char startPat = pattern[0];
    std::size_t patternLen;
    std::size_t replacementLen;
    bool firstTime = true;

    const char semicolon = ';';     // We're assuming ';' (semicolon) will
                                    // never occur in a type name.

    for (char *pc = buffer; (pc = std::strstr(pc, pattern)); ++pc) {
        const char prevChar = buffer < pc ? pc[-1] : semicolon;
        if (' ' != startPat && !std::strchr(";<([{, ", prevChar)) {
            continue;
        }

        if (firstTime) {
            firstTime = false;

            patternLen     = std::strlen(pattern);
            replacementLen = std::strlen(replacement);
            BSLS_ASSERT(patternLen >= replacementLen);
        }

        std::memmove(pc, replacement, replacementLen);
        const char *remainder = pc + patternLen;
        std::memmove(pc + replacementLen,
                     remainder,
                     std::strlen(remainder) + 1);
    }
}

}  // close namespace u
}  // close unnamed namespace

namespace BloombergLP {
namespace bsls {

// CLASS METHOD
const char *NameOf_Base::initBuffer(char       *buffer,
                                    const char *functionName)
    // Initialize the specified '*buffer' with the type name contained in the
    // specified 'functionName', where 'functionName' is the function name of
    // the 'NameOf' constructor.
{
    // On all platforms, 'functionName' will start with 'uselessPreamble',
    // which will not make it into the final buffer, so we know that the final
    // buffer can be trimmed of this length.

#if defined(BSLS_PLATFORM_CMP_MSVC)
# if defined(BSLS_PLATFORM_CPU_64_BIT)
    static
    const char uselessPreamble[] = {    "__cdecl BloombergLP::bsls::NameOf<" };
# else
    static
    const char uselessPreamble[] = { "__thiscall BloombergLP::bsls::NameOf<" };
# endif
#else
    static
    const char uselessPreamble[] = {            "BloombergLP::bsls::NameOf<" };
#endif

    static
    const char compileTimeAssertArray[
                sizeof(uselessPreamble) == k_USELESS_PREAMBLE_LEN + 1] = { 0 };
        // This will fail to compile if expression in '[]' is not 'true'.  We
        // do our compile-time assert this way as 'BSLMF_ASSERT' is not
        // accessible from this component.

    (void) compileTimeAssertArray;    // silence 'unused' warnings.

    // 'buffer' is guaranteed to be at least as long as 'functionName' minus
    // 'k_USELESS_PERAMBLE_LEN' including the '\0', except in the case of
    // Solaris CC, where we must truncate it to a buffer.

    if (std::strncmp(uselessPreamble,
                     functionName,
                     k_USELESS_PREAMBLE_LEN)) {
        // Preamble not present.  Result might not fit in 'buffer', and our
        // manipulation of the string probably won't work.

        return functionName;                                          // RETURN
    }

#if defined(BSLS_PLATFORM_CMP_SUN)
    // Must truncate 'functionName' to buffer size.

    std::strncpy(buffer,
                 functionName + k_USELESS_PREAMBLE_LEN,
                 k_BUF_SIZE_SOLARIS_CC);
    buffer[k_BUF_SIZE_SOLARIS_CC - 1] = 0;
    const char *pc = buffer;
#else
    const char *pc = functionName + k_USELESS_PREAMBLE_LEN;
#endif
    const char *end;

#if defined(BSLS_PLATFORM_CMP_GNU) && !defined(BSLS_PLATFORM_CMP_CLANG)
    // If typename == 'int',

    // functionName:
    //           "BloombergLP::bsls::NameOf<TYPE>::NameOf() [with TYPE = int]"
    //
    // pc:                                 "TYPE>::NameOf() [with TYPE = int]"

    static const char openMatch[] = { ">::NameOf() [with TYPE = " };
    enum { k_OPEN_MATCH_LEN = sizeof(openMatch) - 1 };

    const char *open = std::strstr(pc, openMatch);
    end = pc + std::strlen(pc);
    if (!open || end <= pc || ']' != *--end) {
        // 'functionName' is not what we expect.  Our manipulation probably
        // won't work.

        return functionName;                                          // RETURN
    }
    pc = open + k_OPEN_MATCH_LEN;

#elif defined(BSLS_PLATFORM_CMP_CLANG)
    // If typename = 'int'
    // functionName: "BloombergLP::bsls::NameOf<int>::NameOf() [TYPE = int]"
    // pc:                                     "int>::NameOf() [TYPE = int]"

    static const char openMatch[] = { ">::NameOf() [TYPE = " };
    enum { k_OPEN_MATCH_LEN = sizeof(openMatch) - 1 };

    const char *open = std::strstr(pc, openMatch);
    end = pc + std::strlen(pc);
    if (!open || end <= pc || ']' != *--end) {
        // 'functionName' is not what we expect.  Our manipulation probably
        // won't work.

        return functionName;                                          // RETURN
    }
    pc = open + k_OPEN_MATCH_LEN;

#elif defined(BSLS_PLATFORM_CMP_MSVC)
    // If typename = 'int'
    // functionName: "__thiscall BloombergLP::bsls::NameOf<int>::NameOf(void)"
    // pc:                                                "int>::NameOf(void)"

    static const char tail[] = { ">::NameOf(void)" };
    enum { k_TAIL_LEN = sizeof(tail) - 1 };

    end = pc + std::strlen(pc);
    if (!end || end-pc <= k_TAIL_LEN || std::strcmp(end -= k_TAIL_LEN, tail)) {
        // 'functionName' is not what we expect.  Our manipulation probably
        // won't work.

        return functionName;                                          // RETURN
    }

#else
    // Sun CC, Aix.

    // If typename == 'int',
    // functionName: "BloombergLP::bsls::NameOf<int>::NameOf()"
    // pc:                                     "int>::NameOf()"

    static const char tail[] = { ">::NameOf()" };
    enum { k_TAIL_LEN = sizeof(tail) - 1 };

    end = pc + std::strlen(pc);
    if (!end || end-pc <= k_TAIL_LEN || std::strcmp(end -= k_TAIL_LEN, tail)) {
        // 'functionName' is not what we expect.  Our manipulation probably
        // won't work.

        return functionName;                                          // RETURN
    }

#endif

    end = end > pc ? end : pc + std::strlen(pc);
    while (end > pc && ' ' == end[-1]) {
        --end;
    }

    std::memmove(buffer, pc, end - pc);    // Note that on Solaris CC, 'pc' and
    buffer[end - pc] = 0;                  // 'end' will point into 'buffer',
                                           // which shouldn't be a problem.
    BSLS_ASSERT(std::strlen(buffer) == static_cast<std::size_t>(end - pc));

    u::substitute(buffer, " >", ">");

#if   defined(BSLS_PLATFORM_CMP_SUN) && !defined(BSLS_PLATFORM_CMP_GNU)
    char stringName[] = { "std::basic_string<char, std::char_traits<char>,"
                                                    " std::allocator<char>>" };

    static const char anonymous[] = { "::" };
#elif defined(BSLS_PLATFORM_CMP_GNU) && !defined(BSLS_PLATFORM_CMP_CLANG)
# if BSLS_PLATFORM_CMP_VERSION < 40502
    char stringName[] = { "std::basic_string<char, std::char_traits<char>,"
                                                    " std::allocator<char>>" };

    static const char anonymous[] = { "<unnamed>::" };
# elif BSLS_PLATFORM_CMP_VERSION < 40601
    char stringName[] = { "std::basic_string<char>" };

    static const char anonymous[] = { "<unnamed>::" };
# elif BSLS_PLATFORM_CMP_VERSION < 50000
    char stringName[] = { "std::basic_string<char>" };

    static const char anonymous[] = { "{anonymous}::" };
# else
    char stringName[] = { "std::__cxx11::basic_string<char>" };

    u::substitute(buffer,     stringName,       "std::string");
    u::substitute(stringName, "std::__cxx11::", "std::");

    static const char anonymous[] = { "{anonymous}::" };
# endif
#elif defined(BSLS_PLATFORM_CMP_IBM)
    char stringName[] = { "std::basic_string<char,std::char_traits<char>,"
                                                     "std::allocator<char>>" };

    static const char anonymous[] = { "<unnamed>::" };
#elif defined(BSLS_PLATFORM_CMP_MSVC)
    u::substitute(buffer,    "struct ", "");
    u::substitute(buffer,    "class ",  "");
    u::substitute(buffer,    "union ",  "");

    char stringName[] = { "std::basic_string<char,std::char_traits<char>,"
                                                     "std::allocator<char>>" };

    static const char anonymous[] = { "`anonymous namespace'::" };
#else
    // Linux clang, and Darwin clang

<<<<<<< HEAD
# if BSLS_PLATFORM_OS_DARWIN
    static char stringName[] = { "std::__1::basic_string<char>" };
=======
# if defined(BSLS_PLATFORM_OS_DARWIN)

    char stringName[] = { "std::__1::basic_string<char>" };
>>>>>>> e15f28cd

    u::substitute(buffer,     stringName,   "std::string");
    u::substitute(stringName, "std::__1::",  "std::");
# else
    // Linux clang

    char stringName[] = { "std::basic_string<char>" };

#   if BSLS_COMPILERFEATURES_CPLUSPLUS >= 201703L 

    char longName[] = { "std::basic_string<char,"
                            " std::char_traits<char>, std::allocator<char>>" };
    u::substitute(buffer, longName, stringName);
    u::substitute(longName, "std::", "bsl::");
    u::substitute(buffer, longName,  "bsl::basic_string<char>");

#   endif
# endif
    static const char anonymous[] = { "(anonymous namespace)::" };
#endif

    u::substitute(buffer,     stringName,      "std::string");
    u::substitute(stringName, "std::basic",    "bsl::basic");
    u::substitute(buffer,     stringName,      "bsl::string");
    u::substitute(stringName, "std::alloc",    "bsl::alloc");
    u::substitute(buffer,     stringName,      "bsl::string");
    u::substitute(stringName, "std::",         "bsl::");
    u::substitute(buffer,     stringName,      "bsl::string");
    u::substitute(stringName, "bsl::",         "");
    u::substitute(buffer,     stringName,      "string");

    u::substitute(buffer,     "BloombergLP::", "");
    u::substitute(buffer,     anonymous,       "");

    return buffer;
}

}  // close package namespace
}  // close enterprise namespace

// ----------------------------------------------------------------------------
// Copyright 2016 Bloomberg Finance L.P.
//
// Licensed under the Apache License, Version 2.0 (the "License");
// you may not use this file except in compliance with the License.
// You may obtain a copy of the License at
//
//     http://www.apache.org/licenses/LICENSE-2.0
//
// Unless required by applicable law or agreed to in writing, software
// distributed under the License is distributed on an "AS IS" BASIS,
// WITHOUT WARRANTIES OR CONDITIONS OF ANY KIND, either express or implied.
// See the License for the specific language governing permissions and
// limitations under the License.
// ----------------------------- END-OF-FILE ----------------------------------<|MERGE_RESOLUTION|>--- conflicted
+++ resolved
@@ -262,14 +262,8 @@
 #else
     // Linux clang, and Darwin clang
 
-<<<<<<< HEAD
 # if BSLS_PLATFORM_OS_DARWIN
-    static char stringName[] = { "std::__1::basic_string<char>" };
-=======
-# if defined(BSLS_PLATFORM_OS_DARWIN)
-
     char stringName[] = { "std::__1::basic_string<char>" };
->>>>>>> e15f28cd
 
     u::substitute(buffer,     stringName,   "std::string");
     u::substitute(stringName, "std::__1::",  "std::");
