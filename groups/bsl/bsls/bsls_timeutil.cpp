// bsls_timeutil.cpp                                                  -*-C++-*-
#include <bsls_timeutil.h>

#include <bsls_bsltestutil.h>  // for testing only

#include <bsls_ident.h>
BSLS_IDENT("$Id$ $CSID$")

#include <bsls_platform.h>     // BSLS_PLATFORM_OS_UNIX, etc.
<<<<<<< HEAD
#include <bsls_atomicoperations.h>
=======
>>>>>>> 87ece594

#if defined BSLS_PLATFORM_OS_UNIX
    #include <time.h>      // NOTE: <ctime> conflicts with <sys/time.h>
    #include <sys/times.h> // struct tms, times()
    #include <unistd.h>    // sysconf(), _SC_CLK_TCK
#elif defined BSLS_PLATFORM_OS_WINDOWS
    #include <windows.h>
    #include <winbase.h>   // QueryPerformanceCounter(), GetProcessTimes()
    #include <sys/timeb.h> // ftime(struct timeb *)
#else
    #error "Don't know how to get nanosecond time for this platform"
#endif

#if defined(BSLS_PLATFORM_OS_SOLARIS) || defined(BSLS_PLATFORM_OS_HPUX)
    #include <sys/time.h>  // gethrtime()
#endif

namespace BloombergLP {

namespace {

#ifdef BSLS_PLATFORM_OS_UNIX
struct UnixTimerUtil {
    // Provides access to UNIX process user and system timers.

  private:
    // CLASS DATA
    static bsls::AtomicOperations::AtomicTypes::Int64 s_ticksPerSecond;
    static const bsls::Types::Int64                   s_nsecsPerSecond;

  private:
    // PRIVATE CLASS METHODS
    static void systemProcessTimers(clock_t *systemTimer, clock_t *userTimer);
        // Helper routine to be used by the public methods below: call the OS
        // APIs and handle errors.

  public:
    // CLASS METHODS
    static void initialize();
        // Ensure all the fields are initialized (currently only the
        // 's_ticksPerSecond' value above).

    static bsls::Types::Int64 systemTimer();
        // Return converted to nanoseconds current value of system time as
        // returned by times() if the call succeeds, and zero otherwise.

    static bsls::Types::Int64 userTimer();
        // Return converted to nanoseconds current value of user time as
        // returned by times() if the call succeeds, and zero otherwise.

    static void processTimers(bsls::Types::Int64 *systemTimer,
                              bsls::Types::Int64 *userTimer);
        // Return converted to nanoseconds current values of system and user
        // times as returned by times() if the call succeeds, and zero values
        // otherwise
};

bsls::AtomicOperations::AtomicTypes::Int64
                                        UnixTimerUtil::s_ticksPerSecond = {-1};
const bsls::Types::Int64 UnixTimerUtil::s_nsecsPerSecond = 1000 * 1000 * 1000;

inline
void UnixTimerUtil::systemProcessTimers(clock_t *systemTimer,
                                        clock_t *userTimer)
{
    struct tms processTimes;
    if (-1 == ::times(&processTimes)) {
        *systemTimer = 0;
        *userTimer   = 0;
        return;                                                       // RETURN
    }

    *systemTimer = processTimes.tms_stime;
    *userTimer   = processTimes.tms_utime;
}

inline
void UnixTimerUtil::initialize()
{
    if (-1 == bsls::AtomicOperations::getInt64Relaxed(&s_ticksPerSecond)) {
        long ticksPerSecond = ::sysconf(_SC_CLK_TCK);

        bsls::AtomicOperations::setInt64Relaxed(
                &s_ticksPerSecond,
                ticksPerSecond != -1 ? ticksPerSecond : CLOCKS_PER_SEC);
    }
}

inline
bsls::Types::Int64 UnixTimerUtil::systemTimer()
{
    initialize();

    clock_t sTimer, dummy;
    systemProcessTimers(&sTimer, &dummy);

    return static_cast<bsls::Types::Int64>(sTimer) * s_nsecsPerSecond
        / bsls::AtomicOperations::getInt64Relaxed(&s_ticksPerSecond);
}

inline
bsls::Types::Int64 UnixTimerUtil::userTimer()
{
    initialize();

    clock_t dummy, uTimer;
    systemProcessTimers(&dummy, &uTimer);

    return static_cast<bsls::Types::Int64>(uTimer) * s_nsecsPerSecond
        / bsls::AtomicOperations::getInt64Relaxed(&s_ticksPerSecond);
}

inline
void UnixTimerUtil::processTimers(bsls::Types::Int64 *systemTimer,
                                  bsls::Types::Int64 *userTimer)
{
    initialize();

    clock_t sTimer, uTimer;
    systemProcessTimers(&sTimer, &uTimer);

    bsls::Types::Int64 ticksPerSecond
        = bsls::AtomicOperations::getInt64Relaxed(&s_ticksPerSecond);
    *systemTimer = static_cast<bsls::Types::Int64>(sTimer)
                   * s_nsecsPerSecond / ticksPerSecond;
    *userTimer   = static_cast<bsls::Types::Int64>(uTimer)
                   * s_nsecsPerSecond / ticksPerSecond;
}
#endif

#ifdef BSLS_PLATFORM_OS_WINDOWS
struct WindowsTimerUtil {
    // Provides access to Windows process user and system timers.

  private:
    // CLASS DATA
    static bsls::AtomicOperations::AtomicTypes::Int   s_initRequired;

    static bsls::AtomicOperations::AtomicTypes::Int64 s_initialTime;
                                                // initial time for the
                                                // Windows hardware
                                                // timer

    static bsls::AtomicOperations::AtomicTypes::Int64 s_timerFrequency;
                                                // frequency of the
                                                // Windows hardware
                                                // timer

    static bsls::AtomicOperations::AtomicTypes::Int64 s_highPartDivisionFactor;
                                                // cached, frequency-dependent
                                                // factor for calculating the
                                                // high part's contribution
                                                // to a nanosecond time

    static bsls::AtomicOperations::AtomicTypes::Int64
                                                     s_highPartRemainderFactor;
                                                // cached, frequency-dependent
                                                // factor for calculating the
                                                // high part's remainder's
                                                // contribution to a
                                                // nanosecond time

    static const bsls::Types::Int64 s_nsecsPerUnit;
                                                // size in nanoseconds
                                                // of one time unit used
                                                // by GetProcessTimes()

  private:
    // PRIVATE CLASS METHODS
    static void systemProcessTimers(PULARGE_INTEGER systemTimer,
                                    PULARGE_INTEGER userTimer);
        // Helper routine to be used by the public methods below: call the OS
        // APIs and handle errors.

  public:
    // CLASS METHODS
    static void initialize();
        // Ensure all the fields are initialized (currently the 's_initialTime'
        // and the 's_timerFrequency' values above).

    static bsls::Types::Int64 systemTimer();
        // Return converted to nanoseconds current value of kernel (system)
        // time as returned by GetProcessTimes() if the call succeeds, and zero
        // otherwise.

    static bsls::Types::Int64 userTimer();
        // Return converted to nanoseconds current value of user time as
        // returned by GetProcessTimes() if the call succeeds, and zero
        // otherwise.

    static void processTimers(bsls::Types::Int64 *systemTimer,
                              bsls::Types::Int64 *userTimer);
        // Return converted to nanoseconds current value of kernel (system) and
        // user times as returned by GetProcessTimes() if the call succeeds,
        // and zero otherwise.

    static bsls::Types::Int64 wallTimer();
        // Return converted to nanoseconds current value of wall time as per
        // Windows hardware timer, if available, uses ::ftime otherwise.

    static bsls::Types::Int64 getTimerRaw();
        // Return a machine-dependent value representing the current time.
        // 'timeValue' must be converted by the 'convertRawTime' method to
        // conventional units (nanoseconds).  This method is intended to
        // facilitate accurate timing of small segments of code, and care must
        // be used in interpreting the results.  Note that this method is
        // thread-safe only if 'initialize' has been called before.

    static bsls::Types::Int64 convertRawTime(bsls::Types::Int64 rawTime);
        // Convert the specified 'rawTime' to a value in nanoseconds,
        // referenced to an arbitrary but fixed origin, and return the result
        // of the conversion.  Note that this method is thread-safe only if
        // 'initialize' has been called before.
};

bsls::AtomicOperations::AtomicTypes::Int
                                     WindowsTimerUtil::s_initRequired   = {1};
bsls::AtomicOperations::AtomicTypes::Int64
                                     WindowsTimerUtil::s_initialTime    = {-1};
bsls::AtomicOperations::AtomicTypes::Int64
                                     WindowsTimerUtil::s_timerFrequency = {-1};
bsls::AtomicOperations::AtomicTypes::Int64
                            WindowsTimerUtil::s_highPartDivisionFactor  = {-1};
bsls::AtomicOperations::AtomicTypes::Int64
                            WindowsTimerUtil::s_highPartRemainderFactor = {-1};
const bsls::Types::Int64             WindowsTimerUtil::s_nsecsPerUnit   = 100;

inline
void WindowsTimerUtil::systemProcessTimers(PULARGE_INTEGER systemTimer,
                                           PULARGE_INTEGER userTimer)
{
    FILETIME crtnTm, exitTm, krnlTm, userTm;

    if (!::GetProcessTimes(::GetCurrentProcess(),
                           &crtnTm,
                           &exitTm,
                           &krnlTm,
                           &userTm)) {
        systemTimer->QuadPart = 0;
        userTimer->QuadPart   = 0;
        return;                                                       // RETURN
    }

    systemTimer->LowPart  = krnlTm.dwLowDateTime;
    systemTimer->HighPart = krnlTm.dwHighDateTime;
    userTimer->LowPart    = userTm.dwLowDateTime;
    userTimer->HighPart   = userTm.dwHighDateTime;
}

inline
void WindowsTimerUtil::initialize()
{
    const bsls::Types::Int64 K = 1000;
    const bsls::Types::Int64 G = K * K * K;
    const bsls::Types::Int64 HIGH_DWORD_MULTIPLIER = G * (1LL << 32);

    if (bsls::AtomicOperations::getIntAcquire(&s_initRequired)) {

        LARGE_INTEGER t;
        bsls::AtomicOperations::setInt64Relaxed(
                &s_initialTime,
                ::QueryPerformanceCounter(&t) ? t.QuadPart : 0);

        LARGE_INTEGER f;
        if (::QueryPerformanceFrequency(&f)) {
            bsls::AtomicOperations::setInt64Relaxed(&s_timerFrequency,
                                                    f.QuadPart);

            bsls::AtomicOperations::setInt64Relaxed(
                &s_highPartDivisionFactor, HIGH_DWORD_MULTIPLIER / f.QuadPart);

            bsls::AtomicOperations::setInt64Relaxed(
               &s_highPartRemainderFactor, HIGH_DWORD_MULTIPLIER % f.QuadPart);
        }
        else {
            bsls::AtomicOperations::setInt64Relaxed(&s_timerFrequency, 0);

            bsls::AtomicOperations::setInt64Relaxed(&s_highPartDivisionFactor,
                                                    0);

            bsls::AtomicOperations::setInt64Relaxed(&s_highPartRemainderFactor,
                                                    0);
        }

        bsls::AtomicOperations::setIntRelease(&s_initRequired, 0);
    }
}

inline
bsls::Types::Int64 WindowsTimerUtil::systemTimer()
{
    ULARGE_INTEGER sTimer, dummy;
    systemProcessTimers(&sTimer, &dummy);

    return sTimer.QuadPart * s_nsecsPerUnit;
}

inline
bsls::Types::Int64 WindowsTimerUtil::userTimer()
{
    ULARGE_INTEGER dummy, uTimer;
    systemProcessTimers(&dummy, &uTimer);

    return uTimer.QuadPart * s_nsecsPerUnit;
}

inline
void WindowsTimerUtil::processTimers(bsls::Types::Int64 *systemTimer,
                                     bsls::Types::Int64 *userTimer)
{
    ULARGE_INTEGER sTimer, uTimer;
    systemProcessTimers(&sTimer, &uTimer);

    *systemTimer = static_cast<bsls::Types::Int64>(sTimer.QuadPart)
                                                              * s_nsecsPerUnit;
    *userTimer = static_cast<bsls::Types::Int64>(uTimer.QuadPart)
                                                              * s_nsecsPerUnit;
}

inline
bsls::Types::Int64 WindowsTimerUtil::wallTimer()
{
    return convertRawTime(getTimerRaw());
}

inline
bsls::Types::Int64 WindowsTimerUtil::convertRawTime(bsls::Types::Int64 rawTime)
{
    initialize();

    const bsls::Types::Int64 K = 1000;
    const bsls::Types::Int64 M = K * K;
    const bsls::Types::Int64 G = K * K * K;
    const bsls::Types::Uint64 LOW_MASK = 0x00000000ffffffff;

    bsls::Types::Int64 initialTime
        = bsls::AtomicOperations::getInt64Relaxed(&s_initialTime);

    if (0 != initialTime) {
        // Not implemented: Assert that rawTime - initialTime will fit in an
        // Int64, when expressed as nanoseconds (~292 days).
        //
        // N.B. This assert is not implemented because:
        // A) Cannot use BSLS_ASSERT because bsls_assert has an indirect
        // (and testing only) dependency on bsls_timeutil.
        // B) Cannot use std::numeric_limits.
        //
        // If it were implemented, it would look like the following:
        // BSLS_ASSERT(((rawTime - initialTime) / timerFrequency)
        //             < std::numeric_limits<bsls::Types::Int64>::max() / G)

        bsls::Types::Int64 timerFrequency
            = bsls::AtomicOperations::getInt64Relaxed(&s_timerFrequency);

        bsls::Types::Int64 highPartDivisionFactor
            = bsls::AtomicOperations::getInt64Relaxed(
                                                    &s_highPartDivisionFactor);
        bsls::Types::Int64 highPartRemainderFactor
            = bsls::AtomicOperations::getInt64Relaxed(
                                                   &s_highPartRemainderFactor);

        rawTime -= initialTime;

        // Outline for improved-precision nanosecond calculation with integer
        // arithmetic:

        // Treat the high-dword and low-dword contributions to the counter as
        // separate 64-bit values.  Since all known timerFrequency values fit
        // inside 32 unsigned bits, the high-dword contribution will retain 32
        // significant bits after being divided by the timerFrequency.
        // Therefore the calculation can be done on the high-dword contribution
        // by dividing first by the frequency and then multiplying by one
        // billion.  Then the remainder of the division by frequency can be
        // calculated and added back to the low part of the result, for
        // complete accuracy down to the nanosecond.  Similarly, one billion
        // fits inside signed 32 bits, so the low-dword contribution can be
        // multiplied by one billion without overflowing.  Therefore, the
        // calculation can be done on the low-dword contribution by multiplying
        // first by one billion, and then dividing by the frequency.  Finally,
        // the whole calculation can be sped up by pre-calculating the parts of
        // the calculation that involve frequency and constants, and caching
        // the results at initialization time.

        const bsls::Types::Int64 high32Bits =
            static_cast<bsls::Types::Int64>(rawTime >> 32);
        const bsls::Types::Int64 low32Bits  =
            static_cast<bsls::Types::Uint64> (rawTime & LOW_MASK);

        return high32Bits * highPartDivisionFactor +
             ((high32Bits * highPartRemainderFactor + low32Bits * G)
                                                  / timerFrequency);  // RETURN

        // Note that this code runs as fast as the original implementation.  It
        // works for counters representing time values up to 292 years (the
        // upper limit for representing nanoseconds in 64 bits), and for any
        // frequency that fits in 32 bits.  The original implementation broke
        // down on counter values over ~9x10^12, which could be as little as 50
        // minutes with a 3GHz clock.

        // Another alternative is to use floating-point arithmetic.  This is
        // just as fast as the integer arithmetic on my development machine.
        // On the other hand, it is accurate to only 15 decimal places, which
        // will affect our resolution on timers that have been running for more
        // than 11 days.

        // return static_cast<bsls::Types::Int64>(
        //     static_cast<double>(t.QuadPart) * G) /
        //     static_cast<double>(timerFrequency));
    }
    else {
        return rawTime * M;                                           // RETURN
    }
}

inline
bsls::Types::Int64 WindowsTimerUtil::getTimerRaw()
{
    const bsls::Types::Int64 K = 1000;

    initialize();

    bsls::Types::Int64 initialTime
        = bsls::AtomicOperations::getInt64Relaxed(&s_initialTime);

    if (0 != initialTime) {
        LARGE_INTEGER counter;
        ::QueryPerformanceCounter(&counter);
        return counter.QuadPart;                                      // RETURN
    } else {
        timeb t;
        ::ftime(&t);

        return static_cast<bsls::Types::Int64>(t.time)                // RETURN
            * K + t.millitm;
    }
}

#endif

}  // close unnamed namespace

namespace bsls {

                            // ---------------
                            // struct TimeUtil
                            // ---------------

// CLASS METHODS
void TimeUtil::initialize()
{
#if defined BSLS_PLATFORM_OS_UNIX
    UnixTimerUtil::initialize();
#elif defined BSLS_PLATFORM_OS_WINDOWS
    WindowsTimerUtil::initialize();
#else
    #error "Don't know how to get nanosecond time for this platform"
#endif
}

Types::Int64
TimeUtil::convertRawTime(TimeUtil::OpaqueNativeTime rawTime)
{
#if defined BSLS_PLATFORM_OS_SOLARIS

    return rawTime.d_opaque;

#elif defined BSLS_PLATFORM_OS_AIX
<<<<<<< HEAD

    // Imp Note:
    // 'time_base_to_time' takes much more time (~1.2 usec) than actually
    // collecting the raw time in the first place (<100 nsec).
=======
>>>>>>> 87ece594

    const Types::Int64 G = 1000000000;
    time_base_to_time(&rawTime, TIMEBASE_SZ);
    return (Types::Int64) rawTime.tb_high * G + rawTime.tb_low;

#elif defined BSLS_PLATFORM_OS_HPUX

    return rawTime.d_opaque;

<<<<<<< HEAD
#elif defined BSLS_PLATFORM_OS_LINUX
=======
#elif defined(BSLS_PLATFORM_OS_LINUX) || defined(BSLS_PLATFORM_OS_CYGWIN)
>>>>>>> 87ece594

    const Types::Int64 G = 1000000000;
    return ((Types::Int64) rawTime.tv_sec * G + rawTime.tv_nsec);

#elif defined BSLS_PLATFORM_OS_UNIX

    const Types::Int64 K = 1000;
    const Types::Int64 M = 1000000;
    return ((Types::Int64) rawTime.tv_sec * M + rawTime.tv_usec) * K;

#elif defined BSLS_PLATFORM_OS_WINDOWS

    return WindowsTimerUtil::convertRawTime(rawTime.d_opaque);

#else
    #error "Don't know how to get nanosecond time for this platform"
#endif
}

Types::Int64 TimeUtil::getTimer()
{
#if defined BSLS_PLATFORM_OS_SOLARIS

    // Call the platform-specific function directly, since it is reliable and
    // requires no conversion.

    return gethrtime();

#elif defined BSLS_PLATFORM_OS_AIX   || \
      defined BSLS_PLATFORM_OS_HPUX  || \
      defined BSLS_PLATFORM_OS_LINUX || \
      defined BSLS_PLATFORM_OS_UNIX

    TimeUtil::OpaqueNativeTime rawTime;
    getTimerRaw(&rawTime);
    return convertRawTime(rawTime);

#elif defined BSLS_PLATFORM_OS_WINDOWS

    return WindowsTimerUtil::wallTimer();

#else
    #error "Don't know how to get nanosecond time for this platform"
#endif
}

void TimeUtil::getTimerRaw(TimeUtil::OpaqueNativeTime *timeValue)
{
    // Historical Note: Older Sun machines (e.g., sundev2 circa 2003) exhibited
    // intermittent non-compliant (i.e., non-monotonic) behavior for function
    // 'gethrtime'.  As of July 2004, no non-monotonic behavior has been seen
    // on any Sun machine.  However, hp2 does exhibit a *different*
    // non-monotonic behavior.  An Imp Note within the 'OS_HPUX' block
    // describes the new problem.  The imp note in the next paragraph is no
    // longer valid, but is retained for archival purposes, and as a historical
    // caution.
    //
    // Archival Imp Note:
    // This method is implemented with a workaround for the clock-sync-induced
    // problem that, occasionally, calls to system-time functions will return
    // a value that is grossly too large.  Subsequent return values are
    // presumed correct, and it is also assumed that the probability of two
    // successive bad return values is vanishingly small.  On the other hand,
    // two successive *calls* may yield *the same* return value, and so a new
    // return value may need to be explicitly confirmed.

#if defined BSLS_PLATFORM_OS_SOLARIS

    // 'gethrtime' has not been observed to fail on any 'sundev' machine.

    timeValue->d_opaque = gethrtime();

#elif defined BSLS_PLATFORM_OS_AIX

    // Imp Note:
    // 'read_wall_time' is very fast (<100 nsec), and guaranteed monotonic per
    // http://publib.boulder.ibm.com/infocenter/systems doc.  (It has not been
    // observed to be non-monotonic when tested to better than 3 parts in 10^10
    // on ibm2.)  Converting the time to nanoseconds is much slower
    // (~1.2 usec).

    read_wall_time(timeValue, TIMEBASE_SZ);

#elif defined BSLS_PLATFORM_OS_HPUX

    // The following Imp Note applies to behavior observed on 'hp2' in late
    // July and early August of 2004.
    //
    // The call to 'gethrtime' takes about 100 nsecs (the mode difference
    // between two successive return values).  About once in every 10^7 call
    // pairs, the difference is negative; the distribution of negative values
    // is bimodal, with (approximately equal) peaks at 0 and -90 nsec.  The
    // maximum observed negative difference in 10^9 call pairs was -144 nsec.
    //
    // The algorithm implemented here defends against this behavior by
    // returning the maximum of two successive calls to 'gethrtime'.

    Types::Int64 t1 = (Types::Int64) gethrtime();
    Types::Int64 t2 = (Types::Int64) gethrtime();
    timeValue->d_opaque = t2 > t1 ? t2 : t1;

#elif defined BSLS_PLATFORM_OS_LINUX

    // The call to 'clock_gettime(CLOCK_PROCESS_CPUTIME_ID, &ts)' has never
    // been observed to be non-monotonic when tested at better than 1 parts in
    // 10^9 on linxdev5, in a tight loop.  However, not all users will own the
    // process, and for multi-processor systems the value returned may be
    // meaningless.  Therefore, for the standard timer, the CLOCK_MONOTONIC
    // clock is preferred.
    //..
    //         Clock ID            Performance (arbitrary but consistent test)
    // ------------------------    -------------------------------------------
    // CLOCK_PROCESS_CPUTIME_ID         ~0.8  usec
    // CLOCK_THREAD_CPUTIME_ID          ~0.85 usec
    // CLOCK_REALTIME                   ~1.8  usec
    // CLOCK_MONOTONIC                  ~1.8  usec
    //..

    clock_gettime(CLOCK_MONOTONIC, timeValue);         // significantly slower
                                                       // ~1.8 usec

#elif defined BSLS_PLATFORM_OS_UNIX

    // A generic implementation having microsecond resolution is used.  There
<<<<<<< HEAD
    // is no attempt to defend against possible non-monotonic
    // behavior. Together with the arithmetic to convert 'timeValue' to
    // nanoseconds, the imp would cause bsls_stopwatch to profile at ~1.40 usec
    // on AIX when compiled with /bb/util/version10-062009/usr/vacpp/bin/xlC_r.
=======
    // is no attempt to defend against possible non-monotonic behavior.  The
    // imp would cause bsls_stopwatch to profile at ~1.40 usec on AIX when
    // compiled with /bb/util/version10-062009/usr/vacpp/bin/xlC_r.  Other
    // implementations are left in place as comments for historical reference.

    timeval tv;
    gettimeofday(&tv, 0);
    const Types::Int64 K = 1000;
    const Types::Int64 M = 1000000;
    return ((Types::Int64) tv.tv_sec * M + tv.tv_usec) * K;

    // The below imp would cause bsls_stopwatch to profile at ~1.45 usec on AIX
    // when compiled with /bb/util/version10-062009/usr/vacpp/bin/xlC_r
    //..
    //  const Types::Int64 G = 1000000000;
    //  timespec ts;
    //  clock_gettime(CLOCK_REALTIME, &ts);
    //  return = (Types::Int64) ts.tv_sec * G + ts.tv_nsec;
    //..

    // Historic workaround for non-monotonic clock behavior.
    //..
    //  const Types::Int64 K = 1000;
    //  const Types::Int64 M = 1000000;
    //  timeval t;
    //  Types::Int64 t0, t1, t2;
    //  gettimeofday(&t, 0);
    //  t0 = ((Types::Int64) t.tv_sec * M + t.tv_usec) * K;
    //  do {
    //      gettimeofday(&t, 0);
    //      t1 = ((Types::Int64) t.tv_sec * M + t.tv_usec) * K;
    //  } while (t1 == t0);
    //  do {
    //      gettimeofday(&t, 0);
    //      t2 = ((Types::Int64) t.tv_sec * M + t.tv_usec) * K;
    //  } while (t2 == t1);
    //  return t2 < t1 || t2 < t1 + 10 * M ? t2 : t1;
    //..

#elif defined BSLS_PLATFORM_OS_WINDOWS

    return WindowsTimerUtil::wallTimer();

#else
    #error "Don't know how to get nanosecond time for this platform"
#endif
}

void TimeUtil::getTimerRaw(TimeUtil::OpaqueNativeTime *timeValue)
{
#if defined BSLS_PLATFORM_OS_SOLARIS

    timeValue->d_opaque = gethrtime();

#elif defined BSLS_PLATFORM_OS_AIX

    read_wall_time(timeValue, TIMEBASE_SZ);

#elif defined BSLS_PLATFORM_OS_HPUX

    timeValue->d_opaque = gethrtime();

#elif defined(BSLS_PLATFORM_OS_LINUX) || defined(BSLS_PLATFORM_OS_CYGWIN)

    clock_gettime(CLOCK_MONOTONIC, timeValue);

#elif defined BSLS_PLATFORM_OS_UNIX
>>>>>>> 87ece594

    gettimeofday(timeValue, 0);

#elif defined BSLS_PLATFORM_OS_WINDOWS

    timeValue->d_opaque = WindowsTimerUtil::getTimerRaw();

#else
    #error "Don't know how to get nanosecond time for this platform"
#endif
}

Types::Int64 TimeUtil::getProcessSystemTimer()
{
#if defined BSLS_PLATFORM_OS_UNIX
    return UnixTimerUtil::systemTimer();
#elif defined BSLS_PLATFORM_OS_WINDOWS
    return WindowsTimerUtil::systemTimer();
#else
    #error "Don't know how to get nanosecond time for this platform"
#endif
}

Types::Int64 TimeUtil::getProcessUserTimer()
{
#if defined BSLS_PLATFORM_OS_UNIX
    return UnixTimerUtil::userTimer();
#elif defined BSLS_PLATFORM_OS_WINDOWS
    return WindowsTimerUtil::userTimer();
#else
    #error "Don't know how to get nanosecond time for this platform"
#endif
}

void TimeUtil::getProcessTimers(Types::Int64 *systemTimer,
                                Types::Int64 *userTimer)
{
#if defined BSLS_PLATFORM_OS_UNIX
    UnixTimerUtil::processTimers(systemTimer, userTimer);
#elif defined BSLS_PLATFORM_OS_WINDOWS
    WindowsTimerUtil::processTimers(systemTimer, userTimer);
#else
    #error "Don't know how to get nanosecond time for this platform"
#endif
}

}  // close package namespace

}  // close enterprise namespace

// ---------------------------------------------------------------------------
// NOTICE:
//      Copyright (C) Bloomberg L.P., 2008
//      All Rights Reserved.
//      Property of Bloomberg L.P. (BLP)
//      This software is made available solely pursuant to the
//      terms of a BLP license agreement which governs its use.
// ----------------------------- END-OF-FILE ---------------------------------<|MERGE_RESOLUTION|>--- conflicted
+++ resolved
@@ -7,10 +7,6 @@
 BSLS_IDENT("$Id$ $CSID$")
 
 #include <bsls_platform.h>     // BSLS_PLATFORM_OS_UNIX, etc.
-<<<<<<< HEAD
-#include <bsls_atomicoperations.h>
-=======
->>>>>>> 87ece594
 
 #if defined BSLS_PLATFORM_OS_UNIX
     #include <time.h>      // NOTE: <ctime> conflicts with <sys/time.h>
@@ -478,13 +474,10 @@
     return rawTime.d_opaque;
 
 #elif defined BSLS_PLATFORM_OS_AIX
-<<<<<<< HEAD
 
     // Imp Note:
     // 'time_base_to_time' takes much more time (~1.2 usec) than actually
     // collecting the raw time in the first place (<100 nsec).
-=======
->>>>>>> 87ece594
 
     const Types::Int64 G = 1000000000;
     time_base_to_time(&rawTime, TIMEBASE_SZ);
@@ -494,11 +487,7 @@
 
     return rawTime.d_opaque;
 
-<<<<<<< HEAD
-#elif defined BSLS_PLATFORM_OS_LINUX
-=======
 #elif defined(BSLS_PLATFORM_OS_LINUX) || defined(BSLS_PLATFORM_OS_CYGWIN)
->>>>>>> 87ece594
 
     const Types::Int64 G = 1000000000;
     return ((Types::Int64) rawTime.tv_sec * G + rawTime.tv_nsec);
@@ -623,12 +612,6 @@
 #elif defined BSLS_PLATFORM_OS_UNIX
 
     // A generic implementation having microsecond resolution is used.  There
-<<<<<<< HEAD
-    // is no attempt to defend against possible non-monotonic
-    // behavior. Together with the arithmetic to convert 'timeValue' to
-    // nanoseconds, the imp would cause bsls_stopwatch to profile at ~1.40 usec
-    // on AIX when compiled with /bb/util/version10-062009/usr/vacpp/bin/xlC_r.
-=======
     // is no attempt to defend against possible non-monotonic behavior.  The
     // imp would cause bsls_stopwatch to profile at ~1.40 usec on AIX when
     // compiled with /bb/util/version10-062009/usr/vacpp/bin/xlC_r.  Other
@@ -696,7 +679,6 @@
     clock_gettime(CLOCK_MONOTONIC, timeValue);
 
 #elif defined BSLS_PLATFORM_OS_UNIX
->>>>>>> 87ece594
 
     gettimeofday(timeValue, 0);
 
