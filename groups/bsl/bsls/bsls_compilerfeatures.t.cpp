// bsls_compilerfeatures.t.cpp                                        -*-C++-*-

#include <bsls_compilerfeatures.h>

#include <stdio.h>      // 'printf'
#include <stdlib.h>     // 'atoi'
#include <iostream>

using namespace BloombergLP;
using namespace std;

//=============================================================================
//                  STANDARD BDE ASSERT TEST MACRO
//-----------------------------------------------------------------------------

namespace {

int testStatus = 0;

void aSsErT(int c, const char *s, int i)
{
    if (c) {
        cout << "Error " << __FILE__ << "(" << i << "): " << s
             << "    (failed)" << endl;
        if (testStatus >= 0 && testStatus <= 100) ++testStatus;
    }
}

}  // close unnamed namespace

#define ASSERT(X) { aSsErT(!(X), #X, __LINE__); }

//=============================================================================
//              SUPPORTING FUNCTIONS AND TYPES USED FOR TESTING
//-----------------------------------------------------------------------------

#if defined(BSLS_COMPILERFEATURES_SUPPORT_ALIAS_TEMPLATES)

namespace {

template <typename T, typename U>
struct alias_base {};

using my_own_int = int;
using alias_nontemplate = alias_base<int, char>;
template <typename T> using alias_template1 = alias_base<T, int>;
template <typename T> using alias_template2 = alias_base<char, T>;

}  // close unnamed namespace

#endif  // BSLS_COMPILERFEATURES_SUPPORT_ALIAS_TEMPLATES

#if defined(BSLS_COMPILERFEATURES_SUPPORT_DECLTYPE)

namespace {

char testFuncForDecltype(int);

template <typename T, typename U>
auto my_max(T t, U u) -> decltype(t > u ? t : u)
{
    return t > u ? t : u;
}

}  // close unnamed namespace

#endif  // BSLS_COMPILERFEATURES_SUPPORT_DECLTYPE

#if defined(BSLS_COMPILERFEATURES_SUPPORT_EXTERN_TEMPLATE)

namespace {

// define class template
template <typename T>
class ExternTemplateClass {};

// don't instantiate in this translation unit
extern template class ExternTemplateClass<char>;

// instantiate in this translation unit
template class ExternTemplateClass<char>;

}  // close unnamed namespace

#endif  // BSLS_COMPILERFEATURES_SUPPORT_EXTERN_TEMPLATE

#if defined(BSLS_COMPILERFEATURES_SUPPORT_INCLUDE_NEXT)

#include_next<cstdio>

#endif  // BSLS_COMPILERFEATURES_SUPPORT_INCLUDE_NEXT

#if defined(BSLS_COMPILERFEATURES_SUPPORT_NULLPTR)

namespace {

void OverloadForNullptr(int) {}
void OverloadForNullptr(void *) {}

}  // close unnamed namespace

#endif  // BSLS_COMPILERFEATURES_SUPPORT_NULLPTR

#if defined(BSLS_COMPILERFEATURES_SUPPORT_RVALUE_REFERENCES)

namespace {

template <typename T>
struct my_remove_reference {
    typedef T type;
};

template <typename T>
struct my_remove_reference<T&> {
    typedef T type;
};

template <typename T>
struct my_remove_reference<T&&> {
    typedef T type;
};

template <typename T>
T&& my_forward(typename my_remove_reference<T>::type& t)
{
    return static_cast<T&&>(t);
}

template <typename T>
T&& my_forward(typename my_remove_reference<T>::type&& t)
{
    return static_cast<T&&>(t);
}

template <typename T>
typename my_remove_reference<T>::type&& my_move(T&& t)
{
    return static_cast<typename my_remove_reference<T>::type&&>(t);
}

template <typename T, typename Arg>
T my_factory(Arg&& arg)
{
    return my_move(T(my_forward<Arg>(arg)));
}

struct RvalueArg {};

struct RvalueTest {
    RvalueTest(RvalueArg const &) {}
};

}  // close unnamed namespace

#endif  // BSLS_COMPILERFEATURES_SUPPORT_RVALUE_REFERENCES

#if defined(BSLS_COMPILERFEATURES_SUPPORT_VARIADIC_TEMPLATES)

namespace {

template <typename... Types>
struct PackSize;

template <typename Head, typename... Tail>
struct PackSize<Head, Tail...> {
    enum { VALUE = 1 + PackSize<Tail...>::VALUE };
};

template <typename T>
struct PackSize<T> {
    enum { VALUE = 1 };
};

}  // close unnamed namespace

#endif  // BSLS_COMPILERFEATURES_SUPPORT_VARIADIC_TEMPLATES

//=============================================================================
//                             TEST PLAN
//-----------------------------------------------------------------------------
//                            * Overview *
// Testing available C++11 language features by trying to compile code that
// uses them.  For example, if 'BSLS_COMPILERFEATURES_SUPPORT_STATIC_ASSERT' is
// defined, then we try to compile code that uses 'static_assert'.  This is a
// purely compile-time test.  If the code compiles than the test succeeds, if
// the code fails to compile than the test fails.  Due to the limitations of
// the testing framework there is no way to turn compile-time failures into
// runtime failures.  Note that we don't intend to test the correctness of the
// implementation of C++ features, but just the fact that features are
// supported.
//-----------------------------------------------------------------------------
// [ 1] BSLS_COMPILERFEATURES_SUPPORT_ALIAS_TEMPLATES
// [ 2] BSLS_COMPILERFEATURES_SUPPORT_DECLTYPE
// [ 3] BSLS_COMPILERFEATURES_SUPPORT_EXTERN_TEMPLATE
// [ 4] BSLS_COMPILERFEATURES_SUPPORT_FINAL
<<<<<<< HEAD
// [ 5] BSLS_COMPILERFEATURES_SUPPORT_GENERALIZED_INITIALIZERS
// [ 6] BSLS_COMPILERFEATURES_SUPPORT_INCLUDE_NEXT
// [ 7] BSLS_COMPILERFEATURES_SUPPORT_NULLPTR
// [ 8] BSLS_COMPILERFEATURES_SUPPORT_OPERATOR_EXPLICIT
// [ 9] BSLS_COMPILERFEATURES_SUPPORT_OVERRIDE
// [10] BSLS_COMPILERFEATURES_SUPPORT_RVALUE_REFERENCES
// [11] BSLS_COMPILERFEATURES_SUPPORT_STATIC_ASSERT
// [12] BSLS_COMPILERFEATURES_SUPPORT_VARIADIC_TEMPLATES
=======
// [ 5] BSLS_COMPILERFEATURES_SUPPORT_INCLUDE_NEXT
// [ 6] BSLS_COMPILERFEATURES_SUPPORT_NULLPTR
// [ 7] BSLS_COMPILERFEATURES_SUPPORT_OPERATOR_EXPLICIT
// [ 8] BSLS_COMPILERFEATURES_SUPPORT_OVERRIDE
// [ 9] BSLS_COMPILERFEATURES_SUPPORT_RVALUE_REFERENCES
// [10] BSLS_COMPILERFEATURES_SUPPORT_STATIC_ASSERT
// [11] BSLS_COMPILERFEATURES_SUPPORT_VARIADIC_TEMPLATES
// [12] BSLS_COMPILERFEATURES_SUPPORT_ALIGNAS
>>>>>>> f6e5bf88
//=============================================================================

int main(int argc, char *argv[])
{
    int test = argc > 1 ? atoi(argv[1]) : 0;
    int verbose = argc > 2;
    // int veryVerbose = argc > 3;
    // int veryVeryVerbose = argc > 4;

    cout << "TEST " << __FILE__ << " CASE " << test << endl;

    switch (test) { case 0:
      case 12: {
<<<<<<< HEAD
=======
        // --------------------------------------------------------------------
        // TESTING BSLS_COMPILERFEATURES_SUPPORT_ALIGNAS
        //
        // Concerns:
        //: 1 'BSLS_COMPILERFEATURES_SUPPORT_ALIGNAS' is defined
        //:    only when the compiler is able to compile code with the
        //:    alignas specifier.
        //
        // Plan:
        //: 1 If 'BSLS_COMPILERFEATURES_SUPPORT_ALIGNAS' is defined
        //:   then compile code that uses the align as specifier.
        //
        // Testing:
        //   BSLS_COMPILERFEATURES_SUPPORT_ALIGNAS
        // --------------------------------------------------------------------

#if !defined(BSLS_COMPILERFEATURES_SUPPORT_ALIGNAS)
        if (verbose) printf("Testing 'alignas' skipped\n"
                            "===========================\n");
#else
        if (verbose) printf("Testing 'alignas' specifier\n"
                            "====================================\n");

        int alignas(8) foo;
#endif
      } break;

      case 11: {
>>>>>>> f6e5bf88
        // --------------------------------------------------------------------
        // TESTING BSLS_COMPILERFEATURES_SUPPORT_VARIADIC_TEMPLATES
        //
        // Concerns:
        //: 1 'BSLS_COMPILERFEATURES_SUPPORT_VARIADIC_TEMPLATES' is defined
        //:    only when the compiler is able to compile code with variadic
        //:    template parameters.
        //
        // Plan:
        //: 1 If 'BSLS_COMPILERFEATURES_SUPPORT_VARIADIC_TEMPLATES' is defined
        //:   then compile code that uses variadic template parameter pack to
        //:   count the number of template parameters in the parameter pack.
        //
        // Testing:
        //   BSLS_COMPILERFEATURES_SUPPORT_VARIADIC_TEMPLATES
        // --------------------------------------------------------------------

#if !defined(BSLS_COMPILERFEATURES_SUPPORT_VARIADIC_TEMPLATES)
        if (verbose) printf("Testing variadic template parameters skipped\n"
                            "============================================\n");
#else
        if (verbose) printf("Testing variadic template parameters\n"
                            "====================================\n");

        ASSERT((PackSize<int, char, double, void>::VALUE == 4));
#endif
      } break;
      case 11: {
        // --------------------------------------------------------------------
        // TESTING BSLS_COMPILERFEATURES_SUPPORT_STATIC_ASSERT
        //
        // Concerns:
        //: 1 'BSLS_COMPILERFEATURES_SUPPORT_STATIC_ASSERT' is defined only
        //:    when the compiler is able to compile code with 'static_assert'.
        //
        // Plan:
        //: 1 If 'BSLS_COMPILERFEATURES_SUPPORT_STATIC_ASSERT' is defined then
        //:   compile code that uses 'static_assert'.
        //
        // Testing:
        //   BSLS_COMPILERFEATURES_SUPPORT_STATIC_ASSERT
        // --------------------------------------------------------------------

#if !defined(BSLS_COMPILERFEATURES_SUPPORT_STATIC_ASSERT)
        if (verbose) printf("Testing static_assert skipped\n"
                            "=============================\n");
#else
        if (verbose) printf("Testing static_assert\n"
                            "=====================\n");

        static_assert(true, "static_assert with bool");
        static_assert(1,    "static_assert with int");
#endif
      } break;
      case 10: {
        // --------------------------------------------------------------------
        // TESTING BSLS_COMPILERFEATURES_SUPPORT_RVALUE_REFERENCES
        //
        // Concerns:
        //: 1 'BSLS_COMPILERFEATURES_SUPPORT_RVALUE_REFERENCES' is defined only
        //:   when the compiler is able to compile code with rvalue references.
        //
        // Plan:
        //: 1 If 'BSLS_COMPILERFEATURES_SUPPORT_RVALUE_REFERENCES' is defined
        //:   then compile code that uses rvalue references to implement
        //:   perfect forwarding.
        //
        // Testing:
        //   BSLS_COMPILERFEATURES_SUPPORT_RVALUE_REFERENCES
        // --------------------------------------------------------------------

#if !defined(BSLS_COMPILERFEATURES_SUPPORT_RVALUE_REFERENCES)
        if (verbose) printf("Testing rvalue references skipped\n"
                            "=================================\n");
#else
        if (verbose) printf("Testing rvalue references\n"
                            "=========================\n");

        RvalueTest obj(my_factory<RvalueTest>(RvalueArg()));
#endif
      } break;
      case 9: {
        // --------------------------------------------------------------------
        // TESTING BSLS_COMPILERFEATURES_SUPPORT_OVERRIDE
        //
        // Concerns:
        //: 1 'BSLS_COMPILERFEATURES_SUPPORT_OVERRIDE' is defined only when the
        //:    compiler supports using the 'override' keyword when overriding a
        //:    'virtual' function.
        //
        // Plan:
        //: 1 If 'BSLS_COMPILERFEATURES_SUPPORT_OVERRIDE' is defined then
        //:   compile code using the 'override' keyword when overriding a
        //:   'virtual' function. To really test the feature works a function
        //:   that isn't an override needs to use the 'override' keyword to
        //:   produce a compile-time error.
        //
        // Testing:
        //   BSLS_COMPILERFEATURES_SUPPORT_OVERRIDE
        // --------------------------------------------------------------------

#if !defined(BSLS_COMPILERFEATURES_SUPPORT_OVERRIDE)
        if (verbose) printf("Testing override skipped\n"
                            "========================\n");
#else
        if (verbose) printf("Testing override\n"
                            "================\n");

        struct OverrideBase { virtual void f() const {} };
        struct Override: OverrideBase { void f() const override {} };
#endif
      } break;
      case 8: {
        // --------------------------------------------------------------------
        // TESTING BSLS_COMPILERFEATURES_SUPPORT_OPERATOR_EXPLICIT
        //
        // Concerns:
        //: 1 'BSLS_COMPILERFEATURES_SUPPORT_OPERATOR_EXPLICIT' is defined only
        //:    when the compiler supports 'explicit' conversion operators.
        //
        // Plan:
        //: 1 If 'BSLS_COMPILERFEATURES_SUPPORT_OPERATOR_EXPLICIT' is defined
        //:   compile code that uses an 'explicit' conversion operator for a
        //:   class with another conversion operator and use an object in a
        //:   context where an ambiguity is caused if 'explicit' is absent
        //
        // Testing:
        //   BSLS_COMPILERFEATURES_SUPPORT_OPERATOR_EXPLICIT
        // --------------------------------------------------------------------

#if !defined(BSLS_COMPILERFEATURES_SUPPORT_OPERATOR_EXPLICIT)
        if (verbose) printf("Testing operator explicit skipped\n"
                            "=================================\n");
#else
        if (verbose) printf("Testing operator explicit\n"
                            "=========================\n");

        struct Explicit {
            static bool match(int)  { return false; }
            static bool match(char) { return true; }

            explicit operator int() const { return 0; }
            operator char() const { return 0; }
        };

        Explicit ex;
        bool result = Explicit::match(ex);
        ASSERT(result);
#endif
      } break;
      case 7: {
        // --------------------------------------------------------------------
        // TESTING BSLS_COMPILERFEATURES_SUPPORT_NULLPTR
        //
        // Concerns:
        //: 1 'BSLS_COMPILERFEATURES_SUPPORT_NULLPTR' is defined only when the
        //:    compiler is able to compile code with 'nullptr'.
        //
        // Plan:
        //: 1 If 'BSLS_COMPILERFEATURES_SUPPORT_NULLPTR' is defined then
        //:   compile code that uses 'nullptr' in various contexts.
        //
        // Testing:
        //   BSLS_COMPILERFEATURES_SUPPORT_NULLPTR
        // --------------------------------------------------------------------

#if !defined(BSLS_COMPILERFEATURES_SUPPORT_NULLPTR)
        if (verbose) printf("Testing nullptr skipped\n"
                            "=======================\n");
#else
        if (verbose) printf("Testing nullptr\n"
                            "===============\n");

        void *p = nullptr;
        if (p == nullptr) {}
        OverloadForNullptr(nullptr);
#endif
      } break;
      case 6: {
        // --------------------------------------------------------------------
        // TESTING BSLS_COMPILERFEATURES_SUPPORT_INCLUDE_NEXT
        //
        // Concerns:
        //: 1 'BSLS_COMPILERFEATURES_SUPPORT_INCLUDE_NEXT' is defined only when
        //:   the compiler is actually able to compile code using
        //:   'include_next'.
        //
        // Plan:
        //: 1 If 'BSLS_COMPILERFEATURES_SUPPORT_INCLUDE_NEXT' is defined then
        //:   compile code that uses this feature include a header file.
        //
        // Testing:
        //   BSLS_COMPILERFEATURES_SUPPORT_INCLUDE_NEXT
        // --------------------------------------------------------------------

#if !defined(BSLS_COMPILERFEATURES_SUPPORT_INCLUDE_NEXT)
        if (verbose) printf("Testing include_next skipped\n"
                            "============================\n");
#else
        if (verbose) printf("Testing include_next\n"
                            "====================\n");
#endif
      } break;
      case 5: {
        // --------------------------------------------------------------------
        // TESTING BSLS_COMPILERFEATURES_SUPPORT_GENERALIZED_INITIALIZERS
        //
        // Concerns:
        //: 1 'BSLS_COMPILERFEATURES_SUPPORT_GENERALIZED_INITIALIZERS' is
        //:   defined only when the compiler is actually able to compile code
        //:   using 'include_next'.
        //
        // Plan:
        //: 1 If 'BSLS_COMPILERFEATURES_SUPPORT_GENERALIZED_INITIALIZERS' is
        //:    defined then compile code that uses this feature include a
        //:    header file.
        //
        // Testing:
        //   BSLS_COMPILERFEATURES_SUPPORT_GENERALIZED_INITIALIZERS
        // --------------------------------------------------------------------

#if !defined(BSLS_COMPILERFEATURES_SUPPORT_GENERALIZED_INITIALIZERS)
        if (verbose) printf("Testing generalized initializers skipped\n"
                            "============================\n");
#else
        if (verbose) printf("Testing generalized initializers\n"
                            "================================\n");
        std::initializer_list<int> il = {10,20,30,40,50};
#endif
      } break;
      case 4: {
        // --------------------------------------------------------------------
        // TESTING BSLS_COMPILERFEATURES_SUPPORT_FINAL
        //
        // Concerns:
        //: 1 'BSLS_COMPILERFEATURES_SUPPORT_FINAL' is defined only when the
        //:   compiler is actually able to compile code using final classes and
        //:   final member functions.
        //
        // Plan:
        //: 1 If 'BSLS_COMPILERFEATURES_SUPPORT_FINAL' is defined then compile
        //:   code that uses this feature to a final class and class with a
        //:   final function (to really verify the 'final' keyword work it is
        //:   necessary to try refining a class or a function declared
        //:   'final').
        //
        // Testing:
        //   BSLS_COMPILERFEATURES_SUPPORT_FINAL
        // --------------------------------------------------------------------

#if !defined(BSLS_COMPILERFEATURES_SUPPORT_FINAL)
        if (verbose) printf("Testing final skipped\n"
                            "=====================\n");
#else
        if (verbose) printf("Testing final\n"
                            "=============\n");

        struct Final final {};
        struct FinalMember { virtual void f() final {} };
#endif

      } break;
      case 3: {
        // --------------------------------------------------------------------
        // TESTING BSLS_COMPILERFEATURES_SUPPORT_EXTERN_TEMPLATE
        //
        // Concerns:
        //: 1 'BSLS_COMPILERFEATURES_SUPPORT_EXTERN_TEMPLATE' is defined only
        //:   when the compiler is actually able to compile code with extern
        //:   templates.
        //
        // Plan:
        //: 1 If 'BSLS_COMPILERFEATURES_SUPPORT_EXTERN_TEMPLATE' is defined
        //:   then compile code that uses this feature to declare extern class
        //:   templates.
        //
        // Testing:
        //   BSLS_COMPILERFEATURES_SUPPORT_EXTERN_TEMPLATE
        // --------------------------------------------------------------------

#if !defined(BSLS_COMPILERFEATURES_SUPPORT_EXTERN_TEMPLATE)
        if (verbose) printf("Testing extern template skipped\n"
                            "===============================\n");
#else
        if (verbose) printf("Testing extern template\n"
                            "=======================\n");

        ExternTemplateClass<char> obj; (void) obj;
#endif

      } break;
      case 2: {
        // --------------------------------------------------------------------
        // TESTING BSLS_COMPILERFEATURES_SUPPORT_DECLTYPE
        //
        // Concerns:
        //: 1 'BSLS_COMPILERFEATURES_SUPPORT_DECLTYPE' is defined only when
        //    the compiler is actually able to compile code with decltype.
        //
        // Plan:
        //: 1 If 'BSLS_COMPILERFEATURES_SUPPORT_DECLTYPE' is defined then
        //:   compile code that uses this feature to define variables of type
        //:   inferred from decltype.
        //
        // Testing:
        //   BSLS_COMPILERFEATURES_SUPPORT_DECLTYPE
        // --------------------------------------------------------------------

#if !defined(BSLS_COMPILERFEATURES_SUPPORT_DECLTYPE)
        if (verbose) printf("Testing decltype skipped\n"
                            "========================\n");
#else
        if (verbose) printf("Testing decltype\n"
                            "================\n");

        int obj1; (void) obj1;
        decltype(obj1) obj2; (void) obj2;
        decltype(testFuncForDecltype(10)) obj3; (void) obj3;

        auto maxVal = my_max(short(10), 'a');
        ASSERT(sizeof(maxVal) == sizeof(int));
        ASSERT(maxVal == 'a');
#endif

      } break;
      case 1: {
        // --------------------------------------------------------------------
        // TESTING BSLS_COMPILERFEATURES_SUPPORT_ALIAS_TEMPLATES
        //
        // Concerns:
        //: 1 'BSLS_COMPILERFEATURES_SUPPORT_ALIAS_TEMPLATES' is defined only
        //    when the compiler is actually able to compile code with alias
        //    templates.
        //
        // Plan:
        //: 1 If 'BSLS_COMPILERFEATURES_SUPPORT_ALIAS_TEMPLATES' is defined
        //:   then compile code that uses this feature to declare both alias
        //:   templates and simple aliases.
        //
        // Testing:
        //   BSLS_COMPILERFEATURES_SUPPORT_ALIAS_TEMPLATES
        // --------------------------------------------------------------------

#if !defined(BSLS_COMPILERFEATURES_SUPPORT_ALIAS_TEMPLATES)
        if (verbose) printf("Testing alias templates skipped\n"
                            "===============================\n");
#else
        if (verbose) printf("Testing alias templates\n"
                            "=======================\n");

        my_own_int intObj; (void) intObj;
        alias_nontemplate nontemplateObj; (void) nontemplateObj;
        alias_template1<char> templateObj1; (void) templateObj1;
        alias_template2<char> templateObj2; (void) templateObj2;
#endif

      } break;
      default: {
        cerr << "WARNING: CASE `" << test << "' NOT FOUND." << endl;
        testStatus = -1;
      }
    }

    if (testStatus > 0) {
        cerr << "Error, non-zero test status = " << testStatus << "." << endl;
    }
    return testStatus;
}

// ----------------------------------------------------------------------------
// Copyright 2013 Bloomberg Finance L.P.
//
// Licensed under the Apache License, Version 2.0 (the "License");
// you may not use this file except in compliance with the License.
// You may obtain a copy of the License at
//
//     http://www.apache.org/licenses/LICENSE-2.0
//
// Unless required by applicable law or agreed to in writing, software
// distributed under the License is distributed on an "AS IS" BASIS,
// WITHOUT WARRANTIES OR CONDITIONS OF ANY KIND, either express or implied.
// See the License for the specific language governing permissions and
// limitations under the License.
// ----------------------------- END-OF-FILE ----------------------------------<|MERGE_RESOLUTION|>--- conflicted
+++ resolved
@@ -193,7 +193,6 @@
 // [ 2] BSLS_COMPILERFEATURES_SUPPORT_DECLTYPE
 // [ 3] BSLS_COMPILERFEATURES_SUPPORT_EXTERN_TEMPLATE
 // [ 4] BSLS_COMPILERFEATURES_SUPPORT_FINAL
-<<<<<<< HEAD
 // [ 5] BSLS_COMPILERFEATURES_SUPPORT_GENERALIZED_INITIALIZERS
 // [ 6] BSLS_COMPILERFEATURES_SUPPORT_INCLUDE_NEXT
 // [ 7] BSLS_COMPILERFEATURES_SUPPORT_NULLPTR
@@ -202,16 +201,8 @@
 // [10] BSLS_COMPILERFEATURES_SUPPORT_RVALUE_REFERENCES
 // [11] BSLS_COMPILERFEATURES_SUPPORT_STATIC_ASSERT
 // [12] BSLS_COMPILERFEATURES_SUPPORT_VARIADIC_TEMPLATES
-=======
-// [ 5] BSLS_COMPILERFEATURES_SUPPORT_INCLUDE_NEXT
-// [ 6] BSLS_COMPILERFEATURES_SUPPORT_NULLPTR
-// [ 7] BSLS_COMPILERFEATURES_SUPPORT_OPERATOR_EXPLICIT
-// [ 8] BSLS_COMPILERFEATURES_SUPPORT_OVERRIDE
-// [ 9] BSLS_COMPILERFEATURES_SUPPORT_RVALUE_REFERENCES
-// [10] BSLS_COMPILERFEATURES_SUPPORT_STATIC_ASSERT
-// [11] BSLS_COMPILERFEATURES_SUPPORT_VARIADIC_TEMPLATES
-// [12] BSLS_COMPILERFEATURES_SUPPORT_ALIGNAS
->>>>>>> f6e5bf88
+// [13] BSLS_COMPILERFEATURES_SUPPORT_ALIGNAS
+
 //=============================================================================
 
 int main(int argc, char *argv[])
@@ -224,9 +215,7 @@
     cout << "TEST " << __FILE__ << " CASE " << test << endl;
 
     switch (test) { case 0:
-      case 12: {
-<<<<<<< HEAD
-=======
+      case 13: {
         // --------------------------------------------------------------------
         // TESTING BSLS_COMPILERFEATURES_SUPPORT_ALIGNAS
         //
@@ -253,9 +242,7 @@
         int alignas(8) foo;
 #endif
       } break;
-
-      case 11: {
->>>>>>> f6e5bf88
+      case 12: {
         // --------------------------------------------------------------------
         // TESTING BSLS_COMPILERFEATURES_SUPPORT_VARIADIC_TEMPLATES
         //
