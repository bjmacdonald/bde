--- conflicted
+++ resolved
@@ -353,15 +353,9 @@
         // USAGE EXAMPLES
         //
         // Concern:
-<<<<<<< HEAD
-        //: 1 The usage example provided in the component header file compiles,
-        //:   links, and runs as shown.
-        //
-=======
         //: 1 The usage examples provided in the component header file compile,
         //:   link, and run as shown.
         // 
->>>>>>> 8081f940
         // Plan:
         //: 1 Place the block of code from usage example 1 in a function
         //:   to be executed by N threads. In the parallelizable region, sleep
@@ -376,14 +370,6 @@
         if (verbose) printf("\nUSAGE EXAMPLE"
                             "\n=============\n");
 
-<<<<<<< HEAD
-        enum { NUM_THREADS = 10 };
-
-        ThreadId threads[NUM_THREADS];
-
-        for (int i = 0; i < NUM_THREADS; ++i) {
-            threads[i] = createThread(&usageExampleFn, 0);
-=======
         {
             if (veryVerbose) printf("Example 1...\n");
             enum { NUM_THREADS = 10 };
@@ -401,7 +387,6 @@
                     0 == usageExampleThreadCount);
             ASSERTV(usageExampleMaxThreads,
                     NUM_THREADS == usageExampleMaxThreads);
->>>>>>> 8081f940
         }
 
         {
@@ -443,12 +428,6 @@
                         NUM_ITERATIONS == elementCount[i]);
             }
         }
-<<<<<<< HEAD
-
-        ASSERTV(usageExampleThreadCount, 0 == usageExampleThreadCount);
-        ASSERTV(usageExampleMaxThreads, NUM_THREADS == usageExampleMaxThreads);
-=======
->>>>>>> 8081f940
     } break;
 
       default: {
