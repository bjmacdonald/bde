--- conflicted
+++ resolved
@@ -211,15 +211,9 @@
 };
 
 template <typename FROM_TYPE, typename TO_TYPE
-<<<<<<< HEAD
-#if defined(BSLS_PLATFORM__CMP_GNU)
+#if defined(BSLS_PLATFORM_CMP_GNU)
          , int IS_FROM_FUNDAMENTAL = IsFundamental<FROM_TYPE>::value
          , int IS_TO_FUNDAMENTAL   = IsFundamental<TO_TYPE>::value
-=======
-#if defined(BSLS_PLATFORM_CMP_GNU)
-         , int IS_FROM_FUNDAMENTAL = IsFundamental<FROM_TYPE>::VALUE
-         , int IS_TO_FUNDAMENTAL   = IsFundamental<TO_TYPE>::VALUE
->>>>>>> bfa2b423
 #endif
          >
 struct IsConvertible_Imp {
