// bslmf_ispointer.h                                                  -*-C++-*-
#ifndef INCLUDED_BSLMF_ISPOINTER
#define INCLUDED_BSLMF_ISPOINTER

#ifndef INCLUDED_BSLS_IDENT
#include <bsls_ident.h>
#endif
BSLS_IDENT("$Id: $")

//@PURPOSE: Provide a compile-time check for pointer types.
//
//@CLASSES:
//  bsl::is_pointer: standard meta-function for determining pointer types
//  bsl::IsPointer: meta-function for determining pointer types
//
//@SEE_ALSO: bslmf_integralconstant
//
//@AUTHOR:
//
//@DESCRIPTION: This component defines two meta-functions, 'bsl::is_pointer'
// and 'BloombergLP::bslmf::IsPointer', both of which may be used to query
// whether or not a type is a pointer type.
//
// 'bsl::is_pointer' meets the requirements of the 'is_pointer' template
// defined in the C++11 standard [meta.unary.cat], while 'bslmf::IsPointer' was
// devised before 'is_pointer' was standardized.
//
// The two meta-functions are functionally equivalent.  The major difference
// between them is that the result for 'bsl::is_pointer' is indicated by the
// class member 'value', while the result for 'bslmf::IsPointer' is indicated
// by the class member 'VALUE'.
//
// Note that 'bsl::is_pointer' should be preferred over 'bslmf::IsPointer', and
// in general, should be used by new components.
//
///Usage
///-----
// In this section we show intended use of this component.
//
///Example 1: Verify Pointer Types
///- - - - - - - - - - - - - - - -
// Suppose that we want to assert whether a particular type is a pointer type.
//
// First, we create two 'typedef's -- a pointer type and a non-pointer type:
//..
//  typedef int  MyType;
//  typedef int *MyPtrType;
//..
// Now, we instantiate the 'bsl::is_pointer' template for each of the
// 'typedef's and assert the 'value' static data member of each instantiation:
//..
//  assert(false == bsl::is_pointer<MyType>::value);
//  assert(true  == bsl::is_pointer<MyPtrType>::value);
//..

#ifndef INCLUDED_BSLSCM_VERSION
#include <bslscm_version.h>
#endif

#ifndef INCLUDED_BSLMF_INTEGRALCONSTANT
#include <bslmf_integralconstant.h>
#endif

#ifndef INCLUDED_BSLMF_REMOVECV
#include <bslmf_removecv.h>
#endif

namespace BloombergLP {
namespace bslmf {

                         // ====================
                         // struct IsPointer_Imp
                         // ====================

template <class TYPE>
struct IsPointer_Imp : bsl::false_type {
    // This 'struct' template implements a meta-function to determine whether
    // the (template parameter) 'TYPE' is a (non-cv-qualified) pointer type.
    // This generic default template derives from 'bsl::false_type'.  A
    // template specialization is provided (below) that derives from
    // 'bsl::true_type'.
};

                         // ============================
                         // struct IsPointer_Imp<TYPE *>
                         // ============================

template <class TYPE>
struct IsPointer_Imp<TYPE *> : bsl::true_type {
     // This partial specialization of 'IsPointer_Imp' derives from
     // 'bsl::true_type' for when the (template parameter) 'TYPE' is a pointer
     // type.
};

}  // close package namespace
}  // close enterprise namespace

namespace bsl {

                         // =================
                         // struct is_pointer
                         // =================

template <class TYPE>
struct is_pointer
    : BloombergLP::bslmf::IsPointer_Imp<typename remove_cv<TYPE>::type>::type {
    // This 'struct' template implements the 'is_pointer' meta-function defined
    // in the C++11 standard [meta.unary.cat] to determine if the (template
    // parameter) 'TYPE' is a pointer.  This 'struct' derives from
    // 'bsl::true_type' if the 'TYPE' is a pointer type (but not a
    // pointer-to-non-static-member type), and 'bsl::false_type' otherwise.

};

}  // close namespace bsl

namespace BloombergLP {
namespace bslmf {

                         // ================
                         // struct IsPointer
                         // ================

template <class TYPE>
struct IsPointer : bsl::is_pointer<TYPE>::type {
    // This 'struct' template implements a meta-function to determine if the
    // (template parameter) 'TYPE' is a pointer type.  This 'struct' derives
    // from 'bslmf::MetaInt<1>' if the 'TYPE' is a pointer type (but not a
    // pointer to non-static member), and 'bslmf::MetaInt<0>' otherwise.
    //
    // Note that although this 'struct' is functionally equivalent to
    // 'bsl::is_pointer', the use of 'bsl::is_pointer' should be preferred.
};

}  // close package namespace
}  // close enterprise namespace

#ifndef BDE_OPENSOURCE_PUBLICATION  // BACKWARD_COMPATIBILITY
<<<<<<< HEAD
// ===========================================================================
//                           BACKWARD-COMPATIBILITY
// ===========================================================================
=======
// ============================================================================
//                           BACKWARD-COMPATIBILITY
// ============================================================================
>>>>>>> 377fd5f6

#ifdef bslmf_IsPointer
#undef bslmf_IsPointer
#endif

#define bslmf_IsPointer bslmf::IsPointer
    // This alias is defined for backward-compatibility.
#endif  // BDE_OPENSOURCE_PUBLICATION -- BACKWARD_COMPATIBILITY

#endif

// ----------------------------------------------------------------------------
// Copyright 2013 Bloomberg Finance L.P.
//
// Licensed under the Apache License, Version 2.0 (the "License");
// you may not use this file except in compliance with the License.
// You may obtain a copy of the License at
//
//     http://www.apache.org/licenses/LICENSE-2.0
//
// Unless required by applicable law or agreed to in writing, software
// distributed under the License is distributed on an "AS IS" BASIS,
// WITHOUT WARRANTIES OR CONDITIONS OF ANY KIND, either express or implied.
// See the License for the specific language governing permissions and
// limitations under the License.
// ----------------------------- END-OF-FILE ----------------------------------<|MERGE_RESOLUTION|>--- conflicted
+++ resolved
@@ -136,15 +136,9 @@
 }  // close enterprise namespace
 
 #ifndef BDE_OPENSOURCE_PUBLICATION  // BACKWARD_COMPATIBILITY
-<<<<<<< HEAD
-// ===========================================================================
-//                           BACKWARD-COMPATIBILITY
-// ===========================================================================
-=======
 // ============================================================================
 //                           BACKWARD-COMPATIBILITY
 // ============================================================================
->>>>>>> 377fd5f6
 
 #ifdef bslmf_IsPointer
 #undef bslmf_IsPointer
