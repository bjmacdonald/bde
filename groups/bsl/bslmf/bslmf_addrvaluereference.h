// bslmf_addrvaluereference.h                                         -*-C++-*-
#ifndef INCLUDED_BSLMF_ADDRVALUEREFERENCE
#define INCLUDED_BSLMF_ADDRVALUEREFERENCE

#ifndef INCLUDED_BSLS_IDENT
#include <bsls_ident.h>
#endif
BSLS_IDENT("$Id: $")

//@PURPOSE: Provide a compile-time type transformation to rvalue reference.
//
//@CLASSES:
//  bsl::add_rvalue_reference: standard meta-function for transforming type
//
//@SEE_ALSO: bslmf_integralconstant
//
//@AUTHOR:
//
//@DESCRIPTION: This component defines a meta-function,
// 'bsl::add_rvalue_reference', which may be used to transform a type to its
// rvalue reference type.
//
// 'bsl::add_rvalue_reference' meets the requirements of the
// 'add_rvalue_reference' template defined in the C++11 standard
// [meta.trans.ref].
//
///Usage
///-----
// In this section we show intended use of this component.
//
///Example 1: Transform to Rvalue Reference Types
/// - - - - - - - - - - - - - - - - - - - - - - -
// Suppose that we want to transform a couple of types to rvalue reference
// types.
//
// Now, we instantiate the 'bsl::add_rvalue_reference' template for these
// types, and use the 'bsl::is_same' meta-function to assert the 'type' static
// data member of each instantiation:
//..
//#if defined(BSLS_COMPILERFEATURES_SUPPORT_RVALUE_REFERENCES)
//  assert(true  ==
//       (bsl::is_same<bsl::add_rvalue_reference<int>::type,   int&&>::value));
//  assert(false ==
//       (bsl::is_same<bsl::add_rvalue_reference<int>::type,   int  >::value));
//  assert(true  ==
//       (bsl::is_same<bsl::add_rvalue_reference<int&>::type,  int& >::value));
//  assert(true  ==
//       (bsl::is_same<bsl::add_rvalue_reference<int&&>::type, int&&>::value));
//#endif
//..
// Note that rvalue is introduced in C++11 and may not be supported by all
// compilers.

#ifndef INCLUDED_BSLSCM_VERSION
#include <bslscm_version.h>
#endif

#ifndef INCLUDED_BSLS_COMPILERFEATURES
#include <bsls_compilerfeatures.h>
#endif

namespace bsl {

#if defined(BSLS_COMPILERFEATURES_SUPPORT_RVALUE_REFERENCES)

template <typename TYPE>
struct add_rvalue_reference
{
    typedef TYPE&& type;
};

<<<<<<< HEAD
#if 0
template <typename TYPE>
struct add_rvalue_reference<TYPE&>
{
    typedef TYPE&& type;
};
#endif

=======
>>>>>>> a1c7988a
#define BSL_DEFINE_ADD_RVALUE_REFERENCE(TYPE, REF_TYPE) \
template <>                                             \
struct add_rvalue_reference<TYPE>                       \
{                                                       \
    typedef REF_TYPE type;                              \
}                                                       \

BSL_DEFINE_ADD_RVALUE_REFERENCE(void, void);
BSL_DEFINE_ADD_RVALUE_REFERENCE(void const, void const);
BSL_DEFINE_ADD_RVALUE_REFERENCE(void volatile, void volatile);
BSL_DEFINE_ADD_RVALUE_REFERENCE(void const volatile, void const volatile);

#undef BSL_DEFINE_ADD_RVALUE_REFERENCE

#endif

}  // close namespace bsl

#endif

// ---------------------------------------------------------------------------
// NOTICE:
//      Copyright (C) Bloomberg L.P., 2012
//      All Rights Reserved.
//      Property of Bloomberg L.P. (BLP)
//      This software is made available solely pursuant to the
//      terms of a BLP license agreement which governs its use.
// ----------------------------- END-OF-FILE ---------------------------------<|MERGE_RESOLUTION|>--- conflicted
+++ resolved
@@ -69,17 +69,6 @@
     typedef TYPE&& type;
 };
 
-<<<<<<< HEAD
-#if 0
-template <typename TYPE>
-struct add_rvalue_reference<TYPE&>
-{
-    typedef TYPE&& type;
-};
-#endif
-
-=======
->>>>>>> a1c7988a
 #define BSL_DEFINE_ADD_RVALUE_REFERENCE(TYPE, REF_TYPE) \
 template <>                                             \
 struct add_rvalue_reference<TYPE>                       \
