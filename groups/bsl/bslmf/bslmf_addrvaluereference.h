--- conflicted
+++ resolved
@@ -68,14 +68,6 @@
     typedef TYPE&& type;
 };
 
-<<<<<<< HEAD
-template <class TYPE>
-struct add_rvalue_reference<TYPE&> {
-    typedef TYPE&& type;
-};
-
-=======
->>>>>>> a1c7988a
 #define BSL_DEFINE_ADD_RVALUE_REFERENCE(TYPE, REF_TYPE) \
 template <>                                             \
 struct add_rvalue_reference<TYPE> {                     \
