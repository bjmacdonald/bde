--- conflicted
+++ resolved
@@ -1032,16 +1032,10 @@
 
 }  // close package namespace
 
-<<<<<<< HEAD
+
 #ifndef BDE_OPENSOURCE_PUBLICATION  // BACKWARD_COMPATIBILITY
-// ===========================================================================
-=======
-}  // close enterprise namespace
-
-
-#ifndef BDE_OMIT_TRANSITIONAL  // BACKWARD_COMPATIBILITY
+
 // ============================================================================
->>>>>>> 82da6883
 //                           BACKWARD COMPATIBILITY
 // ============================================================================
 
@@ -1099,6 +1093,8 @@
 #define bslmf_Switch9 bslmf::Switch9
     // This alias is defined for backward compatibility.
 #endif  // BDE_OPENSOURCE_PUBLICATION -- BACKWARD_COMPATIBILITY
+
+}  // close enterprise namespace
 
 #endif
 
