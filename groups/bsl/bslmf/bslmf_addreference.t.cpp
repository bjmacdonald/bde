--- conflicted
+++ resolved
@@ -57,11 +57,7 @@
 //                  SEMI-STANDARD TEST OUTPUT MACROS
 //-----------------------------------------------------------------------------
 
-<<<<<<< HEAD
 #define ASSERT_SAME(X, Y) ASSERT((bslmf_IsSame<X, Y>::value))
-=======
-#define ASSERT_SAME(X, Y) ASSERT((bslmf::IsSame<X, Y>::VALUE))
->>>>>>> bfa2b423
 
 //=============================================================================
 //                  GLOBAL TYPEDEFS/CONSTANTS FOR TESTING
