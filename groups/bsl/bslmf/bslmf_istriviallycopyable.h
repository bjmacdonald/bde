// bslmf_istriviallycopyable.h                                        -*-C++-*-
#ifndef INCLUDED_BSLMF_ISTRIVIALLYCOPYABLE
#define INCLUDED_BSLMF_ISTRIVIALLYCOPYABLE

#ifndef INCLUDED_BSLS_IDENT
#include <bsls_ident.h>
#endif
BSLS_IDENT("$Id: $")

//@PURPOSE: Provide a meta-function for determining trivially copyable types
//
//@CLASSES:
//  bsl::is_trivially_copyable: type-traits meta-function
//
//@SEE_ALSO:  bslmf_integerconstant, bslmf_nestedtraitdeclaration
//
//@AUTHOR: Pablo Halpern (phalpern)
//
//@DESCRIPTION: This component defines a meta-function,
// 'bsl::is_trivially_copyable', that may be used to query whether a type is
// trivially copyable as defined in section 3.9.3 of the C++11 standard
// [basic.types].
//
// 'bsl::is_trivially_copyable' has the same syntax as the
// 'is_trivially_copyable' template from the C++11 standard [meta.unary.prop].
// However, unlike the template defined in the C++11 standard, which can
// determine the correct value for all types without requiring specialization,
// 'bsl::is_trivially_copyable' can, by default, determine the value for the
// following type categories only:
//..
//  Type Category        Is Trivially Copyable
//  -------------        ---------------------
//  reference types      false
//  fundamental types    true
//  enums                true
//  pointers             true
//  pointers to members  true
//..
// For all other types, 'bsl::is_trivially_copyable' returns 'false', unless
// the type is explicitly specified to be trivially copyable.  This can be done
// in 2 ways:
//
//: 1 Define a template specialization for 'bsl::is_trivially_copyable' having
//:   the type as the template parameter that inherits directly from
//:   'bsl::true_type'.
//:
//: 2 Use the 'BSLMF_NESTED_TRAIT_DECLARATION' macro to define
//:   'bsl::is_trivially_copyable' as the trait in the class definition of the
//:   type.
//
///Usage
///-----
// In this section we show intended use of this component.
//
///Example 1: Verify Whether Types are Trivially Copyable
/// - - - - - - - - - - - - - - - - - - - - - - - - - - -
// Suppose that we want to assert whether a type is trivially copyable.
//
// First, we define a set of types to evaluate:
//..
//  typedef int  MyFundamentalType;
//  typedef int& MyFundamentalTypeReference;
//
//  class MyTriviallyCopyableType {
//  };
//
//  struct MyNonTriviallyCopyableType {
//      //...
//  };
//..
// Then, since user-defined types cannot be automatically evaluated by
// 'is_trivially_copyable', we define a template specialization to specify that
// 'MyTriviallyCopyableType' is trivially copyable:
//..
//  namespace bsl {
//
//  template <>
//  struct is_trivially_copyable<MyTriviallyCopyableType> : bsl::true_type {
//      // This template specialization for 'is_trivially_copyable' indicates
//      // that 'MyTriviallyCopyableType' is a trivially copyable.
//  };
//
//  }  // close namespace bsl
//..
// Now, we verify whether each type is trivially copyable using
// 'bsl::is_trivially_copyable':
//..
//  assert(true  == bsl::is_trivially_copyable<MyFundamentalType>::value);
//  assert(false == bsl::is_trivially_copyable<
//                                         MyFundamentalTypeReference>::value);
//  assert(true  == bsl::is_trivially_copyable<MyTriviallyCopyableType>::value);
//  assert(false == bsl::is_trivially_copyable<
//                                         MyNonTriviallyCopyableType>::value);
//..

#ifndef INCLUDED_BSLMF_DETECTNESTEDTRAIT
#include <bslmf_detectnestedtrait.h>
#endif

#ifndef INCLUDED_BSLMF_INTEGRALCONSTANT
#include <bslmf_integralconstant.h>
#endif

#ifndef INCLUDED_BSLMF_ISENUM
#include <bslmf_isenum.h>
#endif

#ifndef INCLUDED_BSLMF_ISFUNDAMENTAL
#include <bslmf_isfundamental.h>
#endif

#ifndef INCLUDED_BSLMF_ISPOINTER
#include <bslmf_ispointer.h>
#endif

#ifndef INCLUDED_BSLMF_ISPOINTERTOMEMBER
#include <bslmf_ispointertomember.h>
#endif

#ifndef INCLUDED_BSLMF_ISREFERENCE
#include <bslmf_isreference.h>
#endif

#ifndef INCLUDED_BSLMF_REMOVECV
#include <bslmf_removecv.h>
#endif

namespace bsl {

template <typename TYPE>
struct is_trivially_copyable;

}  // close namespace bsl

namespace BloombergLP {
namespace bslmf {

                         // ==============================
                         // struct IsTriviallyCopyable_Imp
                         // ==============================

template <typename TYPE>
struct IsTriviallyCopyable_Imp
    : bsl::integral_constant<
          bool,
          !bsl::is_reference<TYPE>::value
          && (  IsFundamental<TYPE>::value
             || IsEnum<TYPE>::value
             || bsl::is_pointer<TYPE>::value
             || bslmf::IsPointerToMember<TYPE>::value
             || DetectNestedTrait<TYPE, bsl::is_trivially_copyable>::value)> {
    // This 'struct' template implements a meta-function to determine whether
    // the (non-cv-qualified) (template parameter) 'TYPE' is trivially
    // copyable.
};

}  // close package namespace
}  // close enterprise namespace

namespace bsl {

                         // ============================
                         // struct is_trivially_copyable
                         // ============================

template <typename TYPE>
struct is_trivially_copyable
: BloombergLP::bslmf::IsTriviallyCopyable_Imp<typename remove_cv<TYPE>::type> {
    // This 'struct' template implements a meta-function to determine whether
    // the (template parameter) 'TYPE' is trivially copyable.  This 'struct'
    // derives from 'bsl::true_type' if the 'TYPE' is trivially copyable, and
    // from 'bsl::false_type' otherwise.  This meta-function has the same
    // syntax as the 'is_trivially_copyable' meta-function defined in the C++11
    // standard [meta.unary.prop]; however, this meta-function can
    // automatically determine the value for the following types only:
    // reference types, fundamental types, enums, pointers to members, and
    // types declared to have the 'bsl::is_trivially_copyable' trait using the
    // 'BSLMF_NESTED_TRAIT_DECLARATION' macro (and the value for other types
    // defaults to 'false').  To support other trivially copyable types, this
    // template must be specialized to inherit from 'bsl::true_type' for them.
};

}  // close namespace bsl

#endif // ! defined(INCLUDED_BSLMF_ISTRIVIALLYCOPYABLE)

// ----------------------------------------------------------------------------
// NOTICE:
//      Copyright (C) Bloomberg L.P., 2012
//      All Rights Reserved.
//      Property of Bloomberg L.P. (BLP)
//      This software is made available solely pursuant to the
//      terms of a BLP license agreement which governs its use.
<<<<<<< HEAD
// ----------------------------- END-OF-FILE ----------------------------------
=======
// ----------------------------- END-OF-FILE ---------------------------------
>>>>>>> 253fce07
<|MERGE_RESOLUTION|>--- conflicted
+++ resolved
@@ -191,8 +191,4 @@
 //      Property of Bloomberg L.P. (BLP)
 //      This software is made available solely pursuant to the
 //      terms of a BLP license agreement which governs its use.
-<<<<<<< HEAD
-// ----------------------------- END-OF-FILE ----------------------------------
-=======
-// ----------------------------- END-OF-FILE ---------------------------------
->>>>>>> 253fce07
+// ----------------------------- END-OF-FILE ----------------------------------