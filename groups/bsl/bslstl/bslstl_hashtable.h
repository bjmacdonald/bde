// bslstl_hashtable.h                                                 -*-C++-*-
#ifndef INCLUDED_BSLSTL_HASHTABLE
#define INCLUDED_BSLSTL_HASHTABLE

#ifndef INCLUDED_BSLS_IDENT
#include <bsls_ident.h>
#endif
BSLS_IDENT("$Id: $")

//@PURPOSE: Provide a hash-container with support for duplicate values.
//
//@CLASSES:
//   bslstl::HashTable : hashed-table container for user-supplied object types
//
//@SEE_ALSO: bsl+stdhdrs
//
//@AUTHOR: Alisdair Meredith (ameredith1)
//
//@DESCRIPTION: This component provides an implementation of a container,
// 'HashTable', specified by the C++11 standard.
//
// This implementation will use a single, bidirectional list, indexed by
// a dynamic array of buckets, each of which is a simple pointer to a node
// in the list.
//
// As we do not cache the hashed value, if any hash function throws we will
// either do nothing and allow the exception to propagate, or, if some change
// of state has already been made, clear the whole container to provide the
// basic exception guarantee.  There are similar concerns for the 'equal_to'
// predicate.
//
//-----------------------------------------------------------------------------
//..
//
///Usage
///-----

// Prevent 'bslstl' headers from being included directly in 'BSL_OVERRIDES_STD'
// mode.  Doing so is unsupported, and is likely to cause compilation errors.
#if defined(BSL_OVERRIDES_STD) && !defined(BSL_STDHDRS_PROLOGUE_IN_EFFECT)
#error "<bslstl_hashtable.h> header can't be included directly in \
        BSL_OVERRIDES_STD mode"
#endif

#ifndef INCLUDED_BSLSCM_VERSION
#include <bslscm_version.h>
#endif

#ifndef INCLUDED_BSLSTL_ALLOCATOR
#include <bslstl_allocator.h>
#endif

#ifndef INCLUDED_BSLSTL_ALLOCATORTRAITS
#include <bslstl_allocatortraits.h>
#endif

#ifndef INCLUDED_BSLALG_BIDIRECTIONALLINK
#include <bslalg_bidirectionallink.h>
#endif

#ifndef INCLUDED_BSLSTL_BIDIRECTIONALNODEPOOL
#include <bslstl_bidirectionalnodepool.h>
#endif

#ifndef INCLUDED_BSLALG_BIDIRECTIONALNODE
#include <bslalg_bidirectionalnode.h>
#endif

#ifndef INCLUDED_BSLALG_FUNCTORADAPTER
#include <bslalg_functoradapter.h>
#endif

#ifndef INCLUDED_BSLALG_HASHTABLEBUCKET
#include <bslalg_hashtablebucket.h>
#endif

#ifndef INCLUDED_BSLALG_HASHTABLEIMPUTIL
#include <bslalg_hashtableimputil.h>
#endif

#ifndef INCLUDED_BSLALG_SWAPUTIL
#include <bslalg_swaputil.h>
#endif

#ifndef INCLUDED_BSLS_ASSERT
#include <bsls_assert.h>
#endif

#ifndef INCLUDED_BSLS_NATIVESTD
#include <bsls_nativestd.h>
#endif

#ifndef INCLUDED_BSLS_PERFORMANCEHINT
#include <bsls_performancehint.h>
#endif

#ifndef INCLUDED_ALGORITHM
#include <algorithm>  // for swap
#define INCLUDED_ALGORITHM
#endif

#ifndef INCLUDED_CMATH
#include <cmath> // for 'ceil'
#define INCLUDED_CMATH
#endif

#ifndef INCLUDED_ITERATOR
#include <iterator>  // for tag dispatch on iterator traits
#define INCLUDED_ITERATOR
#endif

#ifndef INCLUDED_LIMITS
#include <limits>  // for 'numeric_limits<size_t>'
#define INCLUDED_LIMITS
#endif

namespace BloombergLP {

namespace bslstl {

                           // ==========================
                           // class HashTable_Parameters
                           // ==========================

template <class KEY_CONFIG, class HASHER, class COMPARATOR, class ALLOCATOR>
class HashTable_Parameters : private bslalg::FunctorAdapter<HASHER>::Type
                           , private bslalg::FunctorAdapter<COMPARATOR>::Type
{
    // This class holds all the parameterized parts of a 'HashTable' class,
    // efficiently exploiting the empty base optimization without adding
    // unforeseen associations to the 'HashTable' class itself due to the
    // structural inheritance.

  public:
    typedef ALLOCATOR                              AllocatorType;
    typedef ::bsl::allocator_traits<AllocatorType> AllocatorTraits;
    typedef typename KEY_CONFIG::KeyType           KeyType;
    typedef typename KEY_CONFIG::ValueType         ValueType;
    typedef bslalg::BidirectionalNode<ValueType>   NodeType;
    typedef typename AllocatorTraits::size_type    SizeType;

  private:
    // PRIVATE TYPES
    typedef typename AllocatorTraits::template
                         rebind_traits<NodeType>::allocator_type NodeAllocator;

    // These two aliases simplify naming the base classes in the constructor
    typedef typename bslalg::FunctorAdapter<HASHER>::Type  HasherBaseType;
    typedef typename bslalg::FunctorAdapter<COMPARATOR>::Type ComparatorBaseType;

  public:
    typedef BidirectionalNodePool<ValueType, NodeAllocator>      NodeFactory;

  private:
    // DATA
    NodeFactory  d_nodeFactory;

  private:
    // NOT IMPLEMENTED
    HashTable_Parameters(const HashTable_Parameters&); // = delete;
    HashTable_Parameters& operator=(const HashTable_Parameters&); // = delete;

  public:
    // CREATORS
    HashTable_Parameters(const HASHER&          hash,
                         const COMPARATOR&         compare,
                         const AllocatorType& allocator);

    HashTable_Parameters(const HashTable_Parameters& other,
                         const AllocatorType&        allocator);

    // MANIPULATORS
    NodeFactory& nodeFactory();

    void swap(HashTable_Parameters& other);

<<<<<<< HEAD
    // OBSERVERS
    const HASHER&        hasher()      const;
    const COMPARATOR&       comparator()  const;
=======
    // ACCESSORS
    const HASH&        hasher()      const;
    const EQUAL&       comparator()  const;
>>>>>>> 2f8f173a
    const NodeFactory& nodeFactory() const;
};

                           // ===============
                           // class HashTable
                           // ===============

// No need for any defaults below, this imp.-detail component is intended to be
// instantiated and used from the public interface of a std container that
// provides all the user-friendly defaults, and explicitly pass down what is
// needed.
<<<<<<< HEAD
template <class KEY_CONFIG, 
          class HASHER, 
          class COMPARATOR, 
          class ALLOCATOR = ::bsl::allocator<typename KEY_CONFIG::ValueType> >
=======
template <class KEY_POLICY,
          class HASH,
          class EQUAL,
          class ALLOCATOR = ::bsl::allocator<typename KEY_POLICY::ValueType> >
>>>>>>> 2f8f173a
class HashTable {
  private:
    // PRIVATE TYPES
    typedef HashTable_Parameters<KEY_CONFIG, HASHER, COMPARATOR, ALLOCATOR>
                                                                ImplParameters;
    typedef typename ImplParameters::AllocatorTraits AllocatorTraits;

  public:
    typedef typename ImplParameters::KeyType   KeyType;
    typedef typename ImplParameters::ValueType ValueType;
    typedef typename ImplParameters::NodeType  NodeType;
    typedef typename ImplParameters::SizeType  SizeType;

  private:
    // DATA
    ImplParameters          d_parameters;
    bslalg::HashTableAnchor d_anchor;
    SizeType                d_size;
    size_t                  d_capacity; // max number of elements before
                                        // rehash is required (computed from
                                        // 'd_maxLoadFactor')

    float                   d_maxLoadFactor; // maximum load factor

  private:
    // PRIVATE MANIPULATORS
    void copyDataStructure(const bslalg::BidirectionalLink *cursor);
        // Copy the sequence of elements from the list starting at the
        // specified 'cursor' and having 'size' elements.  Allocate a bucket
        // array sufficiently large to store 'size' elements while respecting
        // the 'maxLoadFactor', and index the copied list into that new array
        // of hash buckets.  This hash table then takes ownership of the list
        // and bucket array.  Note that this method is intended to be called
        // from copy constructors, which will have assigned some initial
        // values for the 'size' and other attributes that may not be
        // consistent with the class invariants until after this method is
        // called.

    void quickSwap(HashTable *other);
        // Efficiently exchange the value and functors of this object with
        // the value and functors of the specified 'other' object.  This method
        // provides the no-throw exception-safety guarantee.  The behavior is
        // undefined unless this object was created with the same allocator as
        // '*other'.

    void removeAllImp();
        // Erase all the nodes in this table and deallocate their memory via
        // the node factory, without performing the necessary bookkeeping to
        // reflect such change.  Note that this method is expected to be useful
        // when the anchor of this hash table is about to be over-written with
        // a new value, or when the hash table is going out of scope and the
        // extra bookkeeping is not necessary.

    void removeAllAndDeallocate();
        // Erase all the nodes in this table, and deallocate their memory via
        // the supplied node factory.  Destroy the array of buckets owned by
        // this table.  Note that a default constructed hash table does not
        // own its bucket array, so does not destroy it.

    // PRIVATE ACCESSORS
    native_std::size_t hashCodeForNode(bslalg::BidirectionalLink *node) const;
        // Return the hash code for the element stored in the specified 'node'
        // using a copy of the hash functor supplied at construction.  The
        // behavior is undefined unless 'node' points to a list node holding
        // a value of the same element type as this hash table.

    bslalg::BidirectionalLink *find(const KeyType&     key,
                                    native_std::size_t hashValue) const;
        // Return the first node in this hash table having a key that compares
        // equal to the specified 'key' when compared using this hash table's
        // comparator.  The behavior is undefined unless the specified
        // 'hashValue' is the hash code for the specified 'key' according to
        // the 'hasher' functor of this hash table.  Note that this function's
        // implementation relies on the supplied 'hashValue' rather than
        // recomputing it, eliminating some redundant computation for the
        // public methods.

    bslalg::HashTableBucket *getBucketAddress(SizeType bucketIndex) const;
        // Return the address of the bucket at the specified 'bucketIndex' in
        // bucket array of this hash table.  The behavior is undefined unless
        // 'bucketIndex < this->numBuckets()'.

  public:
    // CREATORS
    HashTable(const HASHER&      hash,
              const COMPARATOR&     compare,
              SizeType         initialBucketCount,
              const ALLOCATOR& allocator = ALLOCATOR());
        // Behavior is undefined unless '0 < initialBucketCount'.

    HashTable(const HashTable& original);
        // Copy the specified 'other' using the allocator specified by
        // 'bsl::allocator_traits<ALLOCATOR>::
        //  select_on_container_copy_construction(original.allocator())'.

    HashTable(const HashTable& original, const ALLOCATOR& allocator);
        // Copy the specified 'other' using the specified 'allocator'.

    ~HashTable();
        // Destroy this object.

    // MANIPULATORS
    HashTable& operator=(const HashTable& rhs);
        // Assign to this object the value and functors of the specified
        // 'rhs' object, and if the 'ALLOCATOR' type has the trait
        // 'propagate_on_container_copy_assignment' replace the allocator of
        // this object with the allocator of 'rhs'.  Return a reference
        // providing modifiable access to this object.  This method requires
        // that the parameterized 'HASH' and 'EQUAL' types be
        // "copy-constructible" (see {Requirements on 'KEY'}).  The behavior is
        // undefined unless this object's allocator and the allocator of 'rhs'
        // have the same value, or the 'ALLOCATOR' type has the trait
        // 'propagate_on_container_copy_assignment'.


    template <class SOURCE_TYPE>
    bslalg::BidirectionalLink *insertIfMissing
                                           (bool               *isInsertedFlag,
                                            const SOURCE_TYPE&  obj);
        // Return the address of an element in this hash table having a key
        // that compares equal to the key of the specified 'obj' using the
        // 'comparator' functor of this hash table.  If no such element exists,
        // insert a copy of 'obj' into this hash table and return the address
        // of that node in this table's list.  Load 'true' into the specified
        // 'isInsertedFlag' if insertion is performed, and 'false' if an
        // existing element having a matching key was found.

    bslalg::BidirectionalLink *remove(bslalg::BidirectionalLink *node);
        // Return the address of the node following the specified 'node in the
        // list owned by this hash table, after removing the 'node' from the
        // list and destroying the element stored in the 'node'.

    bslalg::BidirectionalLink *findOrInsertDefault(const KeyType& key);
        // Return the first link of the contiguous list of links containing the
        // elements of this table having the same specified 'key' according to
        // the 'comparator' functor of this hash table, or a null pointer value
        // if no such elements are stored in this hash table.  If there are no
        // such elements, insert an element having the specified 'key' and a
        // default value associated with that 'key', and return the address of
        // the new node.

    template <class SOURCE_TYPE>
    bslalg::BidirectionalLink *insertContiguous(const SOURCE_TYPE& obj);
        // Insert the specified 'obj' into this hash table.  If an element
        // is present in this hash table having a key that compares equal to
        // 'obj' using this hash table's 'comparator' functor, then 'obj'
        // will be inserted into this hash table's list immediately preceding
        // the first such element.

    void rehashForNumBuckets(SizeType newNumBuckets);
        // Allocate a new bucket array having at least the specified
        // 'newNumBuckets', and re-organize the list of elements owned by this
        // hash table so that the new buckets index them correctly.  If an
        // exception is thrown by either of the user supplied functors used to
        // configure this hash table, then it will be left in an unspecified
        // state; no memory will be leaked, but some elements may be destroyed
        // and erased from the container.  If an exception is thrown allocating
        // the new bucket array, then this hash table will be left unchanged.
        // Note that more buckets than requested may be allocated in order to
        // preserve the bucket allocation strategy of the hash table, but never
        // fewer.

    void rehashForNumElements(SizeType numElements);
        // Allocate a new bucket array having at least sufficient buckets to
        // support a hash table having 'size' elements without exceeding the
        // 'maxLoadFactor', and re-organize the list of elements owned by this
        // hash table so that the new buckets index them correctly.  If an
        // exception is thrown by either of the user supplied functors used to
        // configure this hash table, then it will be left in an unspecified
        // state; no memory will be leaked, but some elements may be destroyed
        // and erased from the container.  If an exception is thrown allocating
        // the new bucket array, then this hash table will be left unchanged.
        // Note that more buckets than requested may be allocated in order to
        // preserve the bucket allocation strategy of the hash table, but never
        // fewer.

    void removeAll();
        // Destroy all the elements in this container, reclaim their memory,
        // and make this hash table empty.

    void setMaxLoadFactor(float loadFactor);
        // Set the maximum load factor permitted by this hash table, where load
        // factor is the statistical mean number of elements per bucket.  This
        // hash table will rehash using a larger number of buckets if any
        // insert operation would cause it to exceed the 'maxLoadFactor'.

    void swap(HashTable& other);
        // Exchange the value of this object, its 'comparator' functor and its
        // 'hasher' function, with those of the specified 'other' object.
        // Additionally if
        // 'bslstl::AllocatorTraits<ALLOCATOR>::propagate_on_container_swap' is
        // 'true' then exchange the allocator of this object with that of the
        // 'other' object, and do not modify either allocator otherwise.  This
        // method provides the no-throw exception-safety guarantee unless any
        // of the 'comparator' or 'hasher' functors throw when swapped, leaving
        // both objects in an safely destructible, but otherwise unusable,
        // state.  The operation guarantees O[1] complexity.  The behavior is
        // undefined unless either this object was created with the same
        // allocator as 'other' or 'propagate_on_container_swap' is 'true'.


    // ACCESSORS
    bslalg::BidirectionalLink *elementListRoot() const;
        // Return the address of the first element in this hash table, or a
        // null pointer value if this hash table is empty.

    bslalg::BidirectionalLink *find(const KeyType& key) const;
        // Return the first link of the contiguous list of links containing the
        // elements of this table having the same specified 'key' according to
        // the 'comparator' functor of this hash table, or a null pointer value
        // if no such elements are stored in this hash table.

    SizeType size() const;
        // Return the number of elements in this hash table.

    ALLOCATOR allocator() const;
        // Return a copy of the allocator used to construct this hash table.
        // Note that this is not the allocator used to allocate elements for
        // this hash table, which is instead a copy of that allocator rebound
        // to allocate the nodes used by the internal data structure of this
        // hash table.

    const COMPARATOR& comparator() const;
        // Return the 'comparator' functor of this hash table, used to
        // determine if two element keys have the same value.

    const HASHER& hasher()     const;
        // Return the 'hasher' functor of this hash table, used to compute
        // the hash code for the keys of elements to be stored or found in
        // this hash table.

    float maxLoadFactor() const;
        // Return the maximum load factor permitted by this hash table object,
        // where the load factor is the statistical mean number of elements per
        // bucket.  Note that this hash table will enforce the maximum load
        // factor by rehashing into a larger array of buckets if an insertion
        // would cause the maximum load factor to be exceeded.

    SizeType bucketIndexForKey(const KeyType& key) const;
        // Return the index of the bucket that would contain all the elements
        // having the specified 'key'.

    const bslalg::HashTableBucket& bucketAtIndex(SizeType index) const;
        // TBD...
        // Return a reference to the 'index'th non-modifiable bucket in the
        // sequence of buckets.  The behavior is undefined unless
        // 'index < numBuckets()'.

    SizeType countElementsInBucket(SizeType index) const;
        // Return the number elements contained in the bucket at the specified
        // index 'index'.  Note that this operation will be linear in the size
        // of the bucket.

    void findRange(bslalg::BidirectionalLink **first,
                   bslalg::BidirectionalLink **last,
                   const KeyType&              k) const;
        // Load into the specified 'first' and 'last' pointers the address of
        // the first and last link in the list of elements owned by this hash
        // table where the stored elements have a key that compares equal to
        // the specified 'k' using the 'comparator' of this hash table, and
        // pointer values otherwise.  Note
        // that the output values will form a closed range, where both 'first'
        // and 'last' point to links satisfying the predicate, rather than the
        // more familiar standard library notion of a semi-open range where
        // 'last' would point to the element following the range.  Also note
        // that the implicit requirements of this hash table are that all
        // elements having a key that would compare equal to 'k' will be stored
        // contiguously in the list owned by this hash table.

    bslalg::BidirectionalLink *findEndOfRange(
                                       bslalg::BidirectionalLink *first) const;
        // Return the address of the first node in the total sequence of the
        // hash table following the specified 'first' node that holds a value
        // with a key that does not have the same value as the key stored in
        // the node pointed to by 'first', or a null pointer value all the
        // following nodes hold a key that has the same value as the key stored
        // in the node pointed to by 'first'.  The behavior is undefined unless
        // 'first' points to a link in the list owned by this hash table.

    bool isEmpty() const;
        // Return 'true' if this hash table contains no elements, and 'false'
        // otherwise.
        // TBD: is this function really necessary?

    float loadFactor() const;
        // Return the current load factor for this table.  The load factor is
        // the statical mean number of elements per bucket.

    SizeType maxNumBuckets() const;
        // Return the maximum number of buckets that can be contained in this
        // hash table.

    SizeType maxSize() const;
        // Return the maximum number of elements that can be stored in this
        // hash table.

    SizeType numBuckets() const;
        // Return the number of buckets contained in this hash table.
};

<<<<<<< HEAD
template <class VALUE_TYPE, class HASHER, class COMPARATOR, class ALLOCATOR>
void swap(HashTable<VALUE_TYPE, HASHER, COMPARATOR, ALLOCATOR>& x,
          HashTable<VALUE_TYPE, HASHER, COMPARATOR, ALLOCATOR>& y);

template <class VALUE_TYPE, class HASHER, class COMPARATOR, class ALLOCATOR>
bool operator==(const HashTable<VALUE_TYPE, HASHER, COMPARATOR, ALLOCATOR>& lhs,
                const HashTable<VALUE_TYPE, HASHER, COMPARATOR, ALLOCATOR>& rhs);
    // Return 'true' if the specified 'lhs' and 'rhs' objects have the same
    // value, and 'false' otherwise.  Two 'HashTable' objects have the same
    // value if they have the same number of keys, and each key that is
    // contained in one of the objects is also contained in the other object.
    // This method requires that the parameterized 'KEY' type be
    // "equality-comparable" (see {Requirements on 'KEY'}).  Note that
    // 'operator==' is used to compare keys, and *not* the 'COMPARATOR' functor
    // stored in the hash table.

template <class VALUE_TYPE, class HASHER, class COMPARATOR, class ALLOCATOR>
bool operator!=(const HashTable<VALUE_TYPE, HASHER, COMPARATOR, ALLOCATOR>& lhs,
                const HashTable<VALUE_TYPE, HASHER, COMPARATOR, ALLOCATOR>& rhs);
=======
template <class KEY_POLICY, class HASH, class EQUAL, class ALLOCATOR>
void swap(HashTable<KEY_POLICY, HASH, EQUAL, ALLOCATOR>& x,
          HashTable<KEY_POLICY, HASH, EQUAL, ALLOCATOR>& y);
    // Swap both the value and the comparator of the specified 'a' object with
    // the value and comparator of the specified 'b' object.  Additionally if
    // 'bslstl::AllocatorTraits<ALLOCATOR>::propagate_on_container_swap' is
    // 'true' then exchange the allocator of 'a' with that of 'b', and do not
    // modify either allocator otherwise.  This method provides the no-throw
    // exception-safety guarantee and guarantees O[1] complexity.  The
    // behavior is undefined is unless either this object was created with the
    // same allocator as 'other' or 'propagate_on_container_swap' is 'true'.


template <class KEY_POLICY, class HASH, class EQUAL, class ALLOCATOR>
bool operator==(const HashTable<KEY_POLICY, HASH, EQUAL, ALLOCATOR>& lhs,
                const HashTable<KEY_POLICY, HASH, EQUAL, ALLOCATOR>& rhs);
    // Return 'true' if the specified 'lhs' and 'rhs' objects have the same
    // value, and 'false' otherwise.  Two 'HashTable' objects have the same
    // value if they have the same number of keys, and for each subset of keys
    // that compare equal with each other according to that hash table's
    // 'comparator' functor, a corresponding subset of keys exists in the other
    // hash table, having the same number of keys, and that for each such
    // subset the elements having the same key in one container form a
    // permutation of the corresponding subset of elements in the other
    // container.  This method requires that the 'ValueType' of the
    // parameterized 'KEY_POLICY' be "equality-comparable" (see {Requirements
    // on 'KEY_POLICY'}).  Note that 'operator==' is used to compare keys and
    // elements between hash tables, and *not* the 'EQUAL' functor stored in
    // the hash table that is used to compare keys between elements in the same
    // hash table.

template <class KEY_POLICY, class HASH, class EQUAL, class ALLOCATOR>
bool operator!=(const HashTable<KEY_POLICY, HASH, EQUAL, ALLOCATOR>& lhs,
                const HashTable<KEY_POLICY, HASH, EQUAL, ALLOCATOR>& rhs);
    // Return 'true' if the specified 'lhs' and 'rhs' objects do not have the
    // same value, and 'false' otherwise.  Two 'HashTable' objects do not have
    // the same value if they do not have the same number of elements, or if
    // for any key value found in one hash table, the subset of keys having the
    // same value as that key within that container holds a different number of
    // keys than the corresponding subset of keys in the other hash table, or
    // if any such corresponding pair of subsets are not permutations of each
    // other when the elements stored with those keys are compared using
    // 'operator=='.  This method requires that the 'ValueType' of the
    // parameterized 'KEY_POLICY' be "equality-comparable" (see {Requirements
    // on 'KEY_POLICY'}).  Note that 'operator==' is used to compare keys and
    // elements between hash tables, and *not* the 'EQUAL' functor stored in
    // the hash table that is used to compare keys between elements in the same
    // hash table.

                    // ========================
                    // class HashTable_IterUtil
                    // ========================
>>>>>>> 2f8f173a

// Move this to its own component, and avoid 'iterator' dependency
// This is used only in higher level components anyway - does not belong.
// Generally useful for all container implementations, probably already exists
// somewhere in bslalg.

struct HashTable_IterUtil {
    // This utility struct provides a namespace for functions on iterators that
    // are useful when implementing a hash table.

    // generic utility that needs a non-template hosted home
    template <class InputIterator>
    static native_std::size_t insertDistance(InputIterator first,
                                             InputIterator last);
        // Return 0 if InputIterator really is limited to the standard
        // input-iterator category, otherwise return the distance from first
        // to last.
};

                    // ============================
                    // class HashTable_ArrayProctor
                    // ============================

template <class ALLOCATOR>
class HashTable_ArrayProctor {
    // This class probably already exists in 'bslalg'
  private:
    // DATA
    ALLOCATOR                      d_allocator;
    bslalg::HashTableBucket       *d_array;
    typename ALLOCATOR::size_type  d_size;

  private:
    // NOT IMPLEMENTED
    HashTable_ArrayProctor(const HashTable_ArrayProctor&);
    HashTable_ArrayProctor& operator == (const HashTable_ArrayProctor&);

  public:
    HashTable_ArrayProctor(const ALLOCATOR&               allocator,
                           const bslalg::HashTableAnchor& anchor);

    ~HashTable_ArrayProctor();

    void dismiss();
};

                    // ===========================
                    // class HashTable_ListProctor
                    // ===========================

template <class FACTORY>
class HashTable_ListProctor {
  private:
    // DATA
    FACTORY                   *d_factory;
    bslalg::BidirectionalLink *d_root;

  private:
    // NOT IMPLEMENTED
    HashTable_ListProctor(const HashTable_ListProctor&);
    HashTable_ListProctor& operator == (const HashTable_ListProctor&);

  public:
    HashTable_ListProctor(FACTORY                   *factory,
                          bslalg::BidirectionalLink *listRoot);

    ~HashTable_ListProctor();

    void dismiss();
};

                    // =========================
                    // class HashTable_PrimeUtil
                    // =========================

struct HashTable_PrimeUtil {
    static size_t nextPrime(size_t n);
};

                    // ============================
                    // class HashTable_StaticBucket
                    // ============================

struct HashTable_StaticBucket {
    static bslalg::HashTableBucket *getDefaultBucketAddress();
    // TBD add public method to return the address and hide the variable in
    // the cpp
};

                    // ====================
                    // class HashTable_Util
                    // ====================

template<class ALLOCATOR>
struct HashTable_Util {
  private:
    // PRIVATE TYPES
    typedef typename ::bsl::allocator_traits<ALLOCATOR>::template
                         rebind_traits<bslalg::HashTableBucket>::allocator_type
                                                                ArrayAllocator;
    typedef ::bsl::allocator_traits<ArrayAllocator> ArrayAllocatorTraits;

  public:
    // PUBLIC TYPES
    typedef typename ArrayAllocatorTraits::size_type SizeType;

    // CLASS METHODS
    static void initAnchor(bslalg::HashTableAnchor *anchor,
                           SizeType                 size,
                           const ALLOCATOR&         allocator);
        // Create an array of the specified 'size' of the parameterized type
        // 'bslalg::HashTableBucket', using the default constructor of 'TYPE'
        // to initialize the individual elements in the array. (TBD does not
        // affect the listRoot)

    static void destroyBucketArray(bslalg::HashTableBucket *data,
                                   SizeType                 size,
                                   const ALLOCATOR&         allocator);
};

// ============================================================================
//                      TEMPLATE AND INLINE FUNCTION DEFINITIONS
// ============================================================================

template <class FACTORY>
inline
HashTable_ListProctor<FACTORY>::HashTable_ListProctor(
                                           FACTORY                   *factory,
                                           bslalg::BidirectionalLink *listRoot)
: d_factory(factory)
, d_root(listRoot)
{
    BSLS_ASSERT_SAFE(factory);
}

template <class FACTORY>
inline
HashTable_ListProctor<FACTORY>::~HashTable_ListProctor()
{
    while (d_root) {
        bslalg::BidirectionalLink *next = d_root->nextLink();
        d_factory->deleteNode(d_root);
        d_root = next;
    }
}

template <class FACTORY>
inline
void HashTable_ListProctor<FACTORY>::dismiss()
{
    d_root = 0;
}


template <class ALLOCATOR>
inline
HashTable_ArrayProctor<ALLOCATOR>::HashTable_ArrayProctor(
                                      const ALLOCATOR&               allocator,
                                      const bslalg::HashTableAnchor& anchor)
: d_allocator(allocator)
, d_array(anchor.bucketArrayAddress())
, d_size(anchor.bucketArraySize())
{
}

template <class ALLOCATOR>
inline
HashTable_ArrayProctor<ALLOCATOR>::~HashTable_ArrayProctor()
{
    if (d_array) {
        HashTable_Util<ALLOCATOR>::destroyBucketArray(d_array,
                                                      d_size,
                                                      d_allocator);
    }
}

template <class ALLOCATOR>
inline
void HashTable_ArrayProctor<ALLOCATOR>::dismiss()
{
    d_array = 0;
}

                    // --------------------------
                    // class HashTable_Parameters
                    // --------------------------

// CREATORS
template <class KEY_CONFIG, class HASHER, class COMPARATOR, class ALLOCATOR>
inline
HashTable_Parameters<KEY_CONFIG, HASHER, COMPARATOR, ALLOCATOR>::
HashTable_Parameters(const HASHER&          hash,
                     const COMPARATOR&         compare,
                     const AllocatorType& allocator)
: HasherBaseType(hash)
, ComparatorBaseType(compare)
, d_nodeFactory(allocator)
{
}

template <class KEY_CONFIG, class HASHER, class COMPARATOR, class ALLOCATOR>
inline
<<<<<<< HEAD
HashTable_Parameters<KEY_CONFIG, HASHER, COMPARATOR, ALLOCATOR>::
HashTable_Parameters(const HashTable_Parameters& other, 
=======
HashTable_Parameters<KEY_POLICY, HASH, EQUAL, ALLOCATOR>::
HashTable_Parameters(const HashTable_Parameters& other,
>>>>>>> 2f8f173a
                     const AllocatorType&        allocator)
: HasherBaseType(static_cast<const HasherBaseType&>(other))
, ComparatorBaseType(static_cast<const ComparatorBaseType&>(other))
, d_nodeFactory(allocator)
{
}

// MANIPULATORS
template <class KEY_CONFIG, class HASHER, class COMPARATOR, class ALLOCATOR>
inline
typename HashTable_Parameters<KEY_CONFIG, HASHER, COMPARATOR, ALLOCATOR>::NodeFactory&
HashTable_Parameters<KEY_CONFIG, HASHER, COMPARATOR, ALLOCATOR>::nodeFactory()
{
    return d_nodeFactory;
}

template <class KEY_CONFIG, class HASHER, class COMPARATOR, class ALLOCATOR>
inline
void
HashTable_Parameters<KEY_CONFIG, HASHER, COMPARATOR, ALLOCATOR>::
swap(HashTable_Parameters& other)
{
    using native_std::swap;  // otherwise it is hidden by this very definition!

    bslalg::SwapUtil::swap(
                     static_cast<HasherBaseType*>(this),
                     static_cast<HasherBaseType*>(BSLS_UTIL_ADDRESSOF(other)));

    bslalg::SwapUtil::swap(
                 static_cast<ComparatorBaseType*>(this),
                 static_cast<ComparatorBaseType*>(BSLS_UTIL_ADDRESSOF(other)));

    swap(d_nodeFactory, other.d_nodeFactory);
}


// OBSERVERS
template <class KEY_CONFIG, class HASHER, class COMPARATOR, class ALLOCATOR>
inline
const HASHER&
HashTable_Parameters<KEY_CONFIG, HASHER, COMPARATOR, ALLOCATOR>::hasher() const
{
    return *this;
}

template <class KEY_CONFIG, class HASHER, class COMPARATOR, class ALLOCATOR>
inline
const COMPARATOR&
HashTable_Parameters<KEY_CONFIG, HASHER, COMPARATOR, ALLOCATOR>::comparator() const
{
    return *this;
}

template <class KEY_CONFIG, class HASHER, class COMPARATOR, class ALLOCATOR>
inline
const typename HashTable_Parameters<KEY_CONFIG, HASHER, COMPARATOR, ALLOCATOR>::NodeFactory&
HashTable_Parameters<KEY_CONFIG, HASHER, COMPARATOR, ALLOCATOR>:: nodeFactory() const
{
    return d_nodeFactory;
}

                    // --------------------
                    // class HashTable_Util
                    // --------------------

template <class ALLOCATOR>
inline
void HashTable_Util<ALLOCATOR>::initAnchor(bslalg::HashTableAnchor *anchor,
                                           SizeType                size,
                                           const ALLOCATOR&        allocator)
{
    BSLS_ASSERT_SAFE(anchor);
    BSLS_ASSERT_SAFE(0 != size);

    using bslalg::HashTableBucket;

    ArrayAllocator reboundAllocator(allocator);

    HashTableBucket *data =
                        ArrayAllocatorTraits::allocate(reboundAllocator, size);

    native_std::fill_n(data, size, HashTableBucket());

    anchor->setBucketArrayAddressAndSize(data, size);
}

template <class ALLOCATOR>
inline
void HashTable_Util<ALLOCATOR>::destroyBucketArray(
                                           bslalg::HashTableBucket  *data,
                                           SizeType                  size,
                                           const ALLOCATOR&          allocator)
{
    BSLS_ASSERT_SAFE(data);
    BSLS_ASSERT_SAFE(
    (1  < size && HashTable_StaticBucket::getDefaultBucketAddress() != data) ||
    (1 == size && HashTable_StaticBucket::getDefaultBucketAddress() == data));

    if (HashTable_StaticBucket::getDefaultBucketAddress() != data) {
        ArrayAllocator reboundAllocator(allocator);
        ArrayAllocatorTraits::deallocate(reboundAllocator, data, size);
    }
}

                    // ------------------------
                    // class HashTable_IterUtil
                    // ------------------------

template <class InputIterator>
native_std::size_t HashTable_IterUtil::insertDistance(InputIterator first,
                                                      InputIterator last)
{
#if defined(BSLS_PLATFORM__CMP_SUN)
    // Need to work around Sun library broken treatment of iterator tag
    // dispatch.
    return 0;
#else
    struct impl {
        // This local class provides a utility to determine the maximum
        // number of elements to be inserted, and so minimize the number of
        // rehashes.
        // We note that this utility might be useful for other container
        // implementations.
        static native_std::size_t calc(InputIterator, // first
                                       InputIterator, // last
                                       native_std::input_iterator_tag)
        {
            return 0;
        }

        static native_std::size_t calc(InputIterator first,
                                       InputIterator last,
                                       native_std::forward_iterator_tag)
        {
            return native_std::distance(first, last);
        }
    };

    typedef typename
                  native_std::iterator_traits<InputIterator>::iterator_category
                                                                  IterCategory;
    return impl::calc(first, last, IterCategory());
#endif
}
                        //----------------
                        // class HashTable
                        //----------------

<<<<<<< HEAD
template <class KEY_CONFIG, class HASHER, class COMPARATOR, class ALLOCATOR>
inline
native_std::size_t
HashTable<KEY_CONFIG, HASHER, COMPARATOR, ALLOCATOR>::hashCodeForNode(
                                         bslalg::BidirectionalLink *node) const
{
    BSLS_ASSERT_SAFE(node);
    
    const typename KEY_CONFIG::KeyType& key = 
                        bslalg::HashTableImpUtil::extractKey<KEY_CONFIG>(node);
    return hasher()(key);
}

=======
>>>>>>> 2f8f173a
// CREATORS
template <class KEY_CONFIG, class HASHER, class COMPARATOR, class ALLOCATOR>
inline
HashTable<KEY_CONFIG, HASHER, COMPARATOR, ALLOCATOR>::
HashTable(const HASHER&      hash,
          const COMPARATOR&     compare,
          SizeType         initialBucketCount,
          const ALLOCATOR& allocator)
: d_parameters(hash, compare, allocator)
, d_anchor(HashTable_StaticBucket::getDefaultBucketAddress(), 1, 0)
, d_size()
, d_capacity(initialBucketCount)
, d_maxLoadFactor(1.0)
{
    if (0 != initialBucketCount) {
        HashTable_Util<ALLOCATOR>::initAnchor(
                            &d_anchor,
                            HashTable_PrimeUtil::nextPrime(initialBucketCount),
                            allocator);
    }
}


template <class KEY_CONFIG, class HASHER, class COMPARATOR, class ALLOCATOR>
inline
HashTable<KEY_CONFIG, HASHER, COMPARATOR, ALLOCATOR>::
HashTable(const HashTable& original)
: d_parameters(
  original.d_parameters,
  AllocatorTraits::select_on_container_copy_construction(original.allocator()))
, d_anchor(HashTable_StaticBucket::getDefaultBucketAddress(), 1, 0)
, d_size(original.d_size)
, d_capacity(0)
, d_maxLoadFactor(original.d_maxLoadFactor)
{
    if (d_size > 0) {
        this->copyDataStructure(original.d_anchor.listRootAddress());
    }
}

template <class KEY_CONFIG, class HASHER, class COMPARATOR, class ALLOCATOR>
inline
HashTable<KEY_CONFIG, HASHER, COMPARATOR, ALLOCATOR>::
HashTable(const HashTable& original, const ALLOCATOR& allocator)
: d_parameters(original.d_parameters, allocator)
, d_anchor(HashTable_StaticBucket::getDefaultBucketAddress(), 1, 0)
, d_size(original.d_size)
, d_capacity(0)
, d_maxLoadFactor(original.d_maxLoadFactor)
{
    if (d_size > 0) {
        this->copyDataStructure(original.d_anchor.listRootAddress());
    }
}

template <class KEY_CONFIG, class HASHER, class COMPARATOR, class ALLOCATOR>
inline
HashTable<KEY_CONFIG, HASHER, COMPARATOR, ALLOCATOR>::~HashTable()
{
    this->removeAllAndDeallocate();
}

// PRIVATE MANIPULATORS
template <class KEY_CONFIG, class HASHER, class COMPARATOR, class ALLOCATOR>
void
HashTable<KEY_CONFIG, HASHER, COMPARATOR, ALLOCATOR>::copyDataStructure(
                                       const bslalg::BidirectionalLink *cursor)
{
    // Allocate an appropriate number of buckets
    SizeType numBuckets = HashTable_PrimeUtil::nextPrime(
         native_std::ceil(static_cast<float>(d_size) / this->d_maxLoadFactor));

    HashTable_Util<ALLOCATOR>::initAnchor(&d_anchor,
                                          numBuckets,
                                          this->allocator());
    // create a proctor for d_anchor's allocated array
    HashTable_ArrayProctor<ALLOCATOR> arrayProctor(this->allocator(),
                                                   d_anchor);

    d_capacity = numBuckets * this->d_maxLoadFactor;

    bslalg::BidirectionalLink *newNode =
                                d_parameters.nodeFactory().createNode(*cursor);

    newNode->reset();  // must terminate list before creating proctor
    HashTable_ListProctor<typename ImplParameters::NodeFactory>
                             listProctor(&d_parameters.nodeFactory(), newNode);

    d_anchor.setListRootAddress(newNode);

    // After this point, no operations can throw
    SizeType curBucketIndex = bslalg::HashTableImpUtil::computeBucketIndex(
                                                      hashCodeForNode(newNode),
                                                      numBuckets);

    bslalg::HashTableBucket *curBucket =
                                        this->getBucketAddress(curBucketIndex);

    curBucket->setFirstAndLast(newNode, newNode);
    SizeType prevBucketNumber = curBucketIndex;
    bslalg::BidirectionalLink *prevNode = newNode;

    while ((cursor = cursor->nextLink())) {
        newNode = d_parameters.nodeFactory().createNode(*cursor);

        // Thread the node into the list so the proctor can clean up if the
        // user-supplied hash functor throws.
        prevNode->setNextLink(newNode);
        newNode->setPreviousLink(prevNode);
        newNode->setNextLink(0); // could defer this to one set at the end
                                 // of the list copy, but want a 'safe'
                                 // terminator in case an exception causes us
                                 // to free the whole list

        curBucketIndex = bslalg::HashTableImpUtil::computeBucketIndex(
                                                      hashCodeForNode(newNode),
                                                      numBuckets);

        if (curBucketIndex != prevBucketNumber) {
            curBucket->setLast(prevNode);
            curBucket = this->getBucketAddress(curBucketIndex);
            curBucket->setFirstAndLast(newNode, newNode);
            prevBucketNumber = curBucketIndex;
        }
        prevNode = newNode;
    }

    curBucket->setLast(prevNode);

    // release the proctors
    listProctor.dismiss();
    arrayProctor.dismiss();
}

template <class KEY_CONFIG, class HASHER, class COMPARATOR, class ALLOCATOR>
void
HashTable<KEY_CONFIG, HASHER, COMPARATOR, ALLOCATOR>::removeAllImp()
{
    using bslalg::BidirectionalLink;
    using bslalg::HashTableBucket;

    // Doing too much book-keeping of hash table - look for a more efficient
    // dispose-as-we-walk, that simply resets table.Anchor.next = 0, and
    // assigns the buckets index all null pointers
    if (BidirectionalLink *root = d_anchor.listRootAddress()) {
        BidirectionalLink *next;
        do {
            next = root->nextLink();
            d_parameters.nodeFactory().deleteNode((NodeType *)root);
        }
        while((root = next));
    }
}

template <class KEY_CONFIG, class HASHER, class COMPARATOR, class ALLOCATOR>
void
HashTable<KEY_CONFIG, HASHER, COMPARATOR, ALLOCATOR>::quickSwap(
                                                              HashTable *other)
{
    BSLS_ASSERT_SAFE(other);
    BSLS_ASSERT_SAFE(this->allocator() == other->allocator());

    d_parameters.swap(other->d_parameters);

    using native_std::swap;  // otherwise it is hidden by this very definition!

    swap(d_anchor,        other->d_anchor);
    swap(d_size,          other->d_size);
    swap(d_capacity,      other->d_capacity);
    swap(d_maxLoadFactor, other->d_maxLoadFactor);
}

template <class KEY_CONFIG, class HASHER, class COMPARATOR, class ALLOCATOR>
inline
bool
HashTable<KEY_CONFIG, HASHER, COMPARATOR, ALLOCATOR>::isEmpty() const
{
    return !d_size;
}

template <class KEY_CONFIG, class HASHER, class COMPARATOR, class ALLOCATOR>
inline
typename HashTable<KEY_CONFIG, HASHER, COMPARATOR, ALLOCATOR>::SizeType
HashTable<KEY_CONFIG, HASHER, COMPARATOR, ALLOCATOR>::size() const
{
    return d_size;
}

template <class KEY_CONFIG, class HASHER, class COMPARATOR, class ALLOCATOR>
inline
typename HashTable<KEY_CONFIG, HASHER, COMPARATOR, ALLOCATOR>::SizeType
HashTable<KEY_CONFIG, HASHER, COMPARATOR, ALLOCATOR>::maxSize() const
{
    return native_std::numeric_limits<SizeType>::max();
}

    // iterators
template <class KEY_CONFIG, class HASHER, class COMPARATOR, class ALLOCATOR>
inline
bslalg::BidirectionalLink *
HashTable<KEY_CONFIG, HASHER, COMPARATOR, ALLOCATOR>::elementListRoot() const
{
    return d_anchor.listRootAddress();
}

// PRIVATE ACCESSORS
template <class KEY_CONFIG, class HASHER, class COMPARATOR, class ALLOCATOR>
inline
bslalg::HashTableBucket *
HashTable<KEY_CONFIG, HASHER, COMPARATOR, ALLOCATOR>::getBucketAddress(
                                                    SizeType bucketIndex) const
{
    BSLS_ASSERT_SAFE(bucketIndex < this->numBuckets());

    return d_anchor.bucketArrayAddress() + bucketIndex;
}

template <class KEY_CONFIG, class HASHER, class COMPARATOR, class ALLOCATOR>
inline
bslalg::BidirectionalLink *
<<<<<<< HEAD
HashTable<KEY_CONFIG, HASHER, COMPARATOR, ALLOCATOR>::find(
                                                 const KeyType& key, 
                                                 size_t         hashValue) const
=======
HashTable<KEY_POLICY, HASH, EQUAL, ALLOCATOR>::find(
                                                const KeyType& key,
                                                size_t         hashValue) const
>>>>>>> 2f8f173a
{
    return bslalg::HashTableImpUtil::find<KEY_CONFIG>(d_anchor,
                                                      key,
                                                      this->comparator(),
                                                      hashValue);
}

template <class KEY_CONFIG, class HASHER, class COMPARATOR, class ALLOCATOR>
bslalg::BidirectionalLink *
HashTable<KEY_CONFIG, HASHER, COMPARATOR, ALLOCATOR>::findOrInsertDefault(
                                                            const KeyType& key)
{
    size_t hashCode = this->hasher()(key);
    bslalg::BidirectionalLink *position = this->find(key, hashCode);
    if (!position) {
        if (d_size >= d_capacity) {
            this->rehashForNumBuckets(numBuckets() + 1);
        }

        position = d_parameters.nodeFactory().createNode(
                            ValueType(key, typename ValueType::second_type()));

        bslalg::HashTableImpUtil::insertAtFrontOfBucket(&d_anchor,
                                                        position,
                                                        hashCode);
        ++d_size;
    }
    return position;
}

<<<<<<< HEAD
// MANIPULATORS 
template <class KEY_CONFIG, class HASHER, class COMPARATOR, class ALLOCATOR>
=======
template <class KEY_POLICY, class HASH, class EQUAL, class ALLOCATOR>
inline
native_std::size_t
HashTable<KEY_POLICY, HASH, EQUAL, ALLOCATOR>::hashCodeForNode(
                                         bslalg::BidirectionalLink *node) const
{
    BSLS_ASSERT_SAFE(node);

    const typename KEY_POLICY::KeyType& key =
                        bslalg::HashTableImpUtil::extractKey<KEY_POLICY>(node);
    return this->hasher()(key);
}

// MANIPULATORS
template <class KEY_POLICY, class HASH, class EQUAL, class ALLOCATOR>
>>>>>>> 2f8f173a
inline
HashTable<KEY_CONFIG, HASHER, COMPARATOR, ALLOCATOR>&
HashTable<KEY_CONFIG, HASHER, COMPARATOR, ALLOCATOR>::operator=(
                                                          const HashTable& rhs)
{
    typedef typename ImplParameters::AllocatorTraits AllocatorTraits;

    if (BSLS_PERFORMANCEHINT_PREDICT_LIKELY(this != &rhs)) {

        if (AllocatorTraits::propagate_on_container_copy_assignment::VALUE) {
            HashTable other(rhs, rhs.allocator());
            bslalg::SwapUtil::swap(
                                &this->d_parameters.nodeFactory().allocator(),
                                &other.d_parameters.nodeFactory().allocator());
            quickSwap(&other);
        }
        else {
            HashTable other(rhs, this->allocator());
            quickSwap(&other);
        }
    }
    return *this;
}

template <class KEY_CONFIG, class HASHER, class COMPARATOR, class ALLOCATOR>
template <class SOURCE_TYPE>
bslalg::BidirectionalLink *
HashTable<KEY_CONFIG, HASHER, COMPARATOR, ALLOCATOR>::insertIfMissing(
                                               bool               *isInserted,
                                               const SOURCE_TYPE&  obj)
{
    const KeyType& key = KEY_CONFIG::extractKey(obj);
    size_t hashCode = this->hasher()(key);
    bslalg::BidirectionalLink *position = this->find(key, hashCode);

    *isInserted = (!position);

    if(!position) {
        if (d_size >= d_capacity) {
            this->rehashForNumBuckets(numBuckets() + 1);
        }

        position = d_parameters.nodeFactory().createNode(obj);
        bslalg::HashTableImpUtil::insertAtFrontOfBucket(&d_anchor,
                                                        position,
                                                        hashCode);
        ++d_size;
    }

    return position;
}

template <class KEY_CONFIG, class HASHER, class COMPARATOR, class ALLOCATOR>
template <class SOURCE_TYPE>
bslalg::BidirectionalLink *
HashTable<KEY_CONFIG, HASHER, COMPARATOR, ALLOCATOR>::insertContiguous(
                                                       const SOURCE_TYPE&  obj)
{
    const KeyType& key = KEY_CONFIG::extractKey(obj);
    size_t hashCode = this->hasher()(key);
    bslalg::BidirectionalLink *position = this->find(key, hashCode);

    if (d_size >= d_capacity) {
        this->rehashForNumBuckets(numBuckets() + 1);
    }

    if(!position) {
        position = d_parameters.nodeFactory().createNode(obj);
        bslalg::HashTableImpUtil::insertAtFrontOfBucket(&d_anchor,
                                                        position,
                                                        hashCode);
    }
    else {
        bslalg::BidirectionalLink *newNode =
                                    d_parameters.nodeFactory().createNode(obj);
        bslalg::HashTableImpUtil::insertAtPosition(&d_anchor,
                                                   newNode,
                                                   hashCode,
                                                   position);
        position = newNode;
    }

    ++d_size;

    return position;
}

template <class KEY_CONFIG, class HASHER, class COMPARATOR, class ALLOCATOR>
inline
void 
HashTable<KEY_CONFIG, HASHER, COMPARATOR, ALLOCATOR>::removeAllAndDeallocate()
{
    this->removeAllImp();
    HashTable_Util<ALLOCATOR>::destroyBucketArray(
                                                 d_anchor.bucketArrayAddress(),
                                                 d_anchor.bucketArraySize(),
                                                 this->allocator());
}

template <class KEY_CONFIG, class HASHER, class COMPARATOR, class ALLOCATOR>
bslalg::BidirectionalLink *
HashTable<KEY_CONFIG, HASHER, COMPARATOR, ALLOCATOR>::remove(
                                               bslalg::BidirectionalLink *node)
{
    BSLS_ASSERT_SAFE(node);
    BSLS_ASSERT_SAFE(node->previousLink()
                  || d_anchor.listRootAddress() == node);

    bslalg::HashTableImpUtil::remove(&d_anchor,
                                     node,
                                     hashCodeForNode(node));
    --d_size;

    bslalg::BidirectionalLink *result = node->nextLink();
    d_parameters.nodeFactory().deleteNode((NodeType *)node);

    return result;
}

template <class KEY_CONFIG, class HASHER, class COMPARATOR, class ALLOCATOR>
void
HashTable<KEY_CONFIG, HASHER, COMPARATOR, ALLOCATOR>::removeAll()
{
    this->removeAllImp();
    native_std::memset(d_anchor.bucketArrayAddress(),
                0,
                sizeof(bslalg::HashTableBucket) * d_anchor.bucketArraySize());

    d_anchor.setListRootAddress(0);
    d_size = 0;
}

template <class KEY_CONFIG, class HASHER, class COMPARATOR, class ALLOCATOR>
void
HashTable<KEY_CONFIG, HASHER, COMPARATOR, ALLOCATOR>::swap(HashTable& other)
{
    typedef typename ImplParameters::AllocatorTraits AllocatorTraits;

    if (AllocatorTraits::propagate_on_container_swap::VALUE) {
        bslalg::SwapUtil::swap(&this->d_parameters.nodeFactory().allocator(),
                               &other.d_parameters.nodeFactory().allocator());
        quickSwap(&other);
    }
    else {
        // C++11 behavior: undefined for unequal allocators
        // BSLS_ASSERT(allocator() == other.allocator());

        // backward compatible behavior: swap with copies
        if (BSLS_PERFORMANCEHINT_PREDICT_LIKELY(
               d_parameters.nodeFactory().allocator() ==
               other.d_parameters.nodeFactory().allocator())) {
            quickSwap(&other);
        }
        else {
            BSLS_PERFORMANCEHINT_UNLIKELY_HINT;
            HashTable thisCopy(*this, other.allocator());
            HashTable otherCopy(other, this->allocator());

            quickSwap(&otherCopy);
            other.quickSwap(&thisCopy);
        }
    }
}

// observers
template <class KEY_CONFIG, class HASHER, class COMPARATOR, class ALLOCATOR>
inline
const HASHER& 
HashTable<KEY_CONFIG, HASHER, COMPARATOR, ALLOCATOR>::hasher() const
{
    return d_parameters.hasher();
}

template <class KEY_CONFIG, class HASHER, class COMPARATOR, class ALLOCATOR>
inline
const COMPARATOR& 
HashTable<KEY_CONFIG, HASHER, COMPARATOR, ALLOCATOR>::comparator() const
{
    return d_parameters.comparator();
}

template <class KEY_CONFIG, class HASHER, class COMPARATOR, class ALLOCATOR>
inline
ALLOCATOR HashTable<KEY_CONFIG, HASHER, COMPARATOR, ALLOCATOR>::allocator() const
{
    return d_parameters.nodeFactory().allocator();
}

// lookup
template <class KEY_CONFIG, class HASHER, class COMPARATOR, class ALLOCATOR>
inline
bslalg::BidirectionalLink *
HashTable<KEY_CONFIG, HASHER, COMPARATOR, ALLOCATOR>::find(
                                                      const KeyType& key) const
{
    return bslalg::HashTableImpUtil::find<KEY_CONFIG>(d_anchor,
                                                      key,
                                                      this->comparator(),
                                                      this->hasher()(key));
}

template <class KEY_CONFIG, class HASHER, class COMPARATOR, class ALLOCATOR>
inline
void
HashTable< KEY_CONFIG, HASHER, COMPARATOR, ALLOCATOR>::findRange(
                                           bslalg::BidirectionalLink **first,
                                           bslalg::BidirectionalLink **last,
                                           const KeyType&              k) const
{
    BSLS_ASSERT_SAFE(first);
    BSLS_ASSERT_SAFE(last);

    *last = (*first = this->find(k))
          ? this->findEndOfRange(*first)
          : 0;
}

template <class KEY_CONFIG, class HASHER, class COMPARATOR, class ALLOCATOR>
bslalg::BidirectionalLink *
HashTable<KEY_CONFIG, HASHER, COMPARATOR, ALLOCATOR>::findEndOfRange(
                                        bslalg::BidirectionalLink *first) const
{
    BSLS_ASSERT_SAFE(first);

    typedef bslalg::HashTableImpUtil ImpUtil;
    const KeyType& k = ImpUtil::extractKey<KEY_CONFIG>(first);
    while ((first = first->nextLink()) &&
           this->comparator()(k,ImpUtil::extractKey<KEY_CONFIG>(first))) {
    }
    return first;
}

// bucket interface
template <class KEY_CONFIG, class HASHER, class COMPARATOR, class ALLOCATOR>
inline
typename HashTable<KEY_CONFIG, HASHER, COMPARATOR, ALLOCATOR>::SizeType
HashTable<KEY_CONFIG, HASHER, COMPARATOR, ALLOCATOR>::numBuckets() const
{
    return d_anchor.bucketArraySize();
}

template <class KEY_CONFIG, class HASHER, class COMPARATOR, class ALLOCATOR>
inline
typename HashTable<KEY_CONFIG, HASHER, COMPARATOR, ALLOCATOR>::SizeType
HashTable<KEY_CONFIG, HASHER, COMPARATOR, ALLOCATOR>::maxNumBuckets() const
{
    return this->max_size();
}

template <class KEY_CONFIG, class HASHER, class COMPARATOR, class ALLOCATOR>
inline
typename HashTable<KEY_CONFIG, HASHER, COMPARATOR, ALLOCATOR>::SizeType
HashTable<KEY_CONFIG, HASHER, COMPARATOR, ALLOCATOR>::countElementsInBucket(
                                                          SizeType index) const
{
    BSLS_ASSERT_SAFE(index < this->numBuckets());

    return bucketAtIndex(index).countElements();
}

template <class KEY_CONFIG, class HASHER, class COMPARATOR, class ALLOCATOR>
inline
typename HashTable<KEY_CONFIG, HASHER, COMPARATOR, ALLOCATOR>::SizeType
HashTable<KEY_CONFIG, HASHER, COMPARATOR, ALLOCATOR>::bucketIndexForKey(
                                                      const KeyType& key) const
{
    size_t hashCode = this->hasher()(key);
    return bslalg::HashTableImpUtil::computeBucketIndex(
                                                   hashCode,
                                                   d_anchor.bucketArraySize());
}

template <class KEY_CONFIG, class HASHER, class COMPARATOR, class ALLOCATOR>
inline
const bslalg::HashTableBucket&
HashTable<KEY_CONFIG, HASHER, COMPARATOR, ALLOCATOR>::bucketAtIndex(
                                                          SizeType index) const
{
    BSLS_ASSERT_SAFE(index < this->numBuckets());

    return d_anchor.bucketArrayAddress()[index];
}

template <class KEY_CONFIG, class HASHER, class COMPARATOR, class ALLOCATOR>
inline
float HashTable<KEY_CONFIG, HASHER, COMPARATOR, ALLOCATOR>::loadFactor() const
{
    return (double)size() / this->numBuckets();
}

template <class KEY_CONFIG, class HASHER, class COMPARATOR, class ALLOCATOR>
inline
float 
HashTable<KEY_CONFIG, HASHER, COMPARATOR, ALLOCATOR>::maxLoadFactor() const
{
    return d_maxLoadFactor;
}

template <class KEY_CONFIG, class HASHER, class COMPARATOR, class ALLOCATOR>
inline
void HashTable<KEY_CONFIG, HASHER, COMPARATOR, ALLOCATOR>::setMaxLoadFactor(
                                                              float loadFactor)
{
    d_maxLoadFactor = loadFactor;
    d_capacity = native_std::ceil(
                          static_cast<float>(this->numBuckets()) * loadFactor);

    if (d_capacity < this->size()) {
        this->rehashForNumElements(this->size());
    }
}

template <class KEY_CONFIG, class HASHER, class COMPARATOR, class ALLOCATOR>
void
HashTable<KEY_CONFIG, HASHER, COMPARATOR, ALLOCATOR>::rehashForNumBuckets(
                                                        SizeType newNumBuckets)
{
    // compute a "good" number of buckets, e.g., pick a prime number
    // from a sorted array of exponentially increasing primes.
    newNumBuckets = HashTable_PrimeUtil::nextPrime(newNumBuckets);

    if (newNumBuckets > this->numBuckets()) {

        // Now that 'anchor' is not default constructible, we take a copy of
        // the anchor in the table.  Would it be better for 'initAnchor' to
        // be replaced with a 'createArrayOfEmptyBuckets' function, and we use
        // the result to construct the 'newAnchor'?
        bslalg::HashTableAnchor newAnchor = d_anchor;
        HashTable_Util<ALLOCATOR>::initAnchor(&newAnchor,
                                              newNumBuckets,
                                              this->allocator());

        if (d_anchor.listRootAddress()) {
            bslalg::HashTableImpUtil::rehash<KEY_CONFIG>(
                                                    &newAnchor,
                                                    d_anchor.listRootAddress(),
                                                    hasher());
        }
        d_anchor.swap(newAnchor);
        d_capacity = native_std::ceil(
                    static_cast<float>(newNumBuckets) * this->maxLoadFactor());
        HashTable_Util<ALLOCATOR>::destroyBucketArray(
                                                newAnchor.bucketArrayAddress(),
                                                newAnchor.bucketArraySize(),
                                                this->allocator());
    }
}

template <class KEY_CONFIG, class HASHER, class COMPARATOR, class ALLOCATOR>
inline
void
HashTable<KEY_CONFIG, HASHER, COMPARATOR, ALLOCATOR>::rehashForNumElements(
                                                          SizeType numElements)
{
    this->rehashForNumBuckets(native_std::ceil(
                     static_cast<float>(numElements) / this->maxLoadFactor()));
}

}  // close namespace BloombergLP::bslstl

//----------------------------------------------------------------------------
//                  free functions and operators
//----------------------------------------------------------------------------

template <class KEY_CONFIG, class HASHER, class COMPARATOR, class ALLOCATOR>
inline
void
bslstl::swap(bslstl::HashTable<KEY_CONFIG, HASHER, COMPARATOR, ALLOCATOR>& x,
             bslstl::HashTable<KEY_CONFIG, HASHER, COMPARATOR, ALLOCATOR>& y)
{
    x.swap(y);
}

<<<<<<< HEAD
template <class KEY_CONFIG, class HASHER, class COMPARATOR, class ALLOCATOR>
bool
bslstl::operator==(
       const bslstl::HashTable<KEY_CONFIG, HASHER, COMPARATOR, ALLOCATOR>& lhs,
       const bslstl::HashTable<KEY_CONFIG, HASHER, COMPARATOR, ALLOCATOR>& rhs)
=======
template <class KEY_POLICY, class HASH, class EQUAL, class ALLOCATOR>
bool bslstl::operator==(
            const bslstl::HashTable<KEY_POLICY, HASH, EQUAL, ALLOCATOR>& lhs,
            const bslstl::HashTable<KEY_POLICY, HASH, EQUAL, ALLOCATOR>& rhs)
>>>>>>> 2f8f173a
{
    // The template bloat of this function can be significantly reduced
    // What matters is that the two hash tables:
    // i/   are the same size
    // ii/  have lists that are permutations of each other according to the
    //      element's 'operator=='
    // This means that the implementation should be independent of all four
    // template parameters, but will depend on VALUE_TYPE deduced from the
    // KEY_CONFIG.  Otherwise, after the initial size comparison, the rest
    // depends only on the anchors.
    typedef typename KEY_CONFIG::KeyType   KeyType;
    typedef typename KEY_CONFIG::ValueType ValueType;
    typedef typename ::bsl::allocator_traits<ALLOCATOR>::size_type SizeType;
    typedef bslalg::HashTableImpUtil ImpUtil;


    // First test - are the containers the same size?
    if (lhs.size() != rhs.size()) {
        return false;                                                 // RETURN
    }
    bslalg::BidirectionalLink *cursor = lhs.elementListRoot();
    if (!cursor) {
        // containers are the same size, and empty.
        return true;                                                  // RETURN
    }

    while (cursor) {
        bslalg::BidirectionalLink *rhsFirst =
                             rhs.find(ImpUtil::extractKey<KEY_CONFIG>(cursor));
        if (!rhsFirst) {
            return false;  // no matching key                         // RETURN
        }

        bslalg::BidirectionalLink *endRange = lhs.findEndOfRange(cursor);
        bslalg::BidirectionalLink *rhsLast  = rhs.findEndOfRange(rhsFirst);

        // Check the key-groups have the same length - a quick-fail test.
        bslalg::BidirectionalLink *endWalker = cursor->nextLink();
        bslalg::BidirectionalLink *rhsWalker = rhsFirst->nextLink();

        while (endWalker != endRange) {


            if (rhsWalker == rhsLast) {
                return false;   // different length subsequences      // RETURN
            }
            endWalker = endWalker->nextLink();
            rhsWalker = rhsWalker->nextLink();
        }

        if (rhsWalker != rhsLast) {
            return false;   // different length subsequences          // RETURN
        }

        // Efficiently compare identical prefixes: O(N) if sequences
        // have the same elements in the same order.  Note that comparison of
        // values in nodes is tested using 'operator==' and not the
        // key-equality comparator stored in the hash table.
        while (cursor != endRange &&
                 (ImpUtil::extractValue<KEY_CONFIG>(cursor) ==
                  ImpUtil::extractValue<KEY_CONFIG>(rhsFirst)))
        {
            cursor   = cursor->nextLink();
            rhsFirst = rhsFirst->nextLink();
        }

        if (cursor == endRange) {
            continue;
        }


        // Now comes the harder part of validating one subsequence is a
        // permutation of another, by counting elements that compare equal
        // using the equality operator, 'operator=='.
        // Note that lhs code could be simplified for hash-tables with unique
        // keys, as we can omit the counting-scan, and merely test for any
        // match within the rhs range.  Trade off the ease of a single
        // well-tested code path, vs. the importance of an efficient operator==
        // for hash containers.  lhs is currently the only place the table
        // would care about uniqueness, and risk different table types for
        // unique vs. multi-containers.  Note again that comparison of values
        // in nodes is tested using 'operator==' and not the key-equality
        // comparator stored in the hash tables.
        for (bslalg::BidirectionalLink *marker = cursor;
             marker != endRange;
             marker = marker->nextLink())
        {
            const ValueType& valueAtMarker =
                                    ImpUtil::extractValue<KEY_CONFIG>(marker);

            if (cursor != marker) {  // skip on first pass only
                bslalg::BidirectionalLink *scanner = cursor;
                while (scanner != marker &&
                   ImpUtil::extractValue<KEY_CONFIG>(scanner) == valueAtMarker)
                                                                              {
                    scanner = scanner->nextLink();
                }
                if (scanner != marker) {
                    // We have seen 'lhs' one before.
                    continue;
                }
            }

            SizeType matches = 0;
            for (bslalg::BidirectionalLink *scanner = rhsFirst;
                 scanner != rhsLast;
                 scanner = scanner->nextLink()) {
<<<<<<< HEAD
                if (ImpUtil::extractValue<KEY_CONFIG>(scanner) == 
=======
                if (ImpUtil::extractValue<KEY_POLICY>(scanner) ==
>>>>>>> 2f8f173a
                                                               valueAtMarker) {
                    ++matches;
                }
            }
            if (!matches) {
                return false;                                         // RETURN
            }

            // Remember, *scanner is by definition a good match
            for (bslalg::BidirectionalLink *scanner = marker->nextLink();
                 scanner != endRange;
                 scanner = scanner->nextLink()) {

<<<<<<< HEAD
                if (ImpUtil::extractValue<KEY_CONFIG>(scanner) == 
=======
                if (ImpUtil::extractValue<KEY_POLICY>(scanner) ==
>>>>>>> 2f8f173a
                                                               valueAtMarker) {
                    if (!--matches) {  // equal matches, but excluding initial
                        return false;                                 // RETURN
                    }
                }
            }
            if (1 != matches) {
                return false;                                         // RETURN
            }
        }
        cursor = endRange;
    }
    return true;
}

template <class KEY_CONFIG, class HASHER, class COMPARATOR, class ALLOCATOR>
inline
bool
bslstl::operator!=(
       const bslstl::HashTable<KEY_CONFIG, HASHER, COMPARATOR, ALLOCATOR>& lhs,
       const bslstl::HashTable<KEY_CONFIG, HASHER, COMPARATOR, ALLOCATOR>& rhs)
{
    return !(lhs == rhs);
}

}  // close namespace BloombergLP

#endif

// ---------------------------------------------------------------------------
// NOTICE:
//      Copyright (C) Bloomberg L.P., 2012
//      All Rights Reserved.
//      Property of Bloomberg L.P. (BLP)
//      This software is made available solely pursuant to the
//      terms of a BLP license agreement which governs its use.
// ----------------------------- END-OF-FILE ---------------------------------<|MERGE_RESOLUTION|>--- conflicted
+++ resolved
@@ -174,16 +174,10 @@
 
     void swap(HashTable_Parameters& other);
 
-<<<<<<< HEAD
-    // OBSERVERS
-    const HASHER&        hasher()      const;
-    const COMPARATOR&       comparator()  const;
-=======
     // ACCESSORS
-    const HASH&        hasher()      const;
-    const EQUAL&       comparator()  const;
->>>>>>> 2f8f173a
-    const NodeFactory& nodeFactory() const;
+    const HASHER&       hasher()      const;
+    const COMPARATOR&   comparator()  const;
+    const NodeFactory&  nodeFactory() const;
 };
 
                            // ===============
@@ -194,17 +188,10 @@
 // instantiated and used from the public interface of a std container that
 // provides all the user-friendly defaults, and explicitly pass down what is
 // needed.
-<<<<<<< HEAD
 template <class KEY_CONFIG, 
           class HASHER, 
           class COMPARATOR, 
           class ALLOCATOR = ::bsl::allocator<typename KEY_CONFIG::ValueType> >
-=======
-template <class KEY_POLICY,
-          class HASH,
-          class EQUAL,
-          class ALLOCATOR = ::bsl::allocator<typename KEY_POLICY::ValueType> >
->>>>>>> 2f8f173a
 class HashTable {
   private:
     // PRIVATE TYPES
@@ -505,30 +492,9 @@
         // Return the number of buckets contained in this hash table.
 };
 
-<<<<<<< HEAD
 template <class VALUE_TYPE, class HASHER, class COMPARATOR, class ALLOCATOR>
 void swap(HashTable<VALUE_TYPE, HASHER, COMPARATOR, ALLOCATOR>& x,
           HashTable<VALUE_TYPE, HASHER, COMPARATOR, ALLOCATOR>& y);
-
-template <class VALUE_TYPE, class HASHER, class COMPARATOR, class ALLOCATOR>
-bool operator==(const HashTable<VALUE_TYPE, HASHER, COMPARATOR, ALLOCATOR>& lhs,
-                const HashTable<VALUE_TYPE, HASHER, COMPARATOR, ALLOCATOR>& rhs);
-    // Return 'true' if the specified 'lhs' and 'rhs' objects have the same
-    // value, and 'false' otherwise.  Two 'HashTable' objects have the same
-    // value if they have the same number of keys, and each key that is
-    // contained in one of the objects is also contained in the other object.
-    // This method requires that the parameterized 'KEY' type be
-    // "equality-comparable" (see {Requirements on 'KEY'}).  Note that
-    // 'operator==' is used to compare keys, and *not* the 'COMPARATOR' functor
-    // stored in the hash table.
-
-template <class VALUE_TYPE, class HASHER, class COMPARATOR, class ALLOCATOR>
-bool operator!=(const HashTable<VALUE_TYPE, HASHER, COMPARATOR, ALLOCATOR>& lhs,
-                const HashTable<VALUE_TYPE, HASHER, COMPARATOR, ALLOCATOR>& rhs);
-=======
-template <class KEY_POLICY, class HASH, class EQUAL, class ALLOCATOR>
-void swap(HashTable<KEY_POLICY, HASH, EQUAL, ALLOCATOR>& x,
-          HashTable<KEY_POLICY, HASH, EQUAL, ALLOCATOR>& y);
     // Swap both the value and the comparator of the specified 'a' object with
     // the value and comparator of the specified 'b' object.  Additionally if
     // 'bslstl::AllocatorTraits<ALLOCATOR>::propagate_on_container_swap' is
@@ -538,10 +504,10 @@
     // behavior is undefined is unless either this object was created with the
     // same allocator as 'other' or 'propagate_on_container_swap' is 'true'.
 
-
-template <class KEY_POLICY, class HASH, class EQUAL, class ALLOCATOR>
-bool operator==(const HashTable<KEY_POLICY, HASH, EQUAL, ALLOCATOR>& lhs,
-                const HashTable<KEY_POLICY, HASH, EQUAL, ALLOCATOR>& rhs);
+template <class VALUE_TYPE, class HASHER, class COMPARATOR, class ALLOCATOR>
+bool operator==(
+              const HashTable<VALUE_TYPE, HASHER, COMPARATOR, ALLOCATOR>& lhs,
+              const HashTable<VALUE_TYPE, HASHER, COMPARATOR, ALLOCATOR>& rhs);
     // Return 'true' if the specified 'lhs' and 'rhs' objects have the same
     // value, and 'false' otherwise.  Two 'HashTable' objects have the same
     // value if they have the same number of keys, and for each subset of keys
@@ -557,9 +523,10 @@
     // the hash table that is used to compare keys between elements in the same
     // hash table.
 
-template <class KEY_POLICY, class HASH, class EQUAL, class ALLOCATOR>
-bool operator!=(const HashTable<KEY_POLICY, HASH, EQUAL, ALLOCATOR>& lhs,
-                const HashTable<KEY_POLICY, HASH, EQUAL, ALLOCATOR>& rhs);
+template <class VALUE_TYPE, class HASHER, class COMPARATOR, class ALLOCATOR>
+bool operator!=(
+              const HashTable<VALUE_TYPE, HASHER, COMPARATOR, ALLOCATOR>& lhs,
+              const HashTable<VALUE_TYPE, HASHER, COMPARATOR, ALLOCATOR>& rhs);
     // Return 'true' if the specified 'lhs' and 'rhs' objects do not have the
     // same value, and 'false' otherwise.  Two 'HashTable' objects do not have
     // the same value if they do not have the same number of elements, or if
@@ -578,7 +545,6 @@
                     // ========================
                     // class HashTable_IterUtil
                     // ========================
->>>>>>> 2f8f173a
 
 // Move this to its own component, and avoid 'iterator' dependency
 // This is used only in higher level components anyway - does not belong.
@@ -781,13 +747,8 @@
 
 template <class KEY_CONFIG, class HASHER, class COMPARATOR, class ALLOCATOR>
 inline
-<<<<<<< HEAD
 HashTable_Parameters<KEY_CONFIG, HASHER, COMPARATOR, ALLOCATOR>::
 HashTable_Parameters(const HashTable_Parameters& other, 
-=======
-HashTable_Parameters<KEY_POLICY, HASH, EQUAL, ALLOCATOR>::
-HashTable_Parameters(const HashTable_Parameters& other,
->>>>>>> 2f8f173a
                      const AllocatorType&        allocator)
 : HasherBaseType(static_cast<const HasherBaseType&>(other))
 , ComparatorBaseType(static_cast<const ComparatorBaseType&>(other))
@@ -936,7 +897,6 @@
                         // class HashTable
                         //----------------
 
-<<<<<<< HEAD
 template <class KEY_CONFIG, class HASHER, class COMPARATOR, class ALLOCATOR>
 inline
 native_std::size_t
@@ -950,8 +910,6 @@
     return hasher()(key);
 }
 
-=======
->>>>>>> 2f8f173a
 // CREATORS
 template <class KEY_CONFIG, class HASHER, class COMPARATOR, class ALLOCATOR>
 inline
@@ -1022,7 +980,8 @@
 {
     // Allocate an appropriate number of buckets
     SizeType numBuckets = HashTable_PrimeUtil::nextPrime(
-         native_std::ceil(static_cast<float>(d_size) / this->d_maxLoadFactor));
+                                               static_cast<native_std::size_t>(
+        native_std::ceil(static_cast<float>(d_size) / this->d_maxLoadFactor)));
 
     HashTable_Util<ALLOCATOR>::initAnchor(&d_anchor,
                                           numBuckets,
@@ -1031,7 +990,8 @@
     HashTable_ArrayProctor<ALLOCATOR> arrayProctor(this->allocator(),
                                                    d_anchor);
 
-    d_capacity = numBuckets * this->d_maxLoadFactor;
+    d_capacity = static_cast<native_std::size_t>(
+                       static_cast<float>(numBuckets) * this->d_maxLoadFactor);
 
     bslalg::BidirectionalLink *newNode =
                                 d_parameters.nodeFactory().createNode(*cursor);
@@ -1172,15 +1132,9 @@
 template <class KEY_CONFIG, class HASHER, class COMPARATOR, class ALLOCATOR>
 inline
 bslalg::BidirectionalLink *
-<<<<<<< HEAD
 HashTable<KEY_CONFIG, HASHER, COMPARATOR, ALLOCATOR>::find(
-                                                 const KeyType& key, 
-                                                 size_t         hashValue) const
-=======
-HashTable<KEY_POLICY, HASH, EQUAL, ALLOCATOR>::find(
-                                                const KeyType& key,
+                                                const KeyType& key, 
                                                 size_t         hashValue) const
->>>>>>> 2f8f173a
 {
     return bslalg::HashTableImpUtil::find<KEY_CONFIG>(d_anchor,
                                                       key,
@@ -1211,26 +1165,8 @@
     return position;
 }
 
-<<<<<<< HEAD
-// MANIPULATORS 
-template <class KEY_CONFIG, class HASHER, class COMPARATOR, class ALLOCATOR>
-=======
-template <class KEY_POLICY, class HASH, class EQUAL, class ALLOCATOR>
-inline
-native_std::size_t
-HashTable<KEY_POLICY, HASH, EQUAL, ALLOCATOR>::hashCodeForNode(
-                                         bslalg::BidirectionalLink *node) const
-{
-    BSLS_ASSERT_SAFE(node);
-
-    const typename KEY_POLICY::KeyType& key =
-                        bslalg::HashTableImpUtil::extractKey<KEY_POLICY>(node);
-    return this->hasher()(key);
-}
-
 // MANIPULATORS
-template <class KEY_POLICY, class HASH, class EQUAL, class ALLOCATOR>
->>>>>>> 2f8f173a
+template <class KEY_CONFIG, class HASHER, class COMPARATOR, class ALLOCATOR>
 inline
 HashTable<KEY_CONFIG, HASHER, COMPARATOR, ALLOCATOR>&
 HashTable<KEY_CONFIG, HASHER, COMPARATOR, ALLOCATOR>::operator=(
@@ -1535,8 +1471,8 @@
                                                               float loadFactor)
 {
     d_maxLoadFactor = loadFactor;
-    d_capacity = native_std::ceil(
-                          static_cast<float>(this->numBuckets()) * loadFactor);
+    d_capacity = static_cast<native_std::size_t>(native_std::ceil(
+                         static_cast<float>(this->numBuckets()) * loadFactor));
 
     if (d_capacity < this->size()) {
         this->rehashForNumElements(this->size());
@@ -1570,8 +1506,9 @@
                                                     hasher());
         }
         d_anchor.swap(newAnchor);
-        d_capacity = native_std::ceil(
-                    static_cast<float>(newNumBuckets) * this->maxLoadFactor());
+        d_capacity = static_cast<native_std::size_t>(native_std::ceil(
+                   static_cast<float>(newNumBuckets) * this->maxLoadFactor()));
+        
         HashTable_Util<ALLOCATOR>::destroyBucketArray(
                                                 newAnchor.bucketArrayAddress(),
                                                 newAnchor.bucketArraySize(),
@@ -1585,8 +1522,8 @@
 HashTable<KEY_CONFIG, HASHER, COMPARATOR, ALLOCATOR>::rehashForNumElements(
                                                           SizeType numElements)
 {
-    this->rehashForNumBuckets(native_std::ceil(
-                     static_cast<float>(numElements) / this->maxLoadFactor()));
+    this->rehashForNumBuckets(static_cast<native_std::size_t>(native_std::ceil(
+                    static_cast<float>(numElements) / this->maxLoadFactor())));
 }
 
 }  // close namespace BloombergLP::bslstl
@@ -1604,18 +1541,11 @@
     x.swap(y);
 }
 
-<<<<<<< HEAD
 template <class KEY_CONFIG, class HASHER, class COMPARATOR, class ALLOCATOR>
 bool
 bslstl::operator==(
        const bslstl::HashTable<KEY_CONFIG, HASHER, COMPARATOR, ALLOCATOR>& lhs,
        const bslstl::HashTable<KEY_CONFIG, HASHER, COMPARATOR, ALLOCATOR>& rhs)
-=======
-template <class KEY_POLICY, class HASH, class EQUAL, class ALLOCATOR>
-bool bslstl::operator==(
-            const bslstl::HashTable<KEY_POLICY, HASH, EQUAL, ALLOCATOR>& lhs,
-            const bslstl::HashTable<KEY_POLICY, HASH, EQUAL, ALLOCATOR>& rhs)
->>>>>>> 2f8f173a
 {
     // The template bloat of this function can be significantly reduced
     // What matters is that the two hash tables:
@@ -1723,11 +1653,7 @@
             for (bslalg::BidirectionalLink *scanner = rhsFirst;
                  scanner != rhsLast;
                  scanner = scanner->nextLink()) {
-<<<<<<< HEAD
                 if (ImpUtil::extractValue<KEY_CONFIG>(scanner) == 
-=======
-                if (ImpUtil::extractValue<KEY_POLICY>(scanner) ==
->>>>>>> 2f8f173a
                                                                valueAtMarker) {
                     ++matches;
                 }
@@ -1741,11 +1667,7 @@
                  scanner != endRange;
                  scanner = scanner->nextLink()) {
 
-<<<<<<< HEAD
                 if (ImpUtil::extractValue<KEY_CONFIG>(scanner) == 
-=======
-                if (ImpUtil::extractValue<KEY_POLICY>(scanner) ==
->>>>>>> 2f8f173a
                                                                valueAtMarker) {
                     if (!--matches) {  // equal matches, but excluding initial
                         return false;                                 // RETURN
