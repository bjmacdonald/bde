--- conflicted
+++ resolved
@@ -960,11 +960,7 @@
 template <class KEY_CONFIG, class HASHER, class COMPARATOR, class ALLOCATOR>
 inline
 HashTable_Parameters<KEY_CONFIG, HASHER, COMPARATOR, ALLOCATOR>::
-<<<<<<< HEAD
 HashTable_Parameters(const HashTable_Parameters& original,
-=======
-HashTable_Parameters(const HashTable_Parameters& other,
->>>>>>> 9af3b728
                      const AllocatorType&        allocator)
 : HasherBaseType(static_cast<const HasherBaseType&>(original))
 , ComparatorBaseType(static_cast<const ComparatorBaseType&>(original))
