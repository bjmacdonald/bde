--- conflicted
+++ resolved
@@ -168,26 +168,12 @@
 
   public:
     // TYPES
-<<<<<<< HEAD
     typedef CHAR_TYPE                       char_type;
     typedef CHAR_TRAITS                     traits_type;
     typedef ALLOCATOR                       allocator_type;
     typedef typename traits_type::int_type  int_type;
     typedef typename traits_type::off_type  off_type;
     typedef typename traits_type::pos_type  pos_type;
-=======
-    typedef CHAR_TYPE                      char_type;
-    typedef CHAR_TRAITS                    traits_type;
-    typedef ALLOCATOR                      allocator_type;
-    typedef typename traits_type::int_type int_type;
-    typedef typename traits_type::off_type off_type;
-    typedef typename traits_type::pos_type pos_type;
-
-    // TRAITS
-    BSLALG_DECLARE_NESTED_TRAITS(
-                             basic_stringstream,
-                             BloombergLP::bslalg::TypeTraitUsesBslmaAllocator);
->>>>>>> a8db59a3
 
     // CREATORS
     explicit
@@ -243,7 +229,6 @@
 typedef basic_stringstream<wchar_t, char_traits<wchar_t>, allocator<wchar_t> >
                                                                  wstringstream;
 
-<<<<<<< HEAD
 }
 
 // TYPE TRAITS
@@ -262,9 +247,6 @@
 namespace bsl {
 
 // ==========================================================================
-=======
-// ============================================================================
->>>>>>> a8db59a3
 //                       TEMPLATE FUNCTION DEFINITIONS
 // ============================================================================
 
