--- conflicted
+++ resolved
@@ -319,19 +319,10 @@
   private:
     typedef ::BloombergLP::bslalg::BidirectionalLink             HashTableLink;
 
-<<<<<<< HEAD
     typedef ::BloombergLP::bslstl::UnorderedSetKeyPolicy<value_type>
                                                                     ListPolicy;
     typedef ::BloombergLP::bslstl::HashTable<ListPolicy, HASH, EQUAL, ALLOC>
                                                                           Impl;
-=======
-    typedef ::BloombergLP::bslstl::UnorderedSetKeyConfiguration<value_type> 
-                                                             ListConfiguration;
-    typedef ::BloombergLP::bslstl::HashTable<ListConfiguration,
-                                             HASH,
-                                             EQUAL,
-                                             ALLOC> Impl;
->>>>>>> 447920c0
 
   public:
     typedef ::BloombergLP::bslstl::HashTableIterator<value_type,
