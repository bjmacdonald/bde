// bslstl_hashtable.t.cpp                                             -*-C++-*-
#include <bslstl_hashtable.h>

#include <bslstl_equalto.h>
#include <bslstl_hash.h>
#include <bslstl_pair.h>

#include <bslalg_bidirectionallink.h>

#include <bslma_default.h>
#include <bslma_defaultallocatorguard.h>
#include <bslma_testallocator.h>
#include <bslma_testallocatormonitor.h>
#include <bslma_usesbslmaallocator.h>

#include <bsls_asserttest.h>
#include <bsls_bsltestutil.h>

#include <bsltf_templatetestfacility.h>
#include <bsltf_testvaluesarray.h>
#include <bsltf_stdtestallocator.h>

#include <algorithm>
#include <stdio.h>
#include <stdlib.h>

// To resolve gcc warnings, while printing 'size_t' arguments portably on
// Windows, we use a macro and string literal concatenation to produce the
// correct 'printf' format flag.
#ifdef ZU
#undef ZU
#endif

#if defined BSLS_PLATFORM__CMP_MSVC
#  define ZU "%Iu"
#else
#  define ZU "%zu"
#endif

// ============================================================================
//                          ADL SWAP TEST HELPER
// ----------------------------------------------------------------------------

template <class TYPE>
void invokeAdlSwap(TYPE& a, TYPE& b)
    // Exchange the values of the specified 'a' and 'b' objects using the
    // 'swap' method found by ADL (Argument Dependent Lookup).  The behavior
    // is undefined unless 'a' and 'b' were created with the same allocator.
{
    BSLS_ASSERT_OPT(a.allocator() == b.allocator());

    using namespace bsl;
    swap(a, b);
}

// The following 'using' directives must come *after* the definition of
// 'invokeAdlSwap' (above).

using namespace BloombergLP;

// ============================================================================
//                             TEST PLAN
//
// (informal plan to be written up later)
// HashTable is most similar to the 'unordered_multimap' container, although
// the 'key' is implicitly also part of the 'value_type', rather than being
// storing as distinct fields in a pair.
//
// There are a wide variety of potential types to independently instantiate
// each of the template parameters of HashTable with.  To ease testing, we
// will have a primary test driver having a single type parameter that can be
// easily driven by the template testing facility, delegated to by multiple
// test configuration classes, which act as a C++03 template alias to an
// appropriate configuration of the test driver.  The main 'switch' will
// therefore run multiple instantiations of each test driver function to
// establish the necessary properties.
//
// First we will validate that HashTable is a valid value-semantic type.  This
// is difficult in the case that the stored elements are not themselves value-
// semantic, so this early testing will be limited to only those types that
// provide a full range of required behavior; testing of non-value semantic
// elements, or awkward hash and compare functors, will be deferred past the
// initial 10 cases.
// To establish value semantics, we will test the following class members, and
// a couple of specific test-support functions that simplify the test space:
//     default constructor
//     copy constructor
//     destructor
//     copy assignment operator
//     operator ==/!=
//
//   Accessors and manipulators
//     'HashTable::allocator'
//     'HashTable::elementListRoot'
//     insertValue        - a test function using 'insert' restricted
//                          to ValueType
//     verifyListContents - key accessor to validate the list root points to a
//                          list having the right set of values, and arranged
//                          so that elements with equivalent keys, determined
//                          by a supplied comparator, are stored contiguously.
//
// Therefore, 'hasher' and 'comparator' are not salient attributes, even though
// value ultimately depends on 'comparator' to define key-equivalent groups.
// Likewise, no 'insert*' operation forms the primary manipulator, nor is
// 'maxLoadFactor' a concern in establishing value - insert operations must
// satisfy constraints implied by all these additional moving parts, and will
// all be established in test cases following the value-semantic test sequence.
// ----------------------------------------------------------------------------
//                             Overview
//                             --------
//  TBD....
//
//
//           ( A '*' IN THE TABLE BELOW INDICATES THE TEST CASE HAS )
//           (   BEEN IDENTIFIED BUT HAS NOT YET BEEN COMPLETED.    )
//
//           ( NOTE THAT ALL TESTING AT THE MOMENT ASSUMES A 'set'- )
//           ( LIKE KEY_CONFIG AND THERE IS NO 'map'-LIKE EQUIVALENT)
//           ( NOR MACHINERY FOR CREATING SUITABLE TEST SEQUENCES.  )
//
//           ( WE ARE STILL LOOKING FOR A MINIMAL-BUT-COMPLETE SET  )
//           ( OF FUNCTORS AND NON-BDE ALLOCATORS TO COMPRISE TEST  )
//           (          KITS TO INVOKE FOR EACH TEST CASE.          )
//
// TYPES
//*[22] typedef ALLOCATOR                              AllocatorType;
//*[22] typedef ::bsl::allocator_traits<AllocatorType> AllocatorTraits;
//*[22] typedef typename KEY_CONFIG::KeyType           KeyType;
//*[22] typedef typename KEY_CONFIG::ValueType         ValueType;
//*[22] typedef bslalg::BidirectionalNode<ValueType>   NodeType;
//*[22] typedef typename AllocatorTraits::size_type    SizeType;
//
// CREATORS
//*[11] HashTable(const ALLOCATOR&  allocator = ALLOCATOR());
//*[ 2] HashTable(const HASHER&, const COMPARATOR&, SizeType, const ALLOCATOR&)
//*[ 7] HashTable(const HashTable& original);
//*[ 7] HashTable(const HashTable& original, const ALLOCATOR& allocator);
//*[ 2] ~HashTable();
//
// MANIPULATORS
//*[ 9] operator=(const HashTable& rhs);
//*[15] insert(const SOURCE_TYPE& obj);
//*[15] insert(const ValueType& obj, const bslalg::BidirectionalLink *hint);
//*[16] insertIfMissing(bool *isInsertedFlag, const SOURCE_TYPE& obj);
//*[17] insertIfMissing(const KeyType& key);
//*[12] remove(bslalg::BidirectionalLink *node);
//*[ 2] removeAll();
//*[13] rehashForNumBuckets(SizeType newNumBuckets);
//*[13] rehashForNumElements(SizeType numElements);
//*[ 2] setMaxLoadFactor(float loadFactor);
//*[ 8] swap(HashTable& other);
//
//      ACCESSORS
//*[ 4] allocator() const;
//*[ 4] comparator() const;
//*[ 4] hasher() const;
//*[ 4] size() const;
//*[21] maxSize() const;
//*[ 4] numBuckets() const;
//*[21] maxNumBuckets() const;
//*[14] loadFactor() const;
//*[ 4] maxLoadFactor() const;
//*[ 4] elementListRoot() const;
//*[18] find(const KeyType& key) const;
//*[19] findRange(BLink **first, BLink **last, const KeyType& k) const;
//*[ 6] findEndOfRange(bslalg::BidirectionalLink *first) const;
//*[ 4] bucketAtIndex(SizeType index) const;
//*[ 4] bucketIndexForKey(const KeyType& key) const;
//*[20] countElementsInBucket(SizeType index) const;
//
//*[ 6] bool operator==(const HashTable& lhs, const HashTable& rhs);
//*[ 6] bool operator!=(const HashTable& lhs, const HashTable& rhs);
//
//// specialized algorithms:
//*[ 8] void swap(HashTable& a, HashTable& b);
//
// [ 2] insert (boostrap)
//
// ----------------------------------------------------------------------------
// [ 1] BREATHING TEST
// [  ] USAGE EXAMPLE
//
// Class HashTable_ImpDetails
// [  ] size_t nextPrime(size_t n);
// [  ] bslalg::HashTableBucket *defaultBucketAddress();
//
// Class HashTable_Util<ALLOCATOR>
// [  ] initAnchor(bslalg::HashTableAnchor *, SizeType, const ALLOC&);
// [  ] destroyBucketArray(bslalg::HashTableBucket *, SizeType, const ALLOC&)
//
// Class HashTable_ListProctor
// [  ] TBD...
//
// Class HashTable_ArrayProctor
// [  ] TBD...
//
// TEST TEST APPARATUS AND GENERATOR FUNCTIONS
//*[ 3] int ggg(HashTable *object, const char *spec, int verbose = 1);
//*[ 3] HashTable& gg(HashTable *object, const char *spec);
//*[ 2] insertElement(HashTable<K, H, E, A> *, const K::ValueType&)
//*[ 3] verifyListContents(Link *, const COMPARATOR&, const VALUES&, size_t);
//
// [  ] CONCERN: The type is compatible with STL allocator.
// [  ] CONCERN: The type has the necessary type traits.

// ============================================================================
//                      STANDARD BDE ASSERT TEST MACROS
// ----------------------------------------------------------------------------
// NOTE: THIS IS A LOW-LEVEL COMPONENT AND MAY NOT USE ANY C++ LIBRARY
// FUNCTIONS, INCLUDING IOSTREAMS.

namespace {

int testStatus = 0;

void aSsErT(bool b, const char *s, int i)
{
    if (b) {
        printf("Error " __FILE__ "(%d): %s    (failed)\n", i, s);
        if (testStatus >= 0 && testStatus <= 100) ++testStatus;
    }
}

}  // close unnamed namespace

//=============================================================================
//                       STANDARD BDE TEST DRIVER MACROS
//-----------------------------------------------------------------------------

#define ASSERT       BSLS_BSLTESTUTIL_ASSERT
#define LOOP_ASSERT  BSLS_BSLTESTUTIL_LOOP_ASSERT
#define LOOP0_ASSERT BSLS_BSLTESTUTIL_LOOP0_ASSERT
#define LOOP1_ASSERT BSLS_BSLTESTUTIL_LOOP1_ASSERT
#define LOOP2_ASSERT BSLS_BSLTESTUTIL_LOOP2_ASSERT
#define LOOP3_ASSERT BSLS_BSLTESTUTIL_LOOP3_ASSERT
#define LOOP4_ASSERT BSLS_BSLTESTUTIL_LOOP4_ASSERT
#define LOOP5_ASSERT BSLS_BSLTESTUTIL_LOOP5_ASSERT
#define LOOP6_ASSERT BSLS_BSLTESTUTIL_LOOP6_ASSERT
#define ASSERTV      BSLS_BSLTESTUTIL_ASSERTV

#define Q   BSLS_BSLTESTUTIL_Q   // Quote identifier literally.
#define P   BSLS_BSLTESTUTIL_P   // Print identifier and value.
#define P_  BSLS_BSLTESTUTIL_P_  // P(X) without '\n'.
#define T_  BSLS_BSLTESTUTIL_T_  // Print a tab (w/o newline).
#define L_  BSLS_BSLTESTUTIL_L_  // current Line number

#define RUN_EACH_TYPE BSLTF_TEMPLATETESTFACILITY_RUN_EACH_TYPE

// ============================================================================
//                  NEGATIVE-TEST MACRO ABBREVIATIONS
// ----------------------------------------------------------------------------

#define ASSERT_SAFE_PASS(EXPR) BSLS_ASSERTTEST_ASSERT_SAFE_PASS(EXPR)
#define ASSERT_SAFE_FAIL(EXPR) BSLS_ASSERTTEST_ASSERT_SAFE_FAIL(EXPR)
#define ASSERT_PASS(EXPR)      BSLS_ASSERTTEST_ASSERT_PASS(EXPR)
#define ASSERT_FAIL(EXPR)      BSLS_ASSERTTEST_ASSERT_FAIL(EXPR)
#define ASSERT_OPT_PASS(EXPR)  BSLS_ASSERTTEST_ASSERT_OPT_PASS(EXPR)
#define ASSERT_OPT_FAIL(EXPR)  BSLS_ASSERTTEST_ASSERT_OPT_FAIL(EXPR)

bool verbose;
bool veryVerbose;
bool veryVeryVerbose;
bool veryVeryVeryVerbose;

// ============================================================================
//                  GLOBAL TYPEDEFS/CONSTANTS FOR TESTING
// ----------------------------------------------------------------------------

struct DefaultDataRow {
    int         d_line;     // source line number
    int         d_index;    // lexical order
    const char *d_spec;     // specification string, for input to 'gg' function
    const char *d_results;  // expected element values
};

static
const DefaultDataRow DEFAULT_DATA[] = {
    //line idx  spec                 results
    //---- ---  --------             -------
    { L_,    0, "",                  "" },
    { L_,    1, "A",                 "A" },
    { L_,    2, "AA",                "AA" },
    { L_,   20, "B",                 "B" },
    { L_,    5, "AB",                "AB" },
    { L_,    5, "BA",                "AB" },
    { L_,   19, "AC",                "AC" },
    { L_,   23, "CD",                "CD" },
    { L_,    7, "ABC",               "ABC" },
    { L_,    7, "ACB",               "ABC" },
    { L_,    7, "BAC",               "ABC" },
    { L_,    7, "BCA",               "ABC" },
    { L_,    7, "CAB",               "ABC" },
    { L_,    7, "CBA",               "ABC" },
    { L_,   17, "BAD",               "ABD" },
    { L_,    4, "ABCA",              "AABC" },
    { L_,    6, "ABCB",              "ABBC" },
    { L_,    8, "ABCC",              "ABCC" },
    { L_,    3, "ABCABC",            "AABBCC" },
    { L_,    3, "AABBCC",            "AABBCC" },
    { L_,    9, "ABCD",              "ABCD" },
    { L_,    9, "ACBD",              "ABCD" },
    { L_,   18, "BEAD",              "ABDE" },
    { L_,   10, "ABCDE",             "ABCDE" },
    { L_,   22, "FEDCB",             "BCDEF" },
    { L_,   11, "FEDCBA",            "ABCDEF" },
    { L_,   14, "ABCDEFGHI",         "ABCDEFGHI" },
    { L_,   16, "ABCDEFGHIJKLMNOPQ", "ABCDEFGHIJKLMNOPQ" },
    { L_,   16, "DHBIMACOPELGFKNJQ", "ABCDEFGHIJKLMNOPQ" }
};

static const int DEFAULT_NUM_DATA = sizeof DEFAULT_DATA / sizeof *DEFAULT_DATA;

typedef bslalg::HashTableImpUtil     ImpUtil;
typedef bslalg::BidirectionalLink    Link;
typedef bsltf::StdTestAllocator<int> StlTestIntAllocator;

typedef ::bsl::hash<int>     TestIntHash;
typedef ::bsl::equal_to<int> TestIntEqual;

//=============================================================================
//                  GLOBAL HELPER FUNCTIONS FOR TESTING
//-----------------------------------------------------------------------------

namespace bsl {

template <class FIRST, class SECOND>
inline
void debugprint(const bsl::pair<FIRST, SECOND>& p)
{
    bsls::BslTestUtil::callDebugprint(p.first);
    bsls::BslTestUtil::callDebugprint(p.second);
}

}  // close namespace bsl


namespace BloombergLP {
namespace bslstl {
// HashTable-specific print function.
template <class KEY_CONFIG, class HASHER, class COMPARATOR, class ALLOCATOR>
void debugprint(
         const bslstl::HashTable<KEY_CONFIG, HASHER, COMPARATOR, ALLOCATOR>& t)
{
    if (0 == t.size()) {
        printf("<empty>");
    }
    else {
        for (Link *it = t.elementListRoot(); it; it = it->nextLink()) {
            const typename KEY_CONFIG::KeyType& key =
                                           ImpUtil::extractKey<KEY_CONFIG>(it);
            bsls::BslTestUtil::callDebugprint(static_cast<char>(
                             bsltf::TemplateTestFacility::getIdentifier(key)));
        }
    }
    fflush(stdout);
}

}  // close namespace BloombergLP::bslstl
}  // close namespace BloombergLP


namespace {

                            // ====================
                            // class ExceptionGuard
                            // ====================

template <class OBJECT>
struct ExceptionGuard {
    // This class provide a mechanism to verify the strong exception guarantee
    // in exception-throwing code.  On construction, this class stores the
    // a copy of an object of the parameterized type 'OBJECT' and the address
    // of that object.  On destruction, if 'release' was not invoked, it will
    // verify the value of the object is the same as the value of the copy
    // create on construction.  This class requires the copy constructor and
    // 'operator ==' to be tested before use.

    // DATA
    int           d_line;      // the line number at construction
    OBJECT        d_copy;      // copy of the object being tested
    const OBJECT *d_object_p;  // address of the original object

  public:
    // CREATORS
    ExceptionGuard(const OBJECT    *object,
                   int              line,
                   bslma::Allocator *basicAllocator = 0)
    : d_line(line)
    , d_copy(*object, basicAllocator)
    , d_object_p(object)
        // Create the exception guard for the specified 'object' at the
        // specified 'line' number.  Optionally, specify 'basicAllocator' used
        // to supply memory.
    {}

    ~ExceptionGuard()
        // Destroy the exception guard.  If the guard was not released, verify
        // that the state of the object supplied at construction has not
        // change.
    {
        if (d_object_p) {
            const int LINE = d_line;
            ASSERTV(LINE, d_copy == *d_object_p);
        }
    }

    // MANIPULATORS
    void release()
        // Release the guard from verifying the state of the object.
    {
        d_object_p = 0;
    }
};

bool g_enableTestEqualityComparator = true;
bool g_enableTestHashFunctor = true;

template <class TYPE, int GROUP_SIZE>
class GroupedEqualityComparator {
    // This test class provides a mechanism that defines a function-call
    // operator that compares two objects of the parameterized 'TYPE', but in a
    // way that multiple distinct value will compare equal with each other.  The
    // function-call operator compares the integer returned by the class method
    // 'TemplateTestFacility::getIdentifier' divided by the (template
    // parameter) GROUP_SIZE.

  public:
    // ACCESSORS
    bool operator() (const TYPE& lhs, const TYPE& rhs) const
        // Return 'true' if the integer representation of the specified 'lhs'
        // divided by 'GROUP_SIZE' (rounded down) is equal to than integer
        // representation of the specified 'rhs' divided by 'GROUP_SIZE'.
    {
        int leftValue = bsltf::TemplateTestFacility::getIdentifier<TYPE>(lhs)
                    / GROUP_SIZE;
        int rightValue = bsltf::TemplateTestFacility::getIdentifier<TYPE>(rhs)
                        / GROUP_SIZE;
        return leftValue == rightValue;
    }
};

template <class TYPE, class HASHER, int GROUP_SIZE>
class GroupedHasher : private HASHER{
    // This test class provides a mechanism that defines a function-call
    // operator that returns the same hash for multiple values.  The
    // function-call operator invoke the (template parameter) type 'HASHER' on
    // the integer returned by the class method
    // 'TemplateTestFacility::getIdentifier' divided by the (template
    // parameter) GROUP_SIZE.  'HASHER' shall be a class that can be invoked as
    // if it has the following method:
    //..
    //  int operator()(int value);
    //..

  public:
    // ACCESSORS
    int operator() (const TYPE& value) const
        // Return the hash value of the integer representation of the specified
        // 'value' divided by 'GROUP_SIZE' (rounded down) is equal to than
        // integer representation of the specified 'rhs' divided by
        // 'GROUP_SIZE'.
    {
        int groupNum = bsltf::TemplateTestFacility::getIdentifier<TYPE>(value)
                     / GROUP_SIZE;
        return ((HASHER *)this)->operator()(groupNum);
    }
};


                       // ====================
                       // class TestComparator
                       // ====================

template <class TYPE>
class TestEqualityComparator {
    // This test class provides a mechanism that defines a function-call
    // operator that compares two objects of the parameterized 'TYPE'.  The
    // function-call operator is implemented with integer comparison using
    // integers converted from objects of 'TYPE' by the class method
    // 'TemplateTestFacility::getIdentifier'.  The function-call operator also
    // increments a counter used to keep track the method call count.  Object
    // of this class can be identified by an id passed on construction.

    // DATA
    int         d_id;           // identifier for the functor
    mutable int d_count;        // number of times 'operator()' is called

  public:
    // CLASS METHOD
    static void disableFunctor()
        // Disable all objects of 'TestComparator' such that an 'ASSERT' will
        // be triggered if 'operator()' is invoked
    {
        g_enableTestEqualityComparator = false;
    }

    static void enableFunctor()
        // Enable all objects of 'TestComparator' such that 'operator()' may
        // be invoked
    {
        g_enableTestEqualityComparator = true;
    }

    // CREATORS
    //! TestEqualityComparator(const TestEqualityComparator& original) =
    //                                                                 default;
        // Create a copy of the specified 'original'.

    explicit TestEqualityComparator(int id = 0)
        // Create a 'TestComparator'.  Optionally, specify 'id' that can be
        // used to identify the object.
    : d_id(id)
    , d_count(0)
    {
    }

    // MANIPULATORS
    void setId(int value)
    {
        d_id = value;
    }

    // ACCESSORS
    bool operator() (const TYPE& lhs, const TYPE& rhs) const
        // Increment a counter that records the number of times this method is
        // called.   Return 'true' if the integer representation of the
        // specified 'lhs' is less than integer representation of the specified
        // 'rhs'.
    {
        if (!g_enableTestEqualityComparator) {
            ASSERTV(!"'TestComparator' was invoked when it was disabled");
        }

        ++d_count;

        return bsltf::TemplateTestFacility::getIdentifier<TYPE>(lhs)
            == bsltf::TemplateTestFacility::getIdentifier<TYPE>(rhs);
    }

    bool operator== (const TestEqualityComparator& rhs) const
    {
        return (id() == rhs.id());// && d_compareLess == rhs.d_compareLess);
    }

    int id() const
        // Return the 'id' of this object.
    {
        return d_id;
    }

    size_t count() const
        // Return the number of times 'operator()' is called.
    {
        return d_count;
    }
};

template <class TYPE>
class TestHashFunctor {
    // This test class provides a mechanism that defines a function-call
    // operator that compares two objects of the parameterized 'TYPE'.  The
    // function-call operator is implemented with integer comparison using
    // integers converted from objects of 'TYPE' by the class method
    // 'TemplateTestFacility::getIdentifier'.  The function-call operator also
    // increments a counter used to keep track the method call count.  Object
    // of this class can be identified by an id passed on construction.

    // DATA
    int         d_id;           // identifier for the functor
    mutable int d_count;        // number of times 'operator()' is called

  public:
    // CLASS METHOD
    static void disableFunctor()
        // Disable all objects of 'TestComparator' such that an 'ASSERT' will
        // be triggered if 'operator()' is invoked
    {
        g_enableTestHashFunctor = false;
    }

    static void enableFunctor()
        // Enable all objects of 'TestComparator' such that 'operator()' may
        // be invoked
    {
        g_enableTestHashFunctor = true;
    }

    // CREATORS
    //! TestHashFunctor(const TestHashFunctor& original) = default;
        // Create a copy of the specified 'original'.

    explicit TestHashFunctor(int id = 0)
        // Create a 'TestComparator'.  Optionally, specify 'id' that can be
        // used to identify the object.
    : d_id(id)
    , d_count(0)
    {
    }

    // ACCESSORS
    bool operator() (const TYPE& obj) const
        // Increment a counter that records the number of times this method is
        // called.   Return 'true' if the integer representation of the
        // specified 'lhs' is less than integer representation of the specified
        // 'rhs'.
    {
        if (!g_enableTestHashFunctor) {
            ASSERTV(!"'TestComparator' was invoked when it was disabled");
        }

        ++d_count;

        return bsltf::TemplateTestFacility::getIdentifier<TYPE>(obj);
    }

    bool operator== (const TestHashFunctor& rhs) const
    {
        return (id() == rhs.id());// && d_compareLess == rhs.d_compareLess);
    }

    int id() const
        // Return the 'id' of this object.
    {
        return d_id;
    }

    size_t count() const
        // Return the number of times 'operator()' is called.
    {
        return d_count;
    }
};

template <class KEY>
class StatefulHash : bsl::hash<KEY> {
    typedef bsl::hash<KEY> Base;

    template <class OTHER_KEY>
    friend
    bool operator==(const StatefulHash<OTHER_KEY>& lhs,
                    const StatefulHash<OTHER_KEY>& rhs);

  private:
    // DATA
    native_std::size_t d_mixer;

  public:
    explicit StatefulHash(native_std::size_t mixer = 0xffff)
    : d_mixer(mixer)
    {
    }

    void setMixer(int value)
    {
        d_mixer = value;
    }

    native_std::size_t operator()(const KEY& k) const
    {
        return Base::operator()(k) ^ d_mixer;
    }
};

template <class KEY>
bool operator==(const StatefulHash<KEY>& lhs, const StatefulHash<KEY>& rhs)
{
    return lhs.d_mixer == rhs.d_mixer;
}

template <class KEY, class HASHER = ::bsl::hash<int> >
class TestFacilityHasher : public HASHER { // exploit empty base
    // This test class provides a mechanism that defines a function-call
    // operator that provides a hash code for objects of the parameterized
    // 'KEY'.  The function-call operator is implemented by calling the wrapper
    // functor, 'HASHER', with integers converted from objects of 'KEY' by the
    // class method 'TemplateTestFacility::getIdentifier'.

  public:
    TestFacilityHasher(const HASHER& hash = HASHER())               // IMPLICIT
    : HASHER(hash)
    {
    }

    // ACCESSORS
    native_std::size_t operator() (const KEY& k) const
        // Return a hash code for the specified 'k' using the wrapped 'HASHER'.
    {
        return HASHER::operator()(
                           bsltf::TemplateTestFacility::getIdentifier<KEY>(k));
    }
};

void setHasherState(bsl::hash<int> *hasher, int id)
{
    (void) hasher;
    (void) id;
}

void setHasherState(StatefulHash<int> *hasher, int id)
{
    hasher->setMixer(id);
}

bool isEqualHasher(const bsl::hash<int>&, const bsl::hash<int>&)
    // Provide an overloaded function to compare comparators.  Return 'true'
    // because 'bsl::hash' is stateless.
{
    return true;
}

bool isEqualHasher(const StatefulHash<int>& lhs,
                   const StatefulHash<int>& rhs)
    // Provide an overloaded function to compare comparators.  Return 'true'
    // because 'bsl::equal_to' is stateless.
{
    return lhs == rhs;
}

template <class KEY>
void setComparatorState(bsl::equal_to<KEY> *comparator, int id)
{
    (void) comparator;
    (void) id;
}

template <class KEY>
void setComparatorState(TestEqualityComparator<KEY> *comparator, int id)
{
    comparator->setId(id);
}


template <class KEY>
bool isEqualComparator(const bsl::equal_to<KEY>&, const bsl::equal_to<KEY>&)
    // Provide an overloaded function to compare comparators.  Return 'true'
    // because 'bsl::equal_to' is stateless.
{
    return true;
}

template <class KEY>
bool isEqualComparator(const TestEqualityComparator<KEY>& lhs,
                       const TestEqualityComparator<KEY>& rhs)
    // Provide an overloaded function to compare comparators.  Return
    // 'lhs == rhs'.
{
    return lhs == rhs;
}

// - - - - - - - - - - - - - - - - - - - - - - - - - - - - - - - - - - - - - -

//                         test support functions

bool expectPoolToAllocate(int n)
    // Return 'true' if the memory pool used by the container under test is
    // expected to allocate memory on the inserting the specified 'n'th
    // element, and 'false' otherwise.
{
    if (n > 32) {
        return (0 == n % 32);                                         // RETURN
    }
    return (((n - 1) & n) == 0);  // Allocate when 'n' is a power of 2
}

struct BoolArray {
    // This class holds a set of boolean flags...

    explicit BoolArray(size_t n)
    : d_data(new bool[n])
    {
        for (size_t i = 0; i != n; ++i) {
            d_data[i] = false;
        }
    }

    ~BoolArray()
    {
        delete[] d_data;
    }

    bool& operator[](size_t index) { return d_data[index]; }
    bool *d_data;
};


template<class KEY_CONFIG, class COMPARATOR, class VALUES>
int verifyListContents(Link              *containerList,
                       const COMPARATOR&  compareKeys,
                       const VALUES&      expectedValues,
                       size_t             expectedSize)
    // NOTE: THIS TEST IS EXPENSIVE, WITH QUADRATIC COMPLEXITY ON LIST LENGTH
    //                       DO NOT CALL IN A TIGHT LOOP
    // Verify the specified 'containerList' has the specified 'expectedSize'
    // number of elements, and contains the same values as the array in the
    // specified 'expectedValues', and that the elements in the list are
    // arranged so that elements whose keys compare equal using the specified
    // 'compareKeys' predicate are all arranged contiguously within the list.
    // Return 0 if 'container' has the expected values, and a non-zero value
    // otherwise.
{
    typedef typename KEY_CONFIG::KeyType   KeyType;
    typedef typename KEY_CONFIG::ValueType ValueType;

    // Check to avoid creating an array of length zero.
    if (0 == containerList) {
        ASSERTV(0 == expectedSize);
        return 0;                                                     // RETURN
    }

    BoolArray foundValues(expectedSize);
    size_t i = 0;
    for (Link *cursor = containerList;
         cursor;
         cursor = cursor->nextLink(), ++i)
    {
        const ValueType& element = ImpUtil::extractValue<KEY_CONFIG>(cursor);
        const int nextId = bsltf::TemplateTestFacility::getIdentifier(element);
        size_t j = 0;
        do {
            if (bsltf::TemplateTestFacility::getIdentifier(expectedValues[j])
                                                                   == nextId) {
                ASSERTV(j, expectedValues[j], element, !foundValues[j]);
                foundValues[j] = true;
                break;
            }
        }
        while (++j != expectedSize);
    }
    ASSERTV(expectedSize, i, expectedSize == i);
    if (expectedSize != i) {
        return -2;                                                    // RETURN
    }

    size_t missing = 0;
    for (size_t j = 0; j != expectedSize; ++j) {
        if (!foundValues[j]) {
            ++missing;
        }
    }

    if (missing > 0) {
        return missing;                                               // RETURN
    }

    // All elements are present, check the contiguity requirement
    // Note that this test is quadratic in the length of the list, although we
    // will optimize for the case of duplicates actually occurring.
    for (Link *cursor = containerList; cursor; cursor = cursor->nextLink()) {
        const KeyType& key = ImpUtil::extractKey<KEY_CONFIG>(cursor);

        Link *next = cursor->nextLink();
        // Walk to end of key-equivalent sequence
        while (next &&
               compareKeys(key, ImpUtil::extractKey<KEY_CONFIG>(next))) {
            cursor = next;
            next   = next->nextLink();
        }

        // Check there are no more equivalent keys in the list.
        // Note that this test also serves to check there are no duplicates in
        // the preceding part of the list, as this check would have failed
        // earlier if that were the case.
        while (next &&
               !compareKeys(key, ImpUtil::extractKey<KEY_CONFIG>(next))) {
            next = next->nextLink();
        }

        if (0 != next) {
            return -3; // code for discontiguous list                 // RETURN
        }
    }

    return 0;  // 0 indicates a successful test!
}

template <class KEY_CONFIG, class HASH, class EQUAL, class ALLOC>
Link* insertElement(
                  bslstl::HashTable<KEY_CONFIG, HASH, EQUAL, ALLOC> *hashTable,
                  const typename KEY_CONFIG::ValueType&              value)
    // Insert an element into the specified 'hashTable' and return the address
    // of the new node, unless the insertion would cause the hash table to
    // exceed its 'maxLoadFactor' and rehash, in which case return a null
    // pointer value.
{
    BSLS_ASSERT(hashTable);
    if ((hashTable->size() + 1.0) / hashTable->numBuckets()
        > hashTable->maxLoadFactor() ) {
        return 0;
    }
    return hashTable->insert(value);
}

template <class KEY_CONFIG, class HASHER>
bool isValidHashTable(bslalg::BidirectionalLink      *listRoot,
                      const bslalg::HashTableBucket&  arrayRoot,
                      native_std::size_t              arrayLength)
{
    // We perform the const-cast inside this function as we know:
    // i/  The function we call does not make any writes to the bucket array.
    // ii/ It is much simpler to cast in this one place than in each of our
    //     call sites.
    bslalg::HashTableAnchor anchor(
                             const_cast<bslalg::HashTableBucket *>(&arrayRoot),
                             arrayLength,
                             listRoot);
    return bslalg::HashTableImpUtil::isWellFormed<KEY_CONFIG, HASHER>(anchor);
}

#if 0
// code copied from bslstl_set.t.cpp for inspiration later
// FREE OPERATORS
template <class TYPE>
bool lessThanFunction(const TYPE& lhs, const TYPE& rhs)
    // Return 'true' if the integer representation of the specified 'lhs' is
    // less than integer representation of the specified 'rhs'.
{
    return bsltf::TemplateTestFacility::getIdentifier<TYPE>(lhs)
         < bsltf::TemplateTestFacility::getIdentifier<TYPE>(rhs);
}
#endif

}  // close unnamed namespace

// ============================================================================
//                         TEST DRIVER HARNESS
// ----------------------------------------------------------------------------
#if 0
template<class KEY, class MAPPED>
struct TestMapKeyPolicy
{
    typedef KEY KeyType;
    typedef MAPPED MappedType;
    typedef bsl::pair<const KEY, MAPPED> ValueType;

    static const KEY& extractKey(const ValueType& value) {
        return value.first;
    }

//    static const ValueType& extractMappedValue(const ValueType& value) {
//        return value.second;
//    }
        // This method does not appear to be used, YET.
};
#endif
                       // =========================
                       // class CharToPairConverter
                       // =========================

#if defined(SPAC)
template <class KEY, class VALUE>
class CharToPairConverter {
    // Convert a 'char' value to a 'bsl::pair' of the parameterized 'KEY' and
    // 'VALUE' type.

  public:
    std::pair<const KEY, VALUE> operator()(char value)
    {
        // Use different values for 'KEY' and 'VALUE'

        return bsl::pair<const KEY, VALUE> (
                bsltf::TemplateTestFacility::create<KEY>(value),
                bsltf::TemplateTestFacility::create<VALUE>(value - 'A' + '0'));
    }
};
#endif

template <class KEY_CONFIG,
          class HASHER,
          class COMPARATOR,
          class ALLOCATOR>
class TestDriver {
    // This templatized struct provide a namespace for testing the 'HashTable'
    // container.  The parameterized 'KEY_CONFIG', 'HASHER', 'COMPARATOR' and
    // 'ALLOCATOR' specifies the configuration, hasher type, comparator type
    // and allocator type respectively.  Each "testCase*" method tests a
    // specific aspect of
    // 'HashTable<KEY_CONFIG, HASHER, COMPARATOR, ALLOCATOR>'.  Each test case
    // should be invoked with various parameterized type to fully test the
    // container.

  private:
    // TYPES
    typedef bslstl::HashTable<KEY_CONFIG, HASHER, COMPARATOR, ALLOCATOR> Obj;
        // Type under testing.

    typedef typename Obj::SizeType   SizeType;
    typedef typename Obj::KeyType    KeyType;
    typedef typename Obj::ValueType  ValueType;
        // Shorthands

#if defined(SPAC)
    typedef bsltf::TestValuesArray<ValueType,
                          CharToPairConverter<KeyType, ValueType> > TestValues;
#else
    typedef bsltf::TestValuesArray<ValueType> TestValues;
#endif
  public:
    typedef bsltf::StdTestAllocator<ValueType> StlAlloc;

  private:
    // TEST APPARATUS
    //-------------------------------------------------------------------------
    // The generating functions interpret the given 'spec' in order from left
    // to right to configure the object according to a custom language.
    // Uppercase letters [A..Z] correspond to arbitrary (but unique) char
    // values to be appended to the 'map<KEY, VALUE, COMP, ALLOC>' object.
    //
    // LANGUAGE SPECIFICATION:
    // -----------------------
    //
    // <SPEC>       ::= <EMPTY>   | <LIST>
    //
    // <EMPTY>      ::=
    //
    // <LIST>       ::= <ITEM>    | <ITEM><LIST>
    //
    // <ITEM>       ::= <ELEMENT> | <CLEAR>
    //
    // <ELEMENT>    ::= 'A' | 'B' | 'C' | 'D' | 'E' | ... | 'Z'
    //                                      // unique but otherwise arbitrary
    // Spec String  Description
    // -----------  -----------------------------------------------------------
    // ""           Has no effect; leaves the object empty.
    // "A"          Insert the value corresponding to A.
    // "AA"         Insert two values both corresponding to A.
    // "ABC"        Insert three values corresponding to A, B and C.
    //-------------------------------------------------------------------------

    static int ggg(Obj *object, const char *spec, int verbose = 1);
        // Configure the specified 'object' according to the specified 'spec',
        // using only the primary manipulator function 'insert' and white-box
        // manipulator 'clear'.  Optionally specify a zero 'verbose' to
        // suppress 'spec' syntax error messages.  Return the index of the
        // first invalid character, and a negative value otherwise.  Note that
        // this function is used to implement 'gg' as well as allow for
        // verification of syntax error detection.

    static Obj& gg(Obj *object, const char *spec);
        // Return, by reference, the specified object with its value adjusted
        // according to the specified 'spec'.

    static Obj g(const char *spec);
        // Return, by value, a new object corresponding to the specified
        // 'spec'.

  public:
    // TEST CASES
    static void testCase12();

    static void testCase11();

    static void testCase9();

    static void testCase8();

    static void testCase7();

    static void testCase6();

    static void testCase4();

    static void testCase3();

    static void testCase2();

    static void testCase1(KeyType                        *testKeys,
                          typename KEY_CONFIG::ValueType *testValues,
                          size_t                          numValues);
};

template <class ELEMENT>
struct BasicKeyConfig {
    // This class provides the most primitive possible KEY_CONFIG type that
    // can support a 'HashTable'.  It might be consistent with use as a 'set'
    // or a 'multiset' container.

    typedef ELEMENT KeyType;
    typedef ELEMENT ValueType;

    static const KeyType& extractKey(const ValueType& value)
    {
        return value;
    }
};

template <class ELEMENT>
struct TestDriver_BasicConfiguation {
    typedef TestDriver< BasicKeyConfig<ELEMENT>
                      , TestFacilityHasher<ELEMENT>
                      , ::bsl::equal_to<ELEMENT>
                      , ::bsl::allocator<ELEMENT>
                      > Type;

    // TEST CASES
    static void testCase12() { Type::testCase12(); }

    static void testCase11() { Type::testCase11(); }

    static void testCase9() { Type::testCase9(); }

    static void testCase8() { Type::testCase8(); }

    static void testCase7() { Type::testCase7(); }

    static void testCase4() { Type::testCase4(); }

    static void testCase3() { Type::testCase3(); }

    static void testCase2() { Type::testCase2(); }
};

template <class ELEMENT>
struct TestDriver_StatefulConfiguation {
    typedef TestDriver< BasicKeyConfig<ELEMENT>
                      , TestFacilityHasher<ELEMENT, StatefulHash<int> >
                      , TestEqualityComparator<ELEMENT>
                      , ::bsl::allocator<ELEMENT>
                      > Type;

    // TEST CASES
    static void testCase12() { Type::testCase12(); }

    static void testCase11() { Type::testCase11(); }

    static void testCase9() { Type::testCase9(); }

    static void testCase8() { Type::testCase8(); }

    static void testCase7() { Type::testCase7(); }

    static void testCase4() { Type::testCase4(); }

    static void testCase3() { Type::testCase3(); }

    static void testCase2() { Type::testCase2(); }
};

template <class ELEMENT>
struct TestCase6_Configuration {
    // Test case 6 (equality comparator) must be run with
    // 'GroupedEqualityComparator'.

    typedef TestDriver< BasicKeyConfig<ELEMENT>
                      , GroupedHasher<ELEMENT, bsl::hash<int>, 5>
                      , GroupedEqualityComparator<ELEMENT, 5>
                      , ::bsl::allocator<ELEMENT>
                      > Type;

    // TEST CASES
    static void testCase6() { Type::testCase6(); }
};


                               // --------------
                               // TEST APPARATUS
                               // --------------

template <class KEY_CONFIG, class HASHER, class COMPARATOR, class ALLOCATOR>
int TestDriver<KEY_CONFIG, HASHER, COMPARATOR, ALLOCATOR>::ggg(
                                                           Obj        *object,
                                                           const char *spec,
                                                           int         verbose)
{
    bslma::DefaultAllocatorGuard guard(&bslma::NewDeleteAllocator::singleton());
    const TestValues VALUES;

    enum { SUCCESS = -1 };

    for (int i = 0; spec[i]; ++i) {
        if ('A' <= spec[i] && spec[i] <= 'Z') {
//            object->insert(VALUES[spec[i] - 'A']);
            if (!insertElement(object, VALUES[spec[i] - 'A'])) {
                if (verbose) {
                    printf("Error, spec string longer ('%s') than the"
                           "'HashTable' can support without a rehash.\n",
                           spec);
                }

                // Discontinue processing this spec.

                return i;                                             // RETURN
            }
        }
        else {
            if (verbose) {
                printf("Error, bad character ('%c') "
                       "in spec \"%s\" at position %d.\n", spec[i], spec, i);
            }

            // Discontinue processing this spec.

            return i;                                                 // RETURN
        }
   }
   return SUCCESS;
}

template <class KEY_CONFIG, class HASHER, class COMPARATOR, class ALLOCATOR>
bslstl::HashTable<KEY_CONFIG, HASHER, COMPARATOR, ALLOCATOR>&
TestDriver<KEY_CONFIG, HASHER, COMPARATOR, ALLOCATOR>::gg(Obj        *object,
                                                          const char *spec)
{
    ASSERTV(ggg(object, spec) < 0);
    return *object;
}

template <class KEY_CONFIG, class HASHER, class COMPARATOR, class ALLOCATOR>
bslstl::HashTable<KEY_CONFIG, HASHER, COMPARATOR, ALLOCATOR>
TestDriver<KEY_CONFIG, HASHER, COMPARATOR, ALLOCATOR>::g(const char *spec)
{
    Obj object((bslma::Allocator *)0);
    return gg(&object, spec);
}

template <class KEY_CONFIG, class HASHER, class COMPARATOR, class ALLOCATOR>
void TestDriver<KEY_CONFIG, HASHER, COMPARATOR, ALLOCATOR>::testCase12()
{
    // ------------------------------------------------------------------------
    // TESTING REHASH
    //
    // Concerns:
    //: 1 'rehashForNumBuckets' allocates at least the specified number of
    //:   buckets.
    //:
    //: 2 Rehash does not affect the value of the object.
    //:
    //: 3 Rehash does not affect the order of the inserted elements with the
    //:   same value.
    //:
    //: 4 Rehash is a no-op if the requested number of buckets is less than the
    //:   current 'numBuckets' in the object.
    //:
    //: 5 Any memory allocation is from the object allocator.
    //:
    //: 6 'rehashForNumBuckets' provide strong exception guaruantee if the
    //:   hasher and comparator does not throw.
    //
    //*[13] rehashForNumBuckets(SizeType newNumBuckets);
    //*[13] rehashForNumElements(SizeType numElements);
    // ------------------------------------------------------------------------

    if (verbose) printf(
                 "\nCreate a test allocator and install it as the default.\n");

    bslma::TestAllocator         da("default", veryVeryVeryVerbose);
    bslma::DefaultAllocatorGuard dag(&da);

    if (verbose) printf(
       "\nUse a table of distinct object values and expected memory usage.\n");

    const size_t REHASH_SIZE[] = {
        0,
        1,
        2,
        3,
        5,
        8,
        12,
        13,
        2099
    };
    const int NUM_REHASH_SIZE = sizeof REHASH_SIZE / sizeof *REHASH_SIZE;

    const int NUM_DATA                     = DEFAULT_NUM_DATA;
    const DefaultDataRow (&DATA)[NUM_DATA] = DEFAULT_DATA;

    for (int ti = 0; ti < NUM_DATA; ++ti) {
        const int         LINE   = DATA[ti].d_line;
        const char *const SPEC   = DATA[ti].d_spec;
        const size_t      LENGTH = (int) strlen(SPEC);

        bslma::TestAllocator      oa("object",  veryVeryVeryVerbose);
        bslma::TestAllocator scratch("scratch", veryVeryVeryVerbose);

        Obj mZ(HASHER(), COMPARATOR(), LENGTH, &scratch);
        const Obj& Z = gg(&mZ,  SPEC);

        for (int tj = 0; tj < NUM_REHASH_SIZE; ++tj) {
            Obj mX(Z, &oa); const Obj& X = mX;

            if (veryVerbose) { T_ P_(LINE) P_(Z) P(X) }

            const size_t OLD_NUM_BUCKETS = X.numBuckets();
            const size_t NEW_NUM_BUCKETS = REHASH_SIZE[tj];

            bslma::TestAllocatorMonitor oam(&oa);

            mX.rehashForNumBuckets(NEW_NUM_BUCKETS);

            ASSERTV(LINE, tj, X == Z);

            ASSERTV(LINE, tj, NEW_NUM_BUCKETS <= X.numBuckets());

            if (NEW_NUM_BUCKETS <= OLD_NUM_BUCKETS) {
                ASSERTV(LINE, tj, OLD_NUM_BUCKETS == X.numBuckets());
                ASSERTV(LINE, tj, oam.isTotalSame());
                ASSERTV(LINE, tj, oam.isInUseSame());
            }
            else {
                ASSERTV(LINE, tj, oam.numBlocksTotalChange(),
                        1 == oam.numBlocksTotalChange());

                if (0 < LENGTH ) {
                    ASSERTV(LINE, tj, oam.isInUseSame());
                }
                else {
                    ASSERTV(LINE, tj, oam.numBlocksInUseChange(),
                            1 == oam.numBlocksInUseChange());
                }
            }
        }
    }
}

template <class KEY_CONFIG, class HASHER, class COMPARATOR, class ALLOCATOR>
void TestDriver<KEY_CONFIG, HASHER, COMPARATOR, ALLOCATOR>::testCase11()
{
    // ------------------------------------------------------------------------
    // TESTING DEFAULT CONSTRUCTOR:
    //
    // Concerns:
    //: 1 An object created with the default constructor (with or without a
    //:   supplied allocator) has the contractually specified default value.
    //:
    //: 2 If an allocator is NOT supplied to the default constructor, the
    //:   default allocator in effect at the time of construction becomes the
    //:   object allocator for the resulting object.
    //:
    //: 3 If an allocator IS supplied to the default constructor, that
    //:   allocator becomes the object allocator for the resulting object.
    //:
    //: 4 Supplying a null allocator address has the same effect as not
    //:   supplying an allocator.
    //:
    //: 5 Supplying an allocator to the default constructor has no effect on
    //:   subsequent object values.
    //:
    //: 6 Any memory allocation is from the object allocator.
    //:
    //: 7 There is no temporary allocation from any allocator.
    //:
    //: 8 Every object releases any allocated memory at destruction.
    //:
    //: 9 QoI: The default constructor allocates no memory.
    //:
    // Plan:
    //: 1 For each value of increasing length, 'L':
    //:
    //:   2 Using a loop-based approach, default-construct three distinct
    //:     objects, in turn, but configured differently: (a) without passing
    //:     an allocator, (b) passing a null allocator address explicitly,
    //:     and (c) passing the address of a test allocator distinct from the
    //:     default.  For each of these three iterations:  (C-1..14)
    //:
    //:     1 Create three 'bslma::TestAllocator' objects, and install one as
    //:       the current default allocator (note that a ubiquitous test
    //:       allocator is already installed as the global allocator).
    //:
    //:     2 Use the default constructor to dynamically create an object
    //:       'X', with its object allocator configured appropriately (see
    //:       P-2); use a distinct test allocator for the object's footprint.
    //:
    //:     3 Use the (as yet unproven) 'allocator' to ensure that its
    //:       object allocator is properly installed.  (C-2..4)
    //:
    //:     4 Use the appropriate test allocators to verify that no memory is
    //:       allocated by the default constructor.  (C-9)
    //:
    //:     5 Use the individual (as yet unproven) salient attribute accessors
    //:       to verify the default-constructed value.  (C-1)
    //:
    //:     6 Verify that no temporary memory is allocated from the object
    //:       allocator.  (C-7)
    //:
    //:     7 Verify that all object memory is released when the object is
    //:       destroyed.  (C-8)
    //
    // Testing:
    //   HashTable(const C& comparator, const A& allocator);
    //   ~HashTable();
    //   bsl::pair<iterator, bool> insert(const value_type& value);
    //   void clear();
    // ------------------------------------------------------------------------

    if (verbose) {
        printf("\nTesting with various allocator configurations.\n");
    }

    for (char cfg = 'a'; cfg <= 'c'; ++cfg) {
        const char CONFIG = cfg;  // how we specify the allocator

        bslma::TestAllocator da("default",   veryVeryVeryVerbose);
        bslma::TestAllocator fa("footprint", veryVeryVeryVerbose);
        bslma::TestAllocator sa("supplied",  veryVeryVeryVerbose);

        bslma::DefaultAllocatorGuard dag(&da);

        // ----------------------------------------------------------------

        if (veryVerbose) {
            printf("\n\tTesting default constructor.\n");
        }

        Obj                 *objPtr;
        bslma::TestAllocator *objAllocatorPtr;

        switch (CONFIG) {
          case 'a': {
              objPtr = new (fa) Obj();
              objAllocatorPtr = &da;
          } break;
          case 'b': {
              objPtr = new (fa) Obj(0);
              objAllocatorPtr = &da;
          } break;
          case 'c': {
              objPtr = new (fa) Obj(&sa);
              objAllocatorPtr = &sa;
          } break;
          default: {
              ASSERTV(CONFIG, !"Bad allocator config.");
          } break;
        }

        Obj&                   mX = *objPtr;  const Obj& X = mX;
        bslma::TestAllocator&  oa = *objAllocatorPtr;
        bslma::TestAllocator& noa = 'c' != CONFIG ? sa : da;

        // Verify any attribute allocators are installed properly.

        ASSERTV(CONFIG, &oa == X.allocator());

        // Verify no allocation from the object/non-object allocators.

        ASSERTV(CONFIG, oa.numBlocksTotal(), 0 ==  oa.numBlocksTotal());
        ASSERTV(CONFIG, noa.numBlocksTotal(), 0 == noa.numBlocksTotal());

        ASSERTV(CONFIG, 0 == X.size());
        ASSERTV(CONFIG, 1 == X.numBuckets());
        ASSERTV(CONFIG, 1.0 == X.maxLoadFactor());
        ASSERTV(CONFIG, 0 == X.elementListRoot());
        ASSERTV(CONFIG, isEqualComparator(COMPARATOR(), X.comparator()));
        ASSERTV(CONFIG, isEqualHasher(HASHER(), X.hasher()));

        // ----------------------------------------------------------------

        // Reclaim dynamically allocated object under test.

        fa.deleteObject(objPtr);

        // Verify all memory is released on object destruction.

        ASSERTV(CONFIG, da.numBlocksInUse(), 0 == da.numBlocksInUse());
        ASSERTV(CONFIG, fa.numBlocksInUse(), 0 == fa.numBlocksInUse());
        ASSERTV(CONFIG, sa.numBlocksInUse(), 0 == sa.numBlocksInUse());
    }
}

template <class KEY_CONFIG, class HASHER, class COMPARATOR, class ALLOCATOR>
void TestDriver<KEY_CONFIG, HASHER, COMPARATOR, ALLOCATOR>::testCase9()
{
    // ------------------------------------------------------------------------
    // COPY-ASSIGNMENT OPERATOR:
    //   Ensure that we can assign the value of any object of the class to any
    //   object of the class, such that the two objects subsequently have the
    //   same value.
    //
    // Concerns:
    //: 1 The assignment operator can change the value of any modifiable target
    //:   object to that of any source object.
    //:
    //: 2 If allocator propagation is not enabled for copy assignment, the
    //:   allocator address held by the target object is unchanged.
    //:
    //: 3 If allocator propagation is not enabled for copy assignment, any
    //:   memory allocation is from the target object's allocator.
    //:
    //: 4 The signature and return type are standard.
    //:
    //: 5 The reference returned is to the target object (i.e., '*this').
    //:
    //: 6 The value of the source object is not modified.
    //:
    //: 7 The allocator address held by the source object is unchanged.
    //:
    //: 8 QoI: Assigning a source object having the default-constructed value
    //:   allocates no memory.
    //:
    //: 9 Any memory allocation is exception neutral.
    //:
    //:10 Assigning an object to itself behaves as expected (alias-safety).
    //:
    //:11 Every object releases any allocated memory at destruction.
    //:
    //:12 If allocator propagation is enabled for copy assignment,
    //:   any memory allocation is from the source object's
    //:   allocator.
    //:
    //:13 If allocator propagation is enabled for copy assignment, the
    //:   allocator address held by the target object is changed to that of the
    //:   source.
    //:
    //:14 If allocator propagation is enabled for copy assignment, any memory
    //:   allocation is from the original target allocator will be released
    //:   after copy assignment.
    //
    // Plan:
    //: 1 Use the address of 'operator=' to initialize a member-function
    //:   pointer having the appropriate signature and return type for the
    //:   copy-assignment operator defined in this component.  (C-4)
    //:
    //: 2 Create a 'bslma::TestAllocator' object, and install it as the default
    //:   allocator (note that a ubiquitous test allocator is already installed
    //:   as the global allocator).
    //:
    //: 3 Using the table-driven technique:
    //:
    //:   1 Specify a set of (unique) valid object values.
    //:
    //: 4 For each row 'R1' (representing a distinct object value, 'V') in the
    //:   table described in P-3: (C-1..2, 5..8, 11)
    //:
    //:   1 Use the value constructor and a "scratch" allocator to create two
    //:     'const' 'Obj', 'Z' and 'ZZ', each having the value 'V'.
    //:
    //:   2 Execute an inner loop that iterates over each row 'R2'
    //:     (representing a distinct object value, 'W') in the table described
    //:     in P-3:
    //:
    //:   3 For each of the iterations (P-4.2): (C-1..2, 5..8, 11)
    //:
    //:     1 Create a 'bslma::TestAllocator' object, 'oa'.
    //:
    //:     2 Use the value constructor and 'oa' to create a modifiable 'Obj',
    //:       'mX', having the value 'W'.
    //:
    //:     3 Assign 'mX' from 'Z' in the presence of injected exceptions
    //:       (using the 'BSLMA_TESTALLOCATOR_EXCEPTION_TEST_*' macros).
    //:
    //:     4 Verify that the address of the return value is the same as that
    //:       of 'mX'.  (C-5)
    //:
    //:     5 Use the equality-comparison operator to verify that: (C-1, 6)
    //:
    //:       1 The target object, 'mX', now has the same value as that of 'Z'.
    //:         (C-1)
    //:
    //:       2 'Z' still has the same value as that of 'ZZ'.  (C-6)
    //:
    //:     6 Use the 'allocator' accessor of both 'mX' and 'Z' to verify that
    //:       the respective allocator addresses held by the target and source
    //:       objects are unchanged.  (C-2, 7)
    //:
    //:     7 Use the appropriate test allocators to verify that: (C-8, 11)
    //:
    //:       1 For an object that (a) is initialized with a value that did NOT
    //:         require memory allocation, and (b) is then assigned a value
    //:         that DID require memory allocation, the target object DOES
    //:         allocate memory from its object allocator only (irrespective of
    //:         the specific number of allocations or the total amount of
    //:         memory allocated); also cross check with what is expected for
    //:         'mX' and 'Z'.
    //:
    //:       2 An object that is assigned a value that did NOT require memory
    //:         allocation, does NOT allocate memory from its object allocator;
    //:         also cross check with what is expected for 'Z'.
    //:
    //:       3 No additional memory is allocated by the source object.  (C-8)
    //:
    //:       4 All object memory is released when the object is destroyed.
    //:         (C-11)
    //:
    //: 5 Repeat steps similar to those described in P-4 except that, this
    //:   time, there is no inner loop (as in P-4.2); instead, the source
    //:   object, 'Z', is a reference to the target object, 'mX', and both 'mX'
    //:   and 'ZZ' are initialized to have the value 'V'.  For each row
    //:   (representing a distinct object value, 'V') in the table described in
    //:   P-3: (C-9)
    //:
    //:   1 Create a 'bslma::TestAllocator' object, 'oa'.
    //:
    //:   2 Use the value constructor and 'oa' to create a modifiable 'Obj'
    //:     'mX'; also use the value constructor and a distinct "scratch"
    //:     allocator to create a 'const' 'Obj' 'ZZ'.
    //:
    //:   3 Let 'Z' be a reference providing only 'const' access to 'mX'.
    //:
    //:   4 Assign 'mX' from 'Z' in the presence of injected exceptions (using
    //:     the 'BSLMA_TESTALLOCATOR_EXCEPTION_TEST_*' macros).  (C-9)
    //:
    //:   5 Verify that the address of the return value is the same as that of
    //:     'mX'.
    //:
    //:   6 Use the equality-comparison operator to verify that the target
    //:     object, 'mX', still has the same value as that of 'ZZ'.
    //:
    //:   7 Use the 'allocator' accessor of 'mX' to verify that it is still the
    //:     object allocator.
    //:
    //:   8 Use the appropriate test allocators to verify that:
    //:
    //:     1 Any memory that is allocated is from the object allocator.
    //:
    //:     2 No additional (e.g., temporary) object memory is allocated when
    //:       assigning an object value that did NOT initially require
    //:       allocated memory.
    //:
    //:     3 All object memory is released when the object is destroyed.
    //:
    //: 6 Use the test allocator from P-2 to verify that no memory is ever
    //:   allocated from the default allocator.  (C-3)
    //
    // Testing:
    //   HashTable& operator=(const HashTable& rhs);
    // ------------------------------------------------------------------------

    const int NUM_DATA                     = DEFAULT_NUM_DATA;
    const DefaultDataRow (&DATA)[NUM_DATA] = DEFAULT_DATA;

    bslma::TestAllocator         da("default", veryVeryVeryVerbose);
    bslma::DefaultAllocatorGuard dag(&da);

    if (verbose) printf("\nCompare each pair of similar and different"
                        " values (u, ua, v, va) in S X A X S X A"
                        " without perturbation.\n");
    {
        // Create first object
        for (int ti = 0; ti < NUM_DATA; ++ti) {
            const int         LINE1   = DATA[ti].d_line;
            const int         INDEX1  = DATA[ti].d_index;
            const char *const SPEC1   = DATA[ti].d_spec;
            const size_t      LENGTH1 = (int)strlen(SPEC1);

            bslma::TestAllocator scratch("scratch", veryVeryVeryVerbose);

            Obj mZ(HASHER(), COMPARATOR(), LENGTH1, &scratch);
            const Obj& Z  = gg(&mZ,  SPEC1);
            Obj mZZ(HASHER(), COMPARATOR(), LENGTH1, &scratch);
            const Obj& ZZ = gg(&mZZ, SPEC1);


            if (veryVerbose) { T_ P_(LINE1) P_(Z) P(ZZ) }

            // Create second object
            for (int tj = 0; tj < NUM_DATA; ++tj) {
                const int         LINE2   = DATA[tj].d_line;
                const int         INDEX2  = DATA[tj].d_index;
                const char *const SPEC2   = DATA[tj].d_spec;
                const size_t      LENGTH2 = (int)strlen(SPEC2);

                bslma::TestAllocator oa("object", veryVeryVeryVerbose);

                {
                    Obj mX(HASHER(), COMPARATOR(), LENGTH2, &oa);
                    const Obj& X  = gg(&mX,  SPEC2);

                    if (veryVerbose) { T_ P_(LINE2) P(X) }

                    ASSERTV(LINE1, LINE2, Z, X,
                            (Z == X) == (INDEX1 == INDEX2));

                    bslma::TestAllocatorMonitor oam(&oa), sam(&scratch);

                    BSLMA_TESTALLOCATOR_EXCEPTION_TEST_BEGIN(oa) {
                        if (veryVeryVerbose) { T_ T_ Q(ExceptionTestBody) }

                        Obj *mR = &(mX = Z);
                        ASSERTV(LINE1, LINE2,  Z,   X,  Z == X);
                        ASSERTV(LINE1, LINE2, mR, &mX, mR == &mX);
                    } BSLMA_TESTALLOCATOR_EXCEPTION_TEST_END

                    ASSERTV(LINE1, LINE2, ZZ, Z, ZZ == Z);

                    ASSERTV(LINE1, LINE2, &oa == X.allocator());
                    ASSERTV(LINE1, LINE2, &scratch == Z.allocator());

                    ASSERTV(LINE1, LINE2, sam.isInUseSame());

                    ASSERTV(LINE1, LINE2, 0 == da.numBlocksTotal());
                }

                // Verify all memory is released on object destruction.

                ASSERTV(LINE1, LINE2, oa.numBlocksInUse(),
                             0 == oa.numBlocksInUse());
            }

            // self-assignment

            bslma::TestAllocator oa("object", veryVeryVeryVerbose);

            {
                bslma::TestAllocator scratch("scratch", veryVeryVeryVerbose);

                Obj mX(HASHER(), COMPARATOR(), LENGTH1, &oa);
                const Obj& X  = gg(&mX,  SPEC1);
                Obj mZZ(HASHER(), COMPARATOR(), LENGTH1, &scratch);
                const Obj& ZZ  = gg(&mZZ,  SPEC1);

                const Obj& Z = mX;

                ASSERTV(LINE1, ZZ, Z, ZZ == Z);

                bslma::TestAllocatorMonitor oam(&oa), sam(&scratch);

                BSLMA_TESTALLOCATOR_EXCEPTION_TEST_BEGIN(oa) {
                    if (veryVeryVerbose) { T_ T_ Q(ExceptionTestBody) }

                    Obj *mR = &(mX = Z);
                    ASSERTV(LINE1, ZZ,   Z, ZZ == Z);
                    ASSERTV(LINE1, mR,  &X, mR == &X);
                } BSLMA_TESTALLOCATOR_EXCEPTION_TEST_END

                ASSERTV(LINE1, &oa == Z.allocator());

                ASSERTV(LINE1, sam.isTotalSame());
                ASSERTV(LINE1, oam.isTotalSame());

                ASSERTV(LINE1, 0 == da.numBlocksTotal());
            }

            // Verify all object memory is released on destruction.

            ASSERTV(LINE1, oa.numBlocksInUse(), 0 == oa.numBlocksInUse());
        }
    }
}

template <class KEY_CONFIG, class HASHER, class COMPARATOR, class ALLOCATOR>
void TestDriver<KEY_CONFIG, HASHER, COMPARATOR, ALLOCATOR>::testCase8()
{
    // ------------------------------------------------------------------------
    // SWAP MEMBER AND FREE FUNCTIONS
    //   Ensure that, when member and free 'swap' are implemented, we can
    //   exchange the values of any two objects that use the same
    //   allocator.
    //
    // Concerns:
    //: 1 Both functions exchange the values of the (two) supplied objects.
    //:
    //: 2 Both functions have standard signatures and return types.
    //:
    //: 3 Using either function to swap an object with itself does not
    //:   affect the value of the object (alias-safety).
    //:
    //: 4 If the two objects being swapped uses the same allocator, neither
    //:   function allocates memory from any allocator and the allocator
    //:   address held by both objects is unchanged.
    //:
    //: 5 If the two objects being swapped uses different allocators and
    //:   'AllocatorTraits::propagate_on_container_swap' is an alias to
    //:   'false_type', then both function may allocate memory and the
    //:   allocator address held by both object is unchanged.
    //:
    //: 6 If the two objects being swapped uses different allocators and
    //:   'AllocatorTraits::propagate_on_container_swap' is an alias to
    //:   'true_type', then no memory will be allocated and the allocators will
    //:   also be swapped.
    //:
    //: 7 Both functions provides the strong exception guarantee w.t.r. to
    //:   memory allocation .
    //:
    //: 8 The free 'swap' function is discoverable through ADL (Argument
    //:   Dependent Lookup).
    //
    // Plan:
    //: 1 Use the addresses of the 'swap' member and free functions defined
    //:   in this component to initialize, respectively, member-function
    //:   and free-function pointers having the appropriate signatures and
    //:   return types.  (C-2)
    //:
    //: 2 Create a 'bslma::TestAllocator' object, and install it as the
    //:   default allocator (note that a ubiquitous test allocator is
    //:   already installed as the global allocator).
    //:
    //: 3 Using the table-driven technique:
    //:
    //:   1 Specify a set of (unique) valid object values (one per row) in
    //:     terms of their individual attributes, including (a) first, the
    //:     default value, (b) boundary values corresponding to every range
    //:     of values that each individual attribute can independently
    //:     attain, and (c) values that should require allocation from each
    //:     individual attribute that can independently allocate memory.
    //:
    //:   2 Additionally, provide a (tri-valued) column, 'MEM', indicating
    //:     the expectation of memory allocation for all typical
    //:     implementations of individual attribute types: ('Y') "Yes",
    //:     ('N') "No", or ('?') "implementation-dependent".
    //:
    //: 4 For each row 'R1' in the table of P-3:  (C-1, 3..7)
    //:
    //:   1 Create a 'bslma::TestAllocator' object, 'oa'.
    //:
    //:   2 Use the value constructor and 'oa' to create a modifiable
    //:     'Obj', 'mW', having the value described by 'R1'; also use the
    //:     copy constructor and a "scratch" allocator to create a 'const'
    //:     'Obj' 'XX' from 'mW'.
    //:
    //:   3 Use the member and free 'swap' functions to swap the value of
    //:     'mW' with itself; verify, after each swap, that:  (C-3..4)
    //:
    //:     1 The value is unchanged.  (C-3)
    //:
    //:     2 The allocator address held by the object is unchanged.  (C-4)
    //:
    //:     3 There was no additional object memory allocation.  (C-4)
    //:
    //:   4 For each row 'R2' in the table of P-3:  (C-1, 4)
    //:
    //:     1 Use the copy constructor and 'oa' to create a modifiable
    //:       'Obj', 'mX', from 'XX' (P-4.2).
    //:
    //:     2 Use the value constructor and 'oa' to create a modifiable
    //:       'Obj', 'mY', and having the value described by 'R2'; also use
    //:       the copy constructor to create, using a "scratch" allocator,
    //:       a 'const' 'Obj', 'YY', from 'Y'.
    //:
    //:     3 Use, in turn, the member and free 'swap' functions to swap
    //:       the values of 'mX' and 'mY'; verify, after each swap, that:
    //:       (C-1..2)
    //:
    //:       1 The values have been exchanged.  (C-1)
    //:
    //:       2 The common object allocator address held by 'mX' and 'mY'
    //:         is unchanged in both objects.  (C-4)
    //:
    //:       3 There was no additional object memory allocation.  (C-4)
    //:
    //:     5 Use the value constructor and 'oaz' to a create a modifiable
    //:       'Obj' 'mZ', having the value described by 'R2'; also use the copy
    //:       constructor to create, using a "scractch" allocator, a const
    //:       'Obj', 'ZZ', from 'Z'.
    //:
    //:     6 Use the member and free 'swap' functions to swap the values of
    //:       'mX' and 'mZ' respectively (when
    //:       AllocatorTraits::propagate_on_container_swap is an alias to
    //:       false_type) under the presence of exception; verify, after each
    //:       swap, that:  (C-1, 5, 7)
    //:
    //:       1 If exception occured during the swap, both values are
    //:         unchanged.  (C-7)
    //
    //:       2 If no exception occurred, the values have been exchanged.
    //:         (C-1)
    //:
    //:       3 The common object allocator address held by 'mX' and 'mZ' is
    //:         unchanged in both objects.  (C-5)
    //:
    //:       4 Temporary memory were allocated from 'oa' if 'mZ' is is not
    //:         empty, and temporary memory were allocated from 'oaz' if 'mX'
    //:         is not empty.  (C-5)
    //:
    //:     7 Create a new object allocator, 'oap'.
    //:
    //:     8 Use the value constructor and 'oap' to create a modifiable 'Obj'
    //:       'mP', having the value described by 'R2'; also use the copy
    //:       constructor to create, using a "scratch" allocator, a const
    //:       'Obj', 'PP', from 'P.
    //:
    //:     9 Manually change 'AllocatorTraits::propagate_on_container_swap' to
    //:       be an alias to 'true_type' (Instead of this manual step, use an
    //:       allocator that enables propagate_on_container_swap when
    //:       AllocatorTraits supports it) and use the the member and free
    //:       'swap functions to swap the values 'mX' and 'mZ' respectively;
    //:       verify, after each swap, that: (C-1, 6)
    //:
    //:       1 The values have been exchanged.  (C-1)
    //:
    //:       2 The allocators addresses have been exchanged.  (C-6)
    //:
    //:       3 There was no additional object memory allocation.  (C-6)
    //:
    //: 5 Verify that the free 'swap' function is discoverable through ADL:
    //:   (C-8)
    //:
    //:   1 Create a set of attribute values, 'A', distinct from the values
    //:     corresponding to the default-constructed object, choosing
    //:     values that allocate memory if possible.
    //:
    //:   2 Create a 'bslma::TestAllocator' object, 'oa'.
    //:
    //:   3 Use the default constructor and 'oa' to create a modifiable
    //:     'Obj' 'mX' (having default attribute values); also use the copy
    //:     constructor and a "scratch" allocator to create a 'const' 'Obj'
    //:     'XX' from 'mX'.
    //:
    //:   4 Use the value constructor and 'oa' to create a modifiable 'Obj'
    //:     'mY' having the value described by the 'Ai' attributes; also
    //:     use the copy constructor and a "scratch" allocator to create a
    //:     'const' 'Obj' 'YY' from 'mY'.
    //:
    //:   5 Use the 'invokeAdlSwap' helper function template to swap the
    //:     values of 'mX' and 'mY', using the free 'swap' function defined
    //:     in this component, then verify that:  (C-8)
    //:
    //:     1 The values have been exchanged.  (C-1)
    //:
    //:     2 There was no additional object memory allocation.  (C-4)
    //
    // Testing:
    //   void swap(HashTable& other);
    //   void swap(HashTable<K, V, C, A>& a, HashTable<K, V, C, A>& b);
    // ------------------------------------------------------------------------

    if (verbose) printf("\nSWAP MEMBER AND FREE FUNCTIONS"
                        "\n==============================\n");

    if (verbose) printf(
                     "\nAssign the address of each function to a variable.\n");
    {
        typedef void (Obj::*funcPtr)(Obj&);
        typedef void (*freeFuncPtr)(Obj&, Obj&);

        // Verify that the signatures and return types are standard.

        funcPtr     memberSwap = &Obj::swap;
        freeFuncPtr freeSwap   = bslstl::swap;

        (void)memberSwap;  // quash potential compiler warnings
        (void)freeSwap;
    }

    if (verbose) printf(
                 "\nCreate a test allocator and install it as the default.\n");

    bslma::TestAllocator         da("default", veryVeryVeryVerbose);
    bslma::DefaultAllocatorGuard dag(&da);

    if (verbose) printf(
       "\nUse a table of distinct object values and expected memory usage.\n");

    const int NUM_DATA                     = DEFAULT_NUM_DATA;
    const DefaultDataRow (&DATA)[NUM_DATA] = DEFAULT_DATA;

    for (int ti = 0; ti < NUM_DATA; ++ti) {
        const int         LINE1   = DATA[ti].d_line;
        const char *const SPEC1   = DATA[ti].d_spec;
        const size_t      LENGTH1 = (int) strlen(SPEC1);

        bslma::TestAllocator      oa("object",  veryVeryVeryVerbose);
        bslma::TestAllocator scratch("scratch", veryVeryVeryVerbose);

        Obj mW(HASHER(), COMPARATOR(), LENGTH1, &oa);
        const Obj& W = gg(&mW,  SPEC1);
        const Obj XX(W, &scratch);

        if (veryVerbose) { T_ P_(LINE1) P_(W) P(XX) }

        // member 'swap'
        {
            bslma::TestAllocatorMonitor oam(&oa);

            mW.swap(mW);

            ASSERTV(LINE1, XX, W, XX == W);
            ASSERTV(LINE1, &oa == W.allocator());
            ASSERTV(LINE1, oam.isTotalSame());
        }

        // free function 'swap'
        {
            bslma::TestAllocatorMonitor oam(&oa);

            swap(mW, mW);

            ASSERTV(LINE1, XX, W, XX == W);
            ASSERTV(LINE1, &oa == W.allocator());
            ASSERTV(LINE1, oam.isTotalSame());
        }

        for (int tj = 0; tj < NUM_DATA; ++tj) {
            const int         LINE2   = DATA[tj].d_line;
            const char *const SPEC2   = DATA[tj].d_spec;
            const size_t      LENGTH2 = (int) strlen(SPEC2);

            Obj mX(XX, &oa);  const Obj& X = mX;

            Obj mY(HASHER(), COMPARATOR(), LENGTH2, &oa);
            const Obj& Y = gg(&mY, SPEC2);
            const Obj YY(Y, &scratch);

            if (veryVerbose) { T_ P_(LINE2) P_(X) P_(Y) P(YY) }

            // member 'swap'
            {
                bslma::TestAllocatorMonitor oam(&oa);

                mX.swap(mY);

                ASSERTV(LINE1, LINE2, YY, X, YY == X);
                ASSERTV(LINE1, LINE2, XX, Y, XX == Y);
                ASSERTV(LINE1, LINE2, &oa == X.allocator());
                ASSERTV(LINE1, LINE2, &oa == Y.allocator());
                ASSERTV(LINE1, LINE2, oam.isTotalSame());
            }

            // free function 'swap'
            {
                bslma::TestAllocatorMonitor oam(&oa);

                swap(mX, mY);

                ASSERTV(LINE1, LINE2, XX, X, XX == X);
                ASSERTV(LINE1, LINE2, YY, Y, YY == Y);
                ASSERTV(LINE1, LINE2, &oa == X.allocator());
                ASSERTV(LINE1, LINE2, &oa == Y.allocator());
                ASSERTV(LINE1, LINE2, oam.isTotalSame());
            }

            bslma::TestAllocator oaz("z_object", veryVeryVeryVerbose);

            Obj mZ(HASHER(), COMPARATOR(), LENGTH2, &oaz);
            const Obj& Z = gg(&mZ, SPEC2);
            const Obj ZZ(Z, &scratch);

            if (veryVerbose) { T_ P_(LINE2) P_(X) P_(Y) P(YY) }

            // member 'swap'
            {
                bslma::TestAllocatorMonitor oam(&oa);
                bslma::TestAllocatorMonitor oazm(&oaz);

                BSLMA_TESTALLOCATOR_EXCEPTION_TEST_BEGIN(oa) {
                    ExceptionGuard<Obj> guardX(&X, L_, &scratch);
                    ExceptionGuard<Obj> guardZ(&Z, L_, &scratch);

                    mX.swap(mZ);

                    guardX.release();
                    guardZ.release();
                } BSLMA_TESTALLOCATOR_EXCEPTION_TEST_END


                ASSERTV(LINE1, LINE2, ZZ, X, ZZ == X);
                ASSERTV(LINE1, LINE2, XX, Z, XX == Z);
                ASSERTV(LINE1, LINE2, &oa == X.allocator());
                ASSERTV(LINE1, LINE2, &oaz == Z.allocator());

                if (0 == X.size()) {
                    ASSERTV(LINE1, LINE2, oam.isTotalSame());
                }
                else {
                    ASSERTV(LINE1, LINE2, oam.isTotalUp());
                }

                if (0 == Z.size()) {
                    ASSERTV(LINE1, LINE2, oazm.isTotalSame());
                }
                else {
                    ASSERTV(LINE1, LINE2, oazm.isTotalUp());
                }
            }

            // free function 'swap'
            {
                bslma::TestAllocatorMonitor oam(&oa);
                bslma::TestAllocatorMonitor oazm(&oaz);

                BSLMA_TESTALLOCATOR_EXCEPTION_TEST_BEGIN(oa) {
                    ExceptionGuard<Obj> guardX(&X, L_, &scratch);
                    ExceptionGuard<Obj> guardZ(&Z, L_, &scratch);

                    swap(mX, mZ);

                    guardX.release();
                    guardZ.release();
                } BSLMA_TESTALLOCATOR_EXCEPTION_TEST_END

                ASSERTV(LINE1, LINE2, XX, X, XX == X);
                ASSERTV(LINE1, LINE2, ZZ, Z, ZZ == Z);
                ASSERTV(LINE1, LINE2, &oa == X.allocator());
                ASSERTV(LINE1, LINE2, &oaz == Z.allocator());

                if (0 == X.size()) {
                    ASSERTV(LINE1, LINE2, oam.isTotalSame());
                }
                else {
                    ASSERTV(LINE1, LINE2, oam.isTotalUp());
                }

                if (0 == Z.size()) {
                    ASSERTV(LINE1, LINE2, oazm.isTotalSame());
                }
                else {
                    ASSERTV(LINE1, LINE2, oazm.isTotalUp());
                }
            }

        }
    }

    if (verbose) printf(
            "\nInvoke free 'swap' function in a context where ADL is used.\n");
    {
        // 'A' values: Should cause memory allocation if possible.

        bslma::TestAllocator      oa("object",  veryVeryVeryVerbose);
        bslma::TestAllocator scratch("scratch", veryVeryVeryVerbose);

        Obj mX(HASHER(), COMPARATOR(), 0, &oa);  const Obj& X = mX;
        const Obj XX(X, &scratch);

        Obj mY(HASHER(), COMPARATOR(), 4, &oa);
        const Obj& Y = gg(&mY, "ABC");
        const Obj YY(Y, &scratch);

        if (veryVerbose) { T_ P_(X) P(Y) }

        bslma::TestAllocatorMonitor oam(&oa);

        invokeAdlSwap(mX, mY);

        ASSERTV(YY, X, YY == X);
        ASSERTV(XX, Y, XX == Y);
        ASSERT(oam.isTotalSame());

        if (veryVerbose) { T_ P_(X) P(Y) }
    }
}

template <class KEY_CONFIG, class HASHER, class COMPARATOR, class ALLOCATOR>
void TestDriver<KEY_CONFIG, HASHER, COMPARATOR, ALLOCATOR>::testCase7()
{
    // ------------------------------------------------------------------------
    // TESTING COPY CONSTRUCTOR:
    //
    // Concern:
    //: 1 The new object's value is the same as that of the original object
    //:   (relying on the equality operator) and created with the correct
    //:   capacity.
    //:
    //: 2 All internal representations of a given value can be used to create a
    //:   new object of equivalent value.
    //:
    //: 3 The value of the original object is left unaffected.
    //:
    //: 4 Subsequent changes in or destruction of the source object have no
    //:   effect on the copy-constructed object.
    //:
    //: 5 Subsequent changes ('insert's) on the created object have no
    //:   effect on the original and change the capacity of the new object
    //:   correctly.
    //:
    //: 6 The object has its internal memory management system hooked up
    //:   properly so that *all* internally allocated memory draws from a
    //:   user-supplied allocator whenever one is specified.
    //:
    //: 7 The function is exception neutral w.r.t. memory allocation.
    //
    // Plan:
    //: 1 Specify a set S of object values with substantial and varied
    //:   differences, ordered by increasing length, to be used in the
    //:   following tests.
    //:
    //: 2 For each value in S, initialize objects w and x, copy construct y
    //:   from x and use 'operator==' to verify that both x and y subsequently
    //:   have the same value as w.  Let x go out of scope and again verify
    //:   that w == y.  (C-1..4)
    //:
    //: 3 For each value in S initialize objects w and x, and copy construct y
    //:   from x.  Change the state of y, by using the *primary* *manipulator*
    //:   'push_back'.  Using the 'operator!=' verify that y differs from x and
    //:   w, and verify that the capacity of y changes correctly.  (C-5)
    //:
    //: 4 Perform tests performed as P-2:  (C-6)
    //:   1 While passing a testAllocator as a parameter to the new object and
    //:     ascertaining that the new object gets its memory from the provided
    //:     testAllocator.
    //:   2 Verify neither of global and default allocator is used to supply
    //:     memory.  (C-6)
    //:
    //: 5 Perform tests as P-2 in the presence of exceptions during memory
    //:   allocations using a 'bslma::TestAllocator' and varying its
    //:   *allocation* *limit*.  (C-7)
    //
    // Testing:
    //   HashTable(const HashTable& original);
    //   HashTable(const HashTable& original, const A& allocator);
    // ------------------------------------------------------------------------

    bslma::TestAllocator oa(veryVeryVerbose);

    typedef typename KEY_CONFIG::KeyType KEY;
    typedef typename KEY_CONFIG::ValueType VALUE;

    const TestValues VALUES;

    const int TYPE_ALLOC =
         bslalg::HasTrait<KEY, bslalg::TypeTraitUsesBslmaAllocator>::VALUE
         + bslalg::HasTrait<VALUE, bslalg::TypeTraitUsesBslmaAllocator>::VALUE;

    if (verbose)
        printf("\nTesting parameters: TYPE_ALLOC = %d.\n", TYPE_ALLOC);
    {
        static const char *SPECS[] = {
            "",
            "A"
            "BC",
            "CDE",
            "DEAB",
            "EABCD",
            "ABCDEFG",
            "HFGEDCBA",
            "CFHEBIDGA",
            "BENCKHGMALJDFOI",
            "IDMLNEFHOPKGBCJA",
            "OIQGDNPMLKBACHFEJ"
        };

        const int NUM_SPECS = sizeof SPECS / sizeof *SPECS;

        for (int ti = 0; ti < NUM_SPECS; ++ti) {
            const char *const SPEC   = SPECS[ti];
            const size_t      LENGTH = (int) strlen(SPEC);

            if (verbose) {
                printf("\nFor an object of length %d:\n", LENGTH);
                P(SPEC);
            }

            // Create control object w.
            Obj mW(HASHER(), COMPARATOR(), LENGTH);
            const Obj& W = gg(&mW, SPEC);

            ASSERTV(ti, LENGTH == W.size()); // same lengths
            if (veryVerbose) { printf("\tControl Obj: "); P(W); }

            Obj mX(HASHER(), COMPARATOR(), LENGTH, &oa);
            const Obj& X = gg(&mX, SPEC);

            if (veryVerbose) { printf("\t\tDynamic Obj: "); P(X); }

            {   // Testing concern 1..4.

                if (veryVerbose) { printf("\t\t\tRegular Case :"); }

                Obj *pX = new Obj(HASHER(), COMPARATOR(), LENGTH, &oa);
                gg(pX, SPEC);

                const Obj Y0(*pX);

                ASSERTV(SPEC, W, Y0, W == Y0);
                ASSERTV(SPEC, W == X);
                ASSERTV(SPEC, Y0.allocator() ==
                                           bslma::Default::defaultAllocator());

                delete pX;
                ASSERTV(SPEC, W == Y0);
            }
            {   // Testing concern 5.

                if (veryVerbose) printf("\t\t\tInsert into created obj, "
                                        "without test allocator:\n");

                Obj Y1(X);

                if (veryVerbose) {
                    printf("\t\t\t\tBefore Insert: "); P(Y1);
                }

                Link *RESULT = Y1.insert(VALUES['Z' - 'A']);

                if (veryVerbose) {
                    printf("\t\t\t\tAfter Insert : ");
                    P(Y1);
                }

                ASSERTV(SPEC, Y1.size() == LENGTH + 1);
                ASSERTV(SPEC, W != Y1);
                ASSERTV(SPEC, X != Y1);
                ASSERTV(SPEC, 0 != RESULT);
            }
            {   // Testing concern 5 with test allocator.

                if (veryVerbose)
                    printf("\t\t\tInsert into created obj, "
                           "with test allocator:\n");

                bslma::TestAllocatorMonitor oam(&oa);

                Obj Y11(X, &oa);

                if (LENGTH == 0) {
                    ASSERTV(SPEC, oam.isTotalSame());
                    ASSERTV(SPEC, oam.isInUseSame());
                }
                else {
                    //const int TYPE_ALLOCS = TYPE_ALLOC * X.size();
                    //ASSERTV(SPEC, BB, AA, BB + 1 + TYPE_ALLOCS == AA);
                    //ASSERTV(SPEC, B, A, B + 1 + TYPE_ALLOCS ==  A);
                    ASSERTV(SPEC, oam.isTotalUp());
                    ASSERTV(SPEC, oam.isInUseUp());
                }

                oam.reset(&oa);

                Y11.removeAll();

                if (veryVerbose) {
                    printf("\t\t\t\tAfter Append : ");
                    P(Y11);
                }

                ASSERTV(SPEC, oam.isTotalSame());

                ASSERTV(SPEC, 0 == Y11.size());
                if (LENGTH != 0) {
                    ASSERTV(SPEC, W != Y11);
                    ASSERTV(SPEC, X != Y11);
                }
                ASSERTV(SPEC, Y11.allocator() == X.allocator());
            }
            {   // Exception checking.

                bslma::TestAllocatorMonitor oam(&oa);

                BSLMA_TESTALLOCATOR_EXCEPTION_TEST_BEGIN(oa) {
                    const Obj Y2(X, &oa);
                    if (veryVerbose) {
                        printf("\t\t\tException Case  :\n");
                        printf("\t\t\t\tObj : "); P(Y2);
                    }
                    ASSERTV(SPEC, W == Y2);
                    ASSERTV(SPEC, W == X);
                    ASSERTV(SPEC, Y2.allocator() == X.allocator());
                } BSLMA_TESTALLOCATOR_EXCEPTION_TEST_END

                if (LENGTH == 0) {
                    ASSERTV(SPEC, oam.isTotalSame());
                    ASSERTV(SPEC, oam.isInUseSame());
                }
                else {
                    ASSERTV(SPEC, oam.isInUseSame());
                }
            }
        }
    }
}

template <class KEY_CONFIG, class HASHER, class COMPARATOR, class ALLOCATOR>
void TestDriver<KEY_CONFIG, HASHER, COMPARATOR, ALLOCATOR>::testCase6()
{
    // ---------------------------------------------------------------------
    // TESTING EQUALITY OPERATORS:
    // Concerns:
    //: 1 Two objects, 'X' and 'Y', compare equal if and only if they contain
    //:   the same values.
    //:
    //: 2 No non-salient attributes (i.e., 'allocator') participate.
    //:
    //: 3 'true  == (X == X)' (i.e., identity)
    //:
    //: 4 'false == (X != X)' (i.e., identity)
    //:
    //: 5 'X == Y' if and only if 'Y == X' (i.e., commutativity)
    //:
    //: 6 'X != Y' if and only if 'Y != X' (i.e., commutativity)
    //:
    //: 7 'X != Y' if and only if '!(X == Y)'
    //:
    //: 8 Comparison is symmetric with respect to user-defined conversion
    //:   (i.e., both comparison operators are free functions).
    //:
    //: 9 Non-modifiable objects can be compared (i.e., objects or references
    //:   providing only non-modifiable access).
    //:
    //:10 'operator==' is defined in terms of 'operator==(KEY)' instead of the
    //:   supplied comparator function.
    //:
    //:11 No memory allocation occurs as a result of comparison (e.g., the
    //:   arguments are not passed by value).
    //:
    //:12 The equality operator's signature and return type are standard.
    //:
    //:13 The inequality operator's signature and return type are standard.
    //:
    //:14 Two object with the same elements in different permutation compare
    //:   equal to each other.
    //
    // Plan:
    //: 1 Use the respective addresses of 'operator==' and 'operator!=' to
    //:   initialize function pointers having the appropriate signatures and
    //:   return types for the two homogeneous, free equality- comparison
    //:   operators defined in this component.  (C-8..9, 12..13)
    //:
    //: 2 Create a 'bslma::TestAllocator' object, and install it as the default
    //:   allocator (note that a ubiquitous test allocator is already installed
    //:   as the global allocator).
    //:
    //: 3 Using the table-driven technique, specify a set of distinct
    //:   specifications for the 'gg' function.
    //:
    //: 4 For each row 'R1' in the table of P-3: (C-1..7)
    //:
    //:   1 Create a single object, using a comparator that can be disabled and
    //:     a"scratch" allocator, and use it to verify the reflexive
    //:     (anti-reflexive) property of equality (inequality) in the presence
    //:     of aliasing.  (C-3..4)
    //:
    //:   2 For each row 'R2' in the table of P-3: (C-1..2, 5..7)
    //:
    //:     1 Record, in 'EXP', whether or not distinct objects created from
    //:       'R1' and 'R2', respectively, are expected to have the same value.
    //:
    //:     2 For each of two configurations, 'a' and 'b': (C-1..2, 5..7)
    //:
    //:       1 Create two (object) allocators, 'oax' and 'oay'.
    //:
    //:       2 Create an object 'X', using 'oax', having the value 'R1'.
    //:
    //:       3 Create an object 'Y', using 'oax' in configuration 'a' and
    //:         'oay' in configuration 'b', having the value 'R2'.
    //:
    //:       4 Disable the comparator so that it will cause an error if it's
    //:         used.
    //:
    //:       5 Verify the commutativity property and expected return value for
    //:         both '==' and '!=', while monitoring both 'oax' and 'oay' to
    //:         ensure that no object memory is ever allocated by either
    //:         operator.  (C-1..2, 5..7, 10)
    //:
    //: 5 Use the test allocator from P-2 to verify that no memory is ever
    //:   allocated from the default allocator.  (C-11)
    //
    // Testing:
    //   bool operator==(const map<K, C, A>& lhs, const map<K, C, A>& rhs);
    //   bool operator!=(const map<K, C, A>& lhs, const map<K, C, A>& rhs);
    // ------------------------------------------------------------------------

    if (verbose) printf("\nEQUALITY-COMPARISON OPERATORS"
                        "\n=============================\n");

    if (verbose)
              printf("\nAssign the address of each operator to a variable.\n");
    {
        typedef bool (*operatorPtr)(const Obj&, const Obj&);

        // Verify that the signatures and return types are standard.

        operatorPtr operatorEq = bslstl::operator==;
        operatorPtr operatorNe = bslstl::operator!=;

        (void)operatorEq;  // quash potential compiler warnings
        (void)operatorNe;
    }

    static const struct {
        int         d_line;   // source line number
        int         d_index;  // lexical order
        const char *d_spec;   // specification string, for input to 'gg'
    } DATA[] = {
        //line idx  spec
        //---- ---  --------
        { L_,    0, "" },
        { L_,    1, "A" },
        { L_,    2, "AA" },
        { L_,    3, "AB" },
        { L_,    3, "BA" },
        { L_,    4, "ABC" },
        { L_,    4, "BAC" },
        { L_,    4, "BCA" },
        { L_,    5, "ABD" },
        { L_,    6, "ABCDE" },
        { L_,    6, "CEBAD" },
        { L_,    7, "AAAAA" },
        { L_,    8, "ABCDA" },
        { L_,    9, "ABCDF" },
        { L_,    9, "FDCBA" },
        { L_,   10, "AFKPUZ" },
        { L_,   11, "ABFGKLPQUVZ" }
    };
    const int NUM_DATA = sizeof DATA / sizeof *DATA;

    if (verbose) printf("\nCompare every value with every value.\n");
    {
        // Create first object
        for (int ti = 0; ti < NUM_DATA; ++ti) {
            const int         LINE1   = DATA[ti].d_line;
            const int         INDEX1  = DATA[ti].d_index;
            const char *const SPEC1   = DATA[ti].d_spec;
            const size_t      LENGTH1 = strlen(SPEC1);

           if (veryVerbose) { T_ P_(LINE1) P_(INDEX1) P_(LENGTH1) P(SPEC1) }

            // Ensure an object compares correctly with itself (alias test).
            {
                bslma::TestAllocator scratch("scratch", veryVeryVeryVerbose);

                Obj mX(HASHER(), COMPARATOR(), LENGTH1, &scratch);
                const Obj& X = gg(&mX, SPEC1);

                ASSERTV(LINE1, X,   X == X);
                ASSERTV(LINE1, X, !(X != X));
            }

            for (int tj = 0; tj < NUM_DATA; ++tj) {
                const int         LINE2   = DATA[tj].d_line;
                const int         INDEX2  = DATA[tj].d_index;
                const char *const SPEC2   = DATA[tj].d_spec;
                const size_t      LENGTH2 = strlen(SPEC2);

                if (veryVerbose) {
                              T_ T_ P_(LINE2) P_(INDEX2) P_(LENGTH2) P(SPEC2) }

                const bool EXP = INDEX1 == INDEX2;  // expected result

                for (char cfg = 'a'; cfg <= 'b'; ++cfg) {

                    const char CONFIG = cfg;  // Determines 'Y's allocator.

                    // Create two distinct test allocators, 'oax' and 'oay'.

                    bslma::TestAllocator oax("objectx", veryVeryVeryVerbose);
                    bslma::TestAllocator oay("objecty", veryVeryVeryVerbose);

                    // Map allocators above to objects 'X' and 'Y' below.

                    bslma::TestAllocator& xa = oax;
                    bslma::TestAllocator& ya = 'a' == CONFIG ? oax : oay;

                    Obj mX(HASHER(), COMPARATOR(), LENGTH1, &xa);
                    const Obj& X = gg(&mX, SPEC1);
                    Obj mY(HASHER(), COMPARATOR(), LENGTH2, &ya);
                    const Obj& Y = gg(&mY, SPEC2);

<<<<<<< HEAD
    for (int i = 0; spec[i]; ++i) {
        if ('A' <= spec[i] && spec[i] <= 'Z') {
            if (!insertElement(object, VALUES[spec[i] - 'A'])) {
                if (verbose) {
                    printf("Error, spec string longer ('%d') than the"
                           "'HashTable' can support without a rehash.\n", spec[i], spec, i);
                }
=======
                    ASSERTV(LINE1, LINE2, CONFIG, LENGTH1 == X.size());
                    ASSERTV(LINE1, LINE2, CONFIG, LENGTH2 == Y.size());
>>>>>>> b5af81f0

                    if (veryVerbose) { T_ T_ P_(X) P(Y); }

                    // Verify value, commutativity, and no memory allocation.

                    bslma::TestAllocatorMonitor oaxm(&xa);
                    bslma::TestAllocatorMonitor oaym(&ya);

                    //TestEqualityComparator<KEY>::disableFunctor();

                    ASSERTV(LINE1, LINE2, X, Y, CONFIG,  EXP == (X == Y));
                    ASSERTV(LINE1, LINE2, CONFIG,  EXP == (Y == X));

                    ASSERTV(LINE1, LINE2, CONFIG, !EXP == (X != Y));
                    ASSERTV(LINE1, LINE2, CONFIG, !EXP == (Y != X));

                    //TestEqualityComparator<KEY>::enableFunctor();

                    ASSERTV(LINE1, LINE2, CONFIG, oaxm.isTotalSame());
                    ASSERTV(LINE1, LINE2, CONFIG, oaym.isTotalSame());
                }
            }
        }
    }
}

template <class KEY_CONFIG, class HASHER, class COMPARATOR, class ALLOCATOR>
void TestDriver<KEY_CONFIG, HASHER, COMPARATOR, ALLOCATOR>::testCase4()
{
    // ------------------------------------------------------------------------
    // BASIC ACCESSORS
    //   Ensure each basic accessor:
    //     - elementListRoot
    //     - size
    //     - allocator
    //   properly interprets object state.
    //
    // Concerns:
    //: 1 Each accessor returns the value of the correct property of the
    //:   object.
    //:
    //: 2 Each accessor method is declared 'const'.
    //:
    //: 3 No accessor allocates any memory.
    //:
    //: 4 'elementListRoot' refers to the root of a list with exactly 'size()'
    //:   elements, and a null pointer value if 'size() == 0'.
    //:
    //: 5 'bucketAtIndex' returns a valid bucket for all 0 <= index <
    //:   'numBuckets'.
    //:
    //: 6 QoI: Assert precondition violations for 'bucketAtIndex' when
    //:   'size <= index' are detected in SAFE builds.
    //:
    //: 7 For any value of key, 'bucketIndexForKey' returns a bucket number
    //:   less than 'numBuckets'.
    //
    // Plan:
    //: 1 For each set of 'SPEC' of different length:
    //:
    //:   1 Value construct the object with various configuration:
    //:
    //:     1 Use the 'gg' function to populate the object based on the SPEC.
    //:
    //:     2 Verify the correct allocator is installed with the
    //:       'allocator' method.
    //:
    //:     3 Verify the object all attributes are as expected.
    //:
    //:     4 Use 'verifyListContents' to validate the list rooted at
    //:       'elementListRoot'.
    //:
    //:     5 TBD: Use 'validateBucket to validate the buckets returned by
    //:       'bucketAtIndex'.
    //:
    //:     6 Monitor the memory allocated from both the default and object
    //:       allocators before and after calling the accessor; verify that
    //:       there is no change in total memory allocation.  (C-3)
    //:
    //: 2 Verify that, in appropriate build modes, defensive checks are
    //:   triggered for invalid attribute values, but not triggered for
    //:   adjacent valid ones (using the 'BSLS_ASSERTTEST_*' macros).  (C-6)
    //
    // Testing:
    //*  allocator() const;
    //*  comparator() const;
    //*  hasher() const;
    //*  size() const;
    //*  numBuckets() const;
    //*  maxLoadFactor() const;
    //*  elementListRoot() const;
    //*  bucketAtIndex(SizeType index) const;
    //*  bucketIndexForKey(const KeyType& key) const;
    // ------------------------------------------------------------------------

    static const struct {
        int         d_line;           // source line number
        const char *d_spec;           // specification string
        float       d_maxLoadFactor;  // max load factor
        size_t      d_numBuckets;     // number of buckets
        const char *d_results;        // expected results
    } DATA[] = {
        //line  spec                 result
        //----  --------             ------
        { L_,   "",       1.0,   1,  ""       },
        { L_,   "A",      0.9,   2,  "A"      },
        { L_,   "AB",     0.8,   3,  "AB"     },
        { L_,   "ABC",    0.7,   5,  "ABC"    },
        { L_,   "ABCD",   0.6,   8,  "ABCD"   },
        { L_,   "ABCDE",  0.5,  13,  "ABCDE"  }
    };
    const int NUM_DATA = sizeof DATA / sizeof *DATA;

    const COMPARATOR EQUAL = COMPARATOR();

    if (verbose) { printf(
                "\nCreate objects with various allocator configurations.\n"); }
    {
        for (int ti = 0; ti < NUM_DATA; ++ti) {
            const int         LINE            = DATA[ti].d_line;
            const char *const SPEC            = DATA[ti].d_spec;
            const int         LENGTH          = strlen(DATA[ti].d_results);
            const float       MAX_LOAD_FACTOR = DATA[ti].d_maxLoadFactor;
            const size_t      NUM_BUCKETS     = DATA[ti].d_numBuckets;
            const TestValues  EXP(DATA[ti].d_results);

            HASHER hash;
            setHasherState(&hash, ti);
            COMPARATOR comp;
            setComparatorState(&comp, ti);

            if (verbose) { P_(LINE) P_(LENGTH) P(SPEC); }

            for (char cfg = 'a'; cfg <= 'd'; ++cfg) {
                const char CONFIG = cfg;

                bslma::TestAllocator da("default",    veryVeryVeryVerbose);
                bslma::TestAllocator fa("footprint",  veryVeryVeryVerbose);
                bslma::TestAllocator sa1("supplied1", veryVeryVeryVerbose);
                bslma::TestAllocator sa2("supplied2", veryVeryVeryVerbose);

                bslma::DefaultAllocatorGuard dag(&da);

                Obj                 *objPtr;
                bslma::TestAllocator *objAllocatorPtr;

                switch (CONFIG) {
                  case 'a': {
                      objPtr = new (fa) Obj(hash, comp, NUM_BUCKETS);
                      objAllocatorPtr = &da;
                  } break;
                  case 'b': {
                      objPtr = new (fa) Obj(hash,
                                            comp,
                                            NUM_BUCKETS,
                                            (bslma::Allocator *)0);
                      objAllocatorPtr = &da;
                  } break;
                  case 'c': {
                      objPtr = new (fa) Obj(hash, comp, NUM_BUCKETS, &sa1);
                      objAllocatorPtr = &sa1;
                  } break;
                  case 'd': {
                      objPtr = new (fa) Obj(hash, comp, NUM_BUCKETS, &sa2);
                      objAllocatorPtr = &sa2;
                  } break;
                  default: {
                      ASSERTV(CONFIG, !"Bad allocator config.");
                  } break;
                }

                Obj& mX = *objPtr;  const Obj& X = gg(&mX, SPEC);
                bslma::TestAllocator&  oa = *objAllocatorPtr;
                bslma::TestAllocator& noa = ('c' == CONFIG || 'd' == CONFIG)
                                         ? da
                                         : sa1;

                mX.setMaxLoadFactor(MAX_LOAD_FACTOR);

                // --------------------------------------------------------

                // Verify basic accessor

                bslma::TestAllocatorMonitor oam(&oa);

                ASSERTV(LINE, SPEC, CONFIG, &oa == X.allocator());
                ASSERTV(LINE, SPEC, CONFIG,
                        isEqualComparator(comp, X.comparator()));
                ASSERTV(LINE, SPEC, CONFIG,
                        isEqualHasher(hash, X.hasher()));
                ASSERTV(LINE, SPEC, CONFIG, NUM_BUCKETS <= X.numBuckets());
                ASSERTV(LINE, SPEC, CONFIG,
                        MAX_LOAD_FACTOR == X.maxLoadFactor());
                ASSERTV(LINE, SPEC, CONFIG, LENGTH == (int)X.size());

                ASSERT(0 == verifyListContents<KEY_CONFIG>(X.elementListRoot(),
                                                           EQUAL,
                                                           EXP,
                                                           LENGTH));

                ASSERT(oam.isTotalSame());

                // --------------------------------------------------------

                // Reclaim dynamically allocated object under test.

                fa.deleteObject(objPtr);

                // Verify no allocation from the non-object allocator.

                ASSERTV(LINE, CONFIG, noa.numBlocksTotal(),
                        0 == noa.numBlocksTotal());

                // Verify all memory is released on object destruction.

                ASSERTV(LINE, CONFIG, da.numBlocksInUse(),
                        0 == da.numBlocksInUse());
                ASSERTV(LINE, CONFIG, fa.numBlocksInUse(),
                        0 == fa.numBlocksInUse());
                ASSERTV(LINE, CONFIG, sa1.numBlocksInUse(),
                        0 == sa1.numBlocksInUse());
                ASSERTV(LINE, CONFIG, sa2.numBlocksInUse(),
                        0 == sa2.numBlocksInUse());
            }
        }
    }

    if (verbose) printf("\nNegative Testing.\n");
    {
        bsls_AssertFailureHandlerGuard hG(bsls_AssertTest::failTestDriver);


        if (veryVerbose) printf("\t'bucketAtIndex'\n");
        {
            Obj mX(HASHER(), COMPARATOR(), 1);  const Obj& X = mX;
            int numBuckets = X.numBuckets();
            ASSERT_SAFE_PASS(X.bucketAtIndex(numBuckets - 1));
            ASSERT_SAFE_FAIL(X.bucketAtIndex(numBuckets));
        }
    }
}

template <class KEY_CONFIG, class HASHER, class COMPARATOR, class ALLOCATOR>
void TestDriver<KEY_CONFIG, HASHER, COMPARATOR, ALLOCATOR>::testCase3()
{
    // ------------------------------------------------------------------------
    // TESTING PRIMITIVE GENERATOR FUNCTIONS gg AND ggg:
    //   Having demonstrated that our primary manipulators work as expected
    //   under normal conditions
    //
    // Concerns:
    //: 1 Valid generator syntax produces expected results
    //:
    //: 2 Invalid syntax is detected and reported.
    //:
    //: 3 'verifyListContents' confirms there is a one-to-one mapping between
    //:   the supplied list and the expected values array, or both are empty.
    //:
    //: 4 'isValidHashTable' returns 'true' if the supplied arguments can
    //:   create a well-formed hash table anchor, and 'false' otherwise.
    //
    // Plan:
    //: 1 For each of an enumerated sequence of 'spec' values, ordered by
    //:   increasing 'spec' length:
    //:
    //:   1 Use the primitive generator function 'gg' to set the state of a
    //:     newly created object.
    //:
    //:   2 Verify that 'gg' returns a valid reference to the modified argument
    //:     object.
    //:
    //:   3 Use the basic accessors to verify that the value of the object is
    //:     as expected.  (C-1)
    //:
    //: 2 For each of an enumerated sequence of 'spec' values, ordered by
    //:   increasing 'spec' length, use the primitive generator function 'ggg'
    //:   to set the state of a newly created object.
    //:
    //:   1 Verify that 'ggg' returns the expected value corresponding to the
    //:     location of the first invalid value of the 'spec'.  (C-2)
    //
    // Testing:
    //*  int ggg(HashTable *object, const char *spec, int verbose = 1);
    //*  HashTable& gg(HashTable *object, const char *spec);
    //*  verifyListContents(Link *, const COMPARATOR&, const VALUES&, size_t);
    //*  bool isValidHashTable(Link *, const HashTableBucket&, int numBuckets);
    // ------------------------------------------------------------------------

#if 0
    bslma::TestAllocator oa(veryVeryVerbose);

    const COMPARATOR EQUAL = COMPARATOR();

    if (verbose) printf("\nTesting generator on valid specs.\n");
    {
        static const struct {
            int         d_line;                 // source line number
            const char *d_spec;                 // specification string
            const char *d_results;  // expected element values
        } DATA[] = {
            //line  spec      results
            //----  --------  -------
            { L_,   "",       ""      },
            { L_,   "A",      "A"     },
            { L_,   "B",      "B"     },
            { L_,   "AB",     "AB"    },
            { L_,   "CD",     "CD"    },
            { L_,   "ABC",    "ABC"   },
            { L_,   "ABCD",   "ABCD"  },
            { L_,   "ABCDE",  "ABCDE" },

        };
        const int NUM_DATA = sizeof DATA / sizeof *DATA;

        int oldLen = -1;
        for (int ti = 0; ti < NUM_DATA ; ++ti) {
            const int         LINE   = DATA[ti].d_line;
            const char *const SPEC   = DATA[ti].d_spec;
            const size_t      LENGTH = strlen(DATA[ti].d_results);
            const TestValues  EXP(DATA[ti].d_results);
            const int         curLen = (int)strlen(SPEC);

            Obj mX(HASHER(), COMPARATOR(), LENGTH, &oa);
            const Obj& X = gg(&mX, SPEC);   // original spec

            if (curLen != oldLen) {
                if (verbose) printf("\tof length %d:\n", curLen);
                ASSERTV(LINE, oldLen <= curLen);  // non-decreasing
                oldLen = curLen;
            }

            if (veryVerbose) {
                printf("\t\tSpec = \"%s\"\n", SPEC);
                T_ T_ T_ P(X);
            }

            ASSERTV(LINE, LENGTH == X.size());
            ASSERT(0 == verifyListContents<KEY_CONFIG>(X.elementListRoot(),
                                                       EQUAL,
                                                       EXP,
                                                       LENGTH));
        }
    }

    if (verbose) printf("\nTesting generator on invalid specs.\n");
    {
        static const struct {
            int         d_line;     // source line number
            const char *d_spec;     // specification string
            int         d_index;    // offending character index
        } DATA[] = {
            //line  spec      index
            //----  --------  -----
            { L_,   "",       -1,     }, // control

            { L_,   "A",      -1,     }, // control
            { L_,   " ",       0,     },
            { L_,   ".",       0,     },
            { L_,   "E",       -1,    }, // control
            { L_,   "a",       0,     },
            { L_,   "z",       0,     },

            { L_,   "AE",     -1,     }, // control
            { L_,   "aE",      0,     },
            { L_,   "Ae",      1,     },
            { L_,   ".~",      0,     },
            { L_,   "~!",      0,     },
            { L_,   "  ",      0,     },

            { L_,   "ABC",    -1,     }, // control
            { L_,   " BC",     0,     },
            { L_,   "A C",     1,     },
            { L_,   "AB ",     2,     },
            { L_,   "?#:",     0,     },
            { L_,   "   ",     0,     },

            { L_,   "ABCDE",  -1,     }, // control
            { L_,   "aBCDE",   0,     },
            { L_,   "ABcDE",   2,     },
            { L_,   "ABCDe",   4,     },
            { L_,   "AbCdE",   1,     }
        };
        const int NUM_DATA = sizeof DATA / sizeof *DATA;

        int oldLen = -1;
        for (int ti = 0; ti < NUM_DATA ; ++ti) {
            const int         LINE   = DATA[ti].d_line;
            const char *const SPEC   = DATA[ti].d_spec;
            const int         INDEX  = DATA[ti].d_index;
            const size_t      LENGTH = (int)strlen(SPEC);

            Obj mX(HASHER(), COMPARATOR(), LENGTH, &oa);

            if ((int)LENGTH != oldLen) {
                if (verbose) printf("\tof length %d:\n", LENGTH);
                 ASSERTV(LINE, oldLen <= (int)LENGTH);  // non-decreasing
                oldLen = LENGTH;
            }

            if (veryVerbose) printf("\t\tSpec = \"%s\"\n", SPEC);

            int RESULT = ggg(&mX, SPEC, veryVerbose);

            ASSERTV(LINE, INDEX == RESULT);
        }
    }
#endif
}

template <class KEY_CONFIG, class HASHER, class COMPARATOR, class ALLOCATOR>
void TestDriver<KEY_CONFIG, HASHER, COMPARATOR, ALLOCATOR>::testCase2()
{
    // ------------------------------------------------------------------------
    // TESTING PRIMARY MANIPULATORS (BOOTSTRAP):
    //   The basic concern is that a 'HashTable' object can be constructed into
    //   a (valid) default state, then through use of manipulators brought into
    //   any other valid state default constructor, and finally that the object
    //   destroys all its elements and leaks no memory on destruction.  For the
    //   purposes of testing, the default state will be a 'HashTable' having no
    //   elements, having default constructed hasher, comparator and allocator,
    //   and initially having no buckets.  The primary manipulators will be a
    //   free function that inserts an element of a specific type (created for
    //   the purpose of testing) and the 'removeAll' method.
    //
    // Concerns:
    //: 1 An object created with the value constructor (with or without a
    //:   supplied allocator) has the supplied hasher, comparator, at least the
    //:   initial number of buckets and allocator.
    //:
    //: 2 The number of buckets is 1 or a prime number.
    //:
    //: 3 If the allocator is a 'bsl::allocator' and an allocator is NOT
    //:   supplied to the value constructor, the default allocator in effect at
    //:   the time of construction becomes the object allocator for the
    //:   resulting object.
    //:
    //: 4 If the allocator is not a 'bsl::allocator' and an allocator is NOT
    //:   supplied to the value constructor, the default constructed allocator
    //:   becomes the object allocator for the resulting object.
    //:
    //: 5 If an allocator IS supplied to the default constructor, that
    //:   allocator becomes the object allocator for the resulting object.
    //:
    //: 6 If the allocator is a 'bsl::allocator', supplying a null allocator
    //:   address has the same effect as not supplying an allocator.
    //:
    //: 7 Supplying an allocator to the value constructor has no effect on
    //:   subsequent object values.
    //:
    //: 8 Any memory allocation is from the object allocator.
    //:
    //: 9 There is no temporary allocation from any allocator.
    //:
    //:10 Every object releases any allocated memory at destruction.
    //:
    //:11 QoI: The value constructor allocates no memory if the initial number
    //:   of bucket is 0.
    //:
    //:12 'insertElement' increase the size of the object by 1.
    //:
    //:13 'insertElement' returns the address of the newly added element.
    //:
    //:14 'insertElement' puts the element into the list of element defined by
    //:   'elementListRoot'.
    //:
    //:15 'insertElement' adds an additional element in the bucket returned by
    //:   the 'bucketFromKey' method.
    //:
    //:16 'insertElement' returns a null pointer if adding one more element
    //:   will exceed the 'maxLoadFactor'.
    //:
    //:17 Elements having the same keys (retrieved from the 'extractKey' method
    //:   of the KEY_CONFIG) according to the supplied comparator are inserted
    //:   contiguously of the beginning of the range of existing equivalent
    //:   elements, without changing their relative order.
    //:
    //:18 'removeAll' properly destroys each contained element value.
    //:
    //:19 'removeAll' does not allocate memory.
    //:
    //:20 'setBootstrapMaxLoadFactor' modifies the 'maxLoadFactor' attribute
    //:   unless the supplied value is less than or equal to 'loadFactor'.
    //:
    //:21 'setBootstrapMaxLoadFactor' returns 'true' if it successfully changes
    //:   the 'maxLoadFactor', and 'false' otherwise.
    //:
    //:22 Any argument can be 'const'.
    //:
    //:23 Any memory allocation is exception neutral.
    //
    // Plan:
    //: 1 For each value of increasing length, 'L':
    //:
    //:   2 Using a loop-based approach, value-construct three distinct empty
    //:     objects, in turn, but configured differently: (a) without passing
    //:     an allocator, (b) passing a null allocator address explicitly,
    //:     and (c) passing the address of a test allocator distinct from the
    //:     default.  For each of these three iterations:  (C-1..14)
    //:
    //:     1 Create three 'bslma::TestAllocator' objects, and install one as as
    //:       the current default allocator (note that a ubiquitous test
    //:       allocator is already installed as the global allocator).
    //:
    //:     2 Use the default constructor to dynamically create an object
    //:       'X', with its object allocator configured appropriately (see
    //:       P-2); use a distinct test allocator for the object's footprint.
    //:
    //:     3 Use the (as yet unproven) 'allocator' to ensure that its
    //:       object allocator is properly installed.  (C-2..4)
    //:
    //:     4 Use the appropriate test allocators to verify that no memory is
    //:       allocated by the default constructor.  (C-9)
    //:
    //:     5 Use the individual (as yet unproven) salient attribute accessors
    //:       to verify the default-constructed value.  (C-1)
    //:
    //:     6 Insert 'L - 1' elements in order of increasing value into the
    //:       container.
    //:
    //:     7 Insert the 'L'th value in the presense of exception and use the
    //:       (as yet unproven) basic accessors to verify the container has the
    //:       expected values.  Verify the number of allocation is as expected.
    //:       (C-5..6, 14..15)
    //:
    //:     8 Verify that no temporary memory is allocated from the object
    //:       allocator.  (C-7)
    //:
    //:     9 Invoke 'clear' and verify that the container is empty.  Verify
    //:       that no memory is allocated.  (C-12..13)
    //:
    //:    10 Verify that all object memory is released when the object is
    //:       destroyed.  (C-8)
    //:
    //:    11 Insert 'L' distinct elements and record the iterators returned.
    //:
    //:    12 Insert the same 'L' elements again and verify that incrementing
    //:       the iterators returned gives the iterator to the next smallest
    //:       value.
    //:
    //:    13 Perform P-1.2.12 again.  (C-11)
    //
    //
    // Testing:
    //*  HashTable(const HASHER&, const COMPARATOR&, SizeType, const ALLOC&)
    //*  ~HashTable();
    //*  insertElement  (test driver function, proxy for basic manipulator)
    //*  void removeAll();
    //*  setMaxLoadFactor(float);
    // ------------------------------------------------------------------------

    typedef typename KEY_CONFIG::ValueType Element;

    const bool VALUE_TYPE_USES_ALLOCATOR =
                                     bslma::UsesBslmaAllocator<Element>::value;

    if (verbose) { P(VALUE_TYPE_USES_ALLOCATOR); }

    const TestValues VALUES;  // contains 52 distinct increasing values

    // Probably want to pick these up as values from some injected policy, so
    // that we can test with stateful variants
    const HASHER     HASH    = HASHER();
    const COMPARATOR COMPARE = COMPARATOR();

    const size_t MAX_LENGTH = 9;

    for (size_t ti = 0; ti < MAX_LENGTH; ++ti) {
        const size_t LENGTH = ti;

        if (verbose) {
            printf("\nTesting with various allocator configurations.\n");
        }
        for (char cfg = 'a'; cfg <= 'c'; ++cfg) {
            const char CONFIG = cfg;  // how we specify the allocator

            bslma::TestAllocator da("default",   veryVeryVeryVerbose);
            bslma::TestAllocator fa("footprint", veryVeryVeryVerbose);
            bslma::TestAllocator sa("supplied",  veryVeryVeryVerbose);

            bslma::DefaultAllocatorGuard dag(&da);

            // ----------------------------------------------------------------

            if (veryVerbose) {
                printf("\n\tTesting default constructor.\n");
            }

            Obj                  *objPtr;
            bslma::TestAllocator *objAllocatorPtr;

            switch (CONFIG) {
              case 'a': {
                  objPtr = new (fa) Obj(HASH, COMPARE, 3 * LENGTH);
                  objAllocatorPtr = &da;
              } break;
              case 'b': {
                  objPtr = new (fa) Obj(HASH,
                                        COMPARE,
                                        3 * LENGTH,
                                        (bslma::Allocator *)0);
                  objAllocatorPtr = &da;
              } break;
              case 'c': {
                  objPtr = new (fa) Obj(HASH,
                                        COMPARE,
                                        3 * LENGTH,
                                        &sa);
                  objAllocatorPtr = &sa;
              } break;
              default: {
                  ASSERTV(CONFIG, !"Bad allocator config.");
              } break;
            }

            Obj&                   mX = *objPtr;  const Obj& X = mX;
            bslma::TestAllocator&  oa = *objAllocatorPtr;
            bslma::TestAllocator& noa = 'c' != CONFIG ? sa : da;

            // Verify any attribute allocators are installed properly.

            ASSERTV(LENGTH, CONFIG, &oa == X.allocator());

            // QoI: Verify no allocation from the object/non-object allocators
            // if no buckets are requested (as per the default constructor).
            if (0 == LENGTH) {
                ASSERTV(LENGTH, CONFIG, oa.numBlocksTotal(),
                        0 ==  oa.numBlocksTotal());
            }
            ASSERTV(LENGTH, CONFIG, noa.numBlocksTotal(),
                    0 == noa.numBlocksTotal());

            // Record blocks used by the initial bucket array
            const bsls::Types::Int64 INITIAL_OA_BLOCKS  =  oa.numBlocksTotal();

            // Verify attributes of an empty container.
            // Note that not all of these attributes are salient to value.
            // None of these accessors are deemed tested until their own test
            // case, but many witnesses give us some confidence in the state.
            ASSERTV(LENGTH, CONFIG, 0 == X.size());
            ASSERTV(LENGTH, CONFIG, 0 < X.numBuckets());
            ASSERTV(LENGTH, CONFIG, 0 == X.elementListRoot());
            ASSERTV(LENGTH, CONFIG, 1.0f == X.maxLoadFactor());
            ASSERTV(LENGTH, CONFIG, 0.0f == X.loadFactor());
            ASSERTV(LENGTH, CONFIG, 0 == X.countElementsInBucket(0));

            const bslalg::HashTableBucket& bucket = X.bucketAtIndex(0);
            ASSERTV(LENGTH, CONFIG, 0 == bucket.first());
            ASSERTV(LENGTH, CONFIG, 0 == bucket.last());

            // Verify that remove-all on a default container has no effect.
            // Specifically, no memory allocated, and the root of list and
            // bucket array are unchanged.

            mX.removeAll();

            // Verify no allocation from the object/non-object allocators.

            ASSERTV(LENGTH, CONFIG, oa.numBlocksTotal(),
                    INITIAL_OA_BLOCKS ==  oa.numBlocksTotal());
            ASSERTV(LENGTH, CONFIG, noa.numBlocksTotal(),
                    0 == noa.numBlocksTotal());

            // Verify attributes of an empty container.
            // Note that not all of these attributes are salient to value.

            ASSERTV(LENGTH, CONFIG, 0 == X.size());
            ASSERTV(LENGTH, CONFIG, 0 < X.numBuckets());
            ASSERTV(LENGTH, CONFIG, 0 == X.elementListRoot());
            ASSERTV(LENGTH, CONFIG, 1.0f == X.maxLoadFactor());
            ASSERTV(LENGTH, CONFIG, 0.0f == X.loadFactor());
            ASSERTV(LENGTH, CONFIG, 0 == X.countElementsInBucket(0));

            const bslalg::HashTableBucket& bucket2 = X.bucketAtIndex(0);
            ASSERTV(LENGTH, CONFIG, 0 == bucket.first());
            ASSERTV(LENGTH, CONFIG, 0 == bucket.last());

            ASSERTV(LENGTH, CONFIG, &bucket == &bucket2);

            // ----------------------------------------------------------------

            if (veryVerbose) {
                printf("\n\tTesting 'insertElement' (bootstrap function).\n");
            }
            if (0 < LENGTH) {
                if (verbose) {
                  printf("\t\tOn an object of initial length "ZU".\n", LENGTH);
                }

                for (size_t tj = 0; tj < LENGTH - 1; ++tj) {
                    Link *RESULT = insertElement(&mX, VALUES[tj]);
                    ASSERT(0 != RESULT);
                    ASSERTV(LENGTH, tj, CONFIG,
                        VALUES[tj] == ImpUtil::extractKey<KEY_CONFIG>(RESULT));
                }

                ASSERTV(LENGTH, CONFIG, LENGTH - 1 == X.size());
                if (veryVerbose) {
                    printf("\t\t\tBEFORE: ");
                    P(X);
                }

                bslma::TestAllocator scratch("scratch", veryVeryVeryVerbose);

                BSLMA_TESTALLOCATOR_EXCEPTION_TEST_BEGIN(oa) {
                    ExceptionGuard<Obj> guard(&X, L_, &scratch);


                    bslma::TestAllocatorMonitor tam(&oa);
                    Link *RESULT = insertElement(&mX, VALUES[LENGTH - 1]);
                    ASSERT(0 != RESULT);

                    // These tests assume that the object allocator is used
                    // only is stored elements also allocate memory.  This
                    // does not allow for rehashes as the container grows.
                    if (VALUE_TYPE_USES_ALLOCATOR  ||
                                                expectPoolToAllocate(LENGTH)) {
                        ASSERTV(CONFIG, tam.isTotalUp());
                        ASSERTV(CONFIG, tam.isInUseUp());
                    }
                    else {
                        ASSERTV(CONFIG, tam.isTotalSame());
                        ASSERTV(CONFIG, tam.isInUseSame());
                    }

                    // Verify no temporary memory is allocated from the object
                    // allocator.
                    // BROKEN TEST CONDITION
                    // We need to think carefully about how we allow for the
                    // allocation of the bucket-array

                    ASSERTV(CONFIG, oa.numBlocksTotal(),
                                                           oa.numBlocksInUse(),
                            oa.numBlocksTotal() == oa.numBlocksInUse());

                    ASSERTV(CONFIG, LENGTH-1,
                            VALUES[LENGTH - 1] ==
                                      ImpUtil::extractKey<KEY_CONFIG>(RESULT));

                    guard.release();
                } BSLMA_TESTALLOCATOR_EXCEPTION_TEST_END

                ASSERTV(CONFIG, LENGTH, X.size(),
                        LENGTH == X.size());

                ASSERT(0 == verifyListContents<KEY_CONFIG>(X.elementListRoot(),
                                                           COMPARE,
                                                           VALUES,
                                                           LENGTH));
                // check elements with equivalent keys are contiguous
                // check expected elements are present in container, with
                // expected number of duplicates
                {
                    int *foundValues = new int[X.size()];
                    for (typename Obj::SizeType j = 0;j != X.size(); ++j) {
                        foundValues[j] = 0;
                    }

                    size_t i = 0;
                    for (Link *it = X.elementListRoot();
                         0 != it;
                         it = it->nextLink(), ++i)
                    {
                        size_t j = 0;
                        do {
                            if (VALUES[j] ==
                                         ImpUtil::extractKey<KEY_CONFIG>(it)) {
                                ASSERTV(LENGTH, CONFIG, VALUES[j],
                                        !foundValues[j]);
                                ++foundValues[j];
                            }
                        }
                        while (++j != X.size());
                    }
                    size_t missing = 0;
                    for (typename Obj::SizeType j = 0; j != X.size(); ++j) {
                        if (!foundValues[j]) { ++missing; }
                    }
                    ASSERTV(LENGTH, CONFIG, missing, 0 == missing);

                    delete[] foundValues;

                    ASSERTV(LENGTH, CONFIG, X.size() == i);
                }
            }

            // ----------------------------------------------------------------

            if (veryVerbose) { printf("\n\tTesting 'removeAll'.\n"); }
            {
                const bsls::Types::Int64 BB = oa.numBlocksTotal();

                mX.removeAll();

                ASSERTV(LENGTH, CONFIG, 0 == X.size());
                ASSERTV(LENGTH, CONFIG, 0 < X.numBuckets());
                ASSERTV(LENGTH, CONFIG, 0 == X.elementListRoot());
                ASSERTV(LENGTH, CONFIG, 1.0f == X.maxLoadFactor());
                ASSERTV(LENGTH, CONFIG, 0.0f == X.loadFactor());
                ASSERTV(LENGTH, CONFIG, 0 == X.countElementsInBucket(0));

                const bsls::Types::Int64 AA = oa.numBlocksTotal();

                ASSERTV(LENGTH, CONFIG, BB == AA);
            }

            // ----------------------------------------------------------------

            const typename Obj::SizeType bucketCount = X.numBuckets();

            if (veryVerbose) { printf(
                  "\n\tRepeat testing 'insertElement', with memory checks.\n");
            }
            if (0 < LENGTH) {
                if (verbose) {
                  printf("\t\tOn an object of initial length "ZU".\n", LENGTH);
                }

                for (size_t tj = 0; tj < LENGTH - 1; ++tj) {
                    Link *RESULT = insertElement(&mX, VALUES[tj]);
                    ASSERT(0 != RESULT);
                    ASSERTV(LENGTH, tj, CONFIG,
                        VALUES[tj] == ImpUtil::extractKey<KEY_CONFIG>(RESULT));
                }

                ASSERTV(LENGTH, CONFIG, LENGTH - 1 == X.size());
                if (veryVerbose) {
                    printf("\t\t\tBEFORE: ");
                    P(X);
                }

                bslma::TestAllocator scratch("scratch", veryVeryVeryVerbose);

                BSLMA_TESTALLOCATOR_EXCEPTION_TEST_BEGIN(oa) {
                    ExceptionGuard<Obj> guard(&X, L_, &scratch);

                    bslma::TestAllocatorMonitor tam(&oa);
                    Link *RESULT = insertElement(&mX, VALUES[LENGTH - 1]);
                    ASSERT(0 != RESULT);

                    // The number of buckets should not have changed, so no
                    // reason to allocate a fresh bucket array
                    ASSERTV(LENGTH, CONFIG, bucketCount, X.numBuckets(),
                            bucketCount == X.numBuckets());

                    // These tests assume that the object allocator is used
                    // only if stored elements also allocate memory.  This
                    // does not allow for rehashes as the container grows.
                    // Hence we run the same test sequence a second time after
                    // clearing the container, so we can validate knowing that
                    // no rehashes should be necessary, and will in fact show
                    // up as a memory use error.  'LENGTH' was the high-water
                    // mark of the initial run on the container before removing
                    // all elements.
                    if ((LENGTH < X.size() && expectPoolToAllocate(LENGTH))
                        || VALUE_TYPE_USES_ALLOCATOR) {
                        ASSERTV(CONFIG, LENGTH, tam.isTotalUp());
                        ASSERTV(CONFIG, LENGTH, tam.isInUseUp());
                    }
                    else {
                        ASSERTV(CONFIG, LENGTH, tam.isTotalSame());
                        ASSERTV(CONFIG, LENGTH, tam.isInUseSame());
                    }

                    ASSERTV(LENGTH, CONFIG,
                            VALUES[LENGTH - 1] ==
                                      ImpUtil::extractKey<KEY_CONFIG>(RESULT));

                    guard.release();
                } BSLMA_TESTALLOCATOR_EXCEPTION_TEST_END

                ASSERTV(LENGTH, CONFIG, LENGTH == X.size());

                // check elements with equivalent keys are contiguous
                // check expected elements are present in container, with
                // expected number of duplicates
                {
                    int *foundValues = new int[X.size()];
                    for (typename Obj::SizeType j = 0;j != X.size(); ++j) {
                        foundValues[j] = 0;
                    }

                    size_t i = 0;
                    for (Link *it = X.elementListRoot();
                         0 != it;
                         it = it->nextLink(), ++i)
                    {
                        size_t j = 0;
                        do {
                            if (VALUES[j] ==
                                         ImpUtil::extractKey<KEY_CONFIG>(it)) {
                                ASSERTV(LENGTH, CONFIG, VALUES[j],
                                        !foundValues[j]);
                                ++foundValues[j];
                            }
                        }
                        while (++j != X.size());
                    }
                    size_t missing = 0;
                    for (typename Obj::SizeType j = 0; j != X.size(); ++j) {
                        if (!foundValues[j]) { ++missing; }
                    }
                    ASSERTV(LENGTH, CONFIG, missing, 0 == missing);

                    delete[] foundValues;

                    ASSERTV(LENGTH, CONFIG, X.size() == i);
                }
            }

            // ----------------------------------------------------------------

            if (veryVerbose) { printf(
                                "\n\tTesting 'insert' duplicated values.\n"); }
            {
                Link *ITER[MAX_LENGTH + 1];

                // The first loop adds a duplicate in front of each already
                // inserted element
                for (size_t tj = 0; tj < LENGTH; ++tj) {
                    ITER[tj] = insertElement(&mX, VALUES[tj]);
                    ASSERT(0 != ITER[tj]);
                    ASSERTV(LENGTH, tj, CONFIG,
                            VALUES[tj] ==
                                    ImpUtil::extractKey<KEY_CONFIG>(ITER[tj]));
                }
                ITER[LENGTH] = 0;

                ASSERTV(LENGTH, CONFIG, 2 * LENGTH == X.size());

                // The second loop adds another duplicate in front of each
                // the items from the previous loop, and not in the middle of
                // any subranges.
                for (size_t tj = 0; tj < LENGTH; ++tj) {
                    Link *RESULT = insertElement(&mX, VALUES[tj]);
                    ASSERT(0 != RESULT);
                    ASSERTV(LENGTH, tj, CONFIG,
                        VALUES[tj] == ImpUtil::extractKey<KEY_CONFIG>(RESULT));
                    ASSERTV(LENGTH, tj, CONFIG,
                            ITER[tj] == RESULT->nextLink());
                }

                ASSERTV(LENGTH, CONFIG, 3 * LENGTH == X.size());
            }

            // ----------------------------------------------------------------

            // Reclaim dynamically allocated object under test.

            fa.deleteObject(objPtr);

            // Verify all memory is released on object destruction.

            ASSERTV(LENGTH, CONFIG, da.numBlocksInUse(),
                    0 == da.numBlocksInUse());
            ASSERTV(LENGTH, CONFIG, fa.numBlocksInUse(),
                    0 == fa.numBlocksInUse());
            ASSERTV(LENGTH, CONFIG, sa.numBlocksInUse(),
                    0 == sa.numBlocksInUse());
        }
    }
}

template <class KEY_CONFIG, class HASHER, class COMPARATOR, class ALLOCATOR>
void TestDriver<KEY_CONFIG, HASHER, COMPARATOR, ALLOCATOR>::testCase1(
                                    KeyType                        *testKeys,
                                    typename KEY_CONFIG::ValueType *testValues,
                                    size_t                          numValues)
{
    // ------------------------------------------------------------------------
    // BREATHING TEST
    //   This case exercises (but does not fully test) basic functionality.
    //
    // Concerns:
    //: 1 The class is sufficiently functional to enable comprehensive
    //:   testing in subsequent test cases.
    //
    // Plan:
    //: 1 Execute each methods to verify functionality for simple case.
    //
    // Testing:
    //   BREATHING TEST
    // ------------------------------------------------------------------------


    typedef bslstl::HashTable<KEY_CONFIG, HASHER, COMPARATOR> Obj;
    typedef typename Obj::ValueType  Value;
    typedef bsl::pair<Link *, bool>  InsertResult;

    bslma::TestAllocator defaultAllocator("defaultAllocator");
    bslma::DefaultAllocatorGuard defaultGuard(&defaultAllocator);

    bslma::TestAllocator objectAllocator("objectAllocator");

    // Sanity check.

    ASSERTV(0 < numValues);
    ASSERTV(8 > numValues);

    // - - - - - - - - - - - - - - - - - - - - - - - - - - - - - - - - - -

    if (veryVerbose) {
        printf("Construct an empty HashTable.\n");
    }
    {
        // Note that 'HashTable' does not have a default constructor, so we
        // must explicitly supply a default for each attribute.
        Obj x(HASHER(), COMPARATOR(), 0, &objectAllocator); const Obj& X = x;
        ASSERTV(0    == X.size());
        ASSERTV(0    <  X.maxSize());
        ASSERTV(0    == defaultAllocator.numBytesInUse());
        ASSERTV(0    == objectAllocator.numBytesInUse());
    }

   // - - - - - - - - - - - - - - - - - - - - - - - - - - - - - - - - - -

   if (veryVerbose) {
       printf("Test use of allocators.\n");
   }
   {
       bslma::TestAllocator objectAllocator1("objectAllocator1");
       bslma::TestAllocator objectAllocator2("objectAllocator2");

       Obj o1(HASHER(), COMPARATOR(), 0, &objectAllocator1); const Obj& O1 = o1;
       ASSERTV(&objectAllocator1 == O1.allocator().mechanism());

       for (size_t i = 0; i < numValues; ++i) {
//           o1.insert(Value(testKeys[i], testValues[i]));
           o1.insert(Value(testKeys[i]));
       }
       ASSERTV(numValues == O1.size());
       ASSERTV(0 <  objectAllocator1.numBytesInUse());
       ASSERTV(0 == objectAllocator2.numBytesInUse());
   }
   {
       bslma::TestAllocator objectAllocator1("objectAllocator1");
       bslma::TestAllocator objectAllocator2("objectAllocator2");

       Obj o1(HASHER(), COMPARATOR(), 0, &objectAllocator1); const Obj& O1 = o1;
       ASSERTV(&objectAllocator1 == O1.allocator().mechanism());

       for (size_t i = 0; i < numValues; ++i) {
           bool isInsertedFlag = false;
           o1.insertIfMissing(&isInsertedFlag, Value(testKeys[i]));
           ASSERTV(isInsertedFlag, true == isInsertedFlag);
       }
       ASSERTV(numValues == O1.size());
       ASSERTV(0 <  objectAllocator1.numBytesInUse());
       ASSERTV(0 == objectAllocator2.numBytesInUse());
   }
   {
#if defined(TESTING_PAIR_FOR_MAP)
       bslma::TestAllocator objectAllocator1("objectAllocator1");
       bslma::TestAllocator objectAllocator2("objectAllocator2");

       if(veryVerbose) printf("Use a different allocator\n");
       Obj o1(HASHER(), COMPARATOR(), 0, &objectAllocator1); const Obj& O1 = o1;
       ASSERTV(&objectAllocator1 == O1.allocator().mechanism());

       for (size_t i = 0; i < numValues; ++i) {
           o1.insertIfMissing(testKeys[i]);
       }

       ASSERTV(numValues == O1.size());
       ASSERTV(0 <  objectAllocator1.numBytesInUse());
       ASSERTV(0 == objectAllocator2.numBytesInUse());


       if(veryVerbose) printf("Use a different allocator\n");
       {
           bslma::TestAllocatorMonitor monitor(&objectAllocator1);
           Obj o2(O1, &objectAllocator2); const Obj& O2 = o2;
           ASSERTV(&objectAllocator2 == O2.allocator().mechanism());
           ASSERTV(monitor.isInUseSame());
           ASSERTV(monitor.isTotalSame());
           ASSERTV(0 <  objectAllocator1.numBytesInUse());
           ASSERTV(0 <  objectAllocator2.numBytesInUse());
       }
       ASSERTV(0 ==  objectAllocator2.numBytesInUse());


       if(veryVerbose) printf("Copy construct O2(O1)\n");

       Obj o2(O1, &objectAllocator1); const Obj& O2 = o2;

       ASSERTV(&objectAllocator1 == O2.allocator().mechanism());

       ASSERTV(numValues == O1.size());
       ASSERTV(numValues == O2.size());
       ASSERTV(0 <  objectAllocator1.numBytesInUse());

       if(veryVerbose) printf("Default construct O3 and swap with O1\n");
       Obj o3(HASHER(), COMPARATOR(), 0, &objectAllocator1); const Obj& O3 = o3;
       ASSERTV(&objectAllocator1 == O3.allocator().mechanism());

       ASSERTV(numValues == O1.size());
       ASSERTV(numValues == O2.size());
       ASSERTV(0         == O3.size());
       ASSERTV(0 <  objectAllocator1.numBytesInUse());

       bslma::TestAllocatorMonitor monitor1(&objectAllocator1);
       o1.swap(o3);
       ASSERTV(0         == O1.size());
       ASSERTV(numValues == O2.size());
       ASSERTV(numValues == O3.size());
       ASSERTV(monitor1.isInUseSame());
       ASSERTV(monitor1.isTotalSame());
       ASSERTV(0 <  objectAllocator1.numBytesInUse());

       if(veryVerbose) printf("swap O3 with O2\n");
       o3.swap(o2);
       ASSERTV(0         == O1.size());
       ASSERTV(numValues == O2.size());
       ASSERTV(numValues == O3.size());
       ASSERTV(!monitor1.isInUseUp());  // Memory usage may go down depending
                                        // on implementation
       ASSERTV(!monitor1.isTotalUp());
       ASSERTV(0 <  objectAllocator1.numBytesInUse());

       ASSERTV(&objectAllocator1 == O1.allocator().mechanism());
       ASSERTV(&objectAllocator1 == O2.allocator().mechanism());
       ASSERTV(&objectAllocator1 == O3.allocator().mechanism());
#endif
    }

    // - - - - - - - - - - - - - - - - - - - - - - - - - - - - - - - - - -

    if (veryVerbose) {
        printf("Test primary manipulators/accessors on every permutation.\n");
    }

    native_std::sort(testKeys, testKeys + numValues);
    do {
        // For each possible permutation of values, insert values, iterate over
        // the resulting container, find values, and then erase values.

        Obj x(HASHER(), COMPARATOR(), 0, &objectAllocator); const Obj& X = x;
        for (size_t i = 0; i < numValues; ++i) {
            Obj y(X, &objectAllocator); const Obj& Y = y;
            Obj z(X, &objectAllocator); const Obj& Z = z;
            ASSERTV(X == Y);
            ASSERTV(!(X != Y));

            ASSERTV(i, 0 == X.find(testKeys[i]));

            // Test 'insert'.
            Value value(testKeys[i]);
            bool isInsertedFlag = false;
            Link *link = x.insertIfMissing(&isInsertedFlag, value);
            ASSERTV(0             != link);
            ASSERTV(true          == isInsertedFlag);
            ASSERTV(testKeys[i]   == ImpUtil::extractKey<KEY_CONFIG>(link));
            ASSERTV(Value(testKeys[i]) ==
                                      ImpUtil::extractValue<KEY_CONFIG>(link));

            // Test size, empty.
            ASSERTV(i + 1 == X.size());
            ASSERTV(0 != X.size());

            // Test insert duplicate key
            ASSERTV(link    == x.insertIfMissing(&isInsertedFlag, value));
            ASSERTV(false   == isInsertedFlag);;
            ASSERTV(i + 1   == X.size());

            // Test find, operator[], at.
            ASSERTV(ImpUtil::extractKey<KEY_CONFIG>(link) ==
                         ImpUtil::extractKey<KEY_CONFIG>(X.find(testKeys[i])));
            // ASSERTV(testValues[i] == x[testKeys[i]]);
            // ASSERTV(testValues[i] == x.at(testKeys[i]));
            // ASSERTV(testValues[i] == X.at(testKeys[i]));

#if 0
            // This test is supported only for 'std::pair' elements
            // Test insertIfMissing
            ASSERTV(!(X == Z));
            ASSERTV(  X != Z);
            const Value& V = ImpUtil::extractValue<KEY_CONFIG>(
                                           z.insertIfMissing(testKeys[i]));
            ASSERTV(Value(testKeys[i], typename KEY_CONFIG::MappedType()) == V);
            //z[testKeys[i]] = testValues[i];
            //ASSERTV(testValues[i] == z[testKeys[i]]);
            //ASSERTV( (X == Z));
            //ASSERTV(!(X != Z));
#endif

            ASSERTV(X != Y);
            ASSERTV(!(X == Y));

            y = x;
            ASSERTV(X == Y);
            ASSERTV(!(X != Y));
        }

        ASSERTV(0 != objectAllocator.numBytesInUse());
        ASSERTV(0 == defaultAllocator.numBytesInUse());

        // Use erase(iterator) on all the elements.
        for (size_t i = 0; i < numValues; ++i) {
            Link *it     = x.find(testKeys[i]);
            Link *nextIt = it->nextLink();

            ASSERTV(0       != it);
            ASSERTV(testKeys[i]   == ImpUtil::extractKey<KEY_CONFIG>(it));
            ASSERTV(Value(testKeys[i]) ==
                                        ImpUtil::extractValue<KEY_CONFIG>(it));
            Link *resIt = x.remove(it);
            ASSERTV(resIt == nextIt);

            Link *resFind = x.find(testKeys[i]);
            ASSERTV(0 == resFind);

            ASSERTV(numValues - i - 1 == X.size());
        }
    } while (native_std::next_permutation(testKeys,
                                          testKeys + numValues));
//
//    // - - - - - - - - - - - - - - - - - - - - - - - - - - - - - - - - - -


    native_std::random_shuffle(testKeys,  testKeys + numValues);
    if (veryVerbose) {
        printf("Test 'remove(bslalg::BidirectionalLink *)'.\n");
    }
    {
        Obj x(HASHER(), COMPARATOR(), 0, &objectAllocator); const Obj& X = x;
        for (size_t i = 0; i < numValues; ++i) {
            Value value(testKeys[i]);
            Link *result1 = x.insert(value);
            ASSERTV(0 != result1);
            Link *result2 = x.insert(value);
            ASSERTV(0 != result2);
            ASSERTV(result1 != result2);
            ASSERTV(2 * (i + 1) == X.size());

            Link *start;
            Link *end;
            x.findRange(&start, &end, testKeys[i]);
            ASSERTV(ImpUtil::extractKey<KEY_CONFIG>(start) == testKeys[i]);
            ASSERTV(ImpUtil::extractKey<KEY_CONFIG>(start->nextLink()) ==
                                                                  testKeys[i]);
            ASSERTV(start->nextLink()->nextLink() == end);
        }

        for (size_t i = 0; i < numValues; ++i) {
            KeyType key = ImpUtil::extractKey<KEY_CONFIG>(x.elementListRoot());
            Link *resIt1 = x.remove(x.elementListRoot());
            ASSERTV(x.find(key) == resIt1);
            ASSERTV(X.size(), (2 * numValues - (2 * (i + 1) - 1)) == X.size());
            Link *resIt2 = x.remove(x.elementListRoot());
            ASSERTV( x.find(key) == 0);
            ASSERTV(X.size(), (2 * numValues - 2 * (i + 1)) == X.size());
        }
    }

    if (veryVerbose) {
        printf("Test 'equal' and 'hasher'\n");
    }

}

//=============================================================================
//                              MAIN PROGRAM
//-----------------------------------------------------------------------------

int main(int argc, char *argv[])
{
    int  test                = argc > 1 ? atoi(argv[1]) : 0;
    verbose             = argc > 2;
    veryVerbose         = argc > 3;
    veryVeryVerbose     = argc > 4;
    veryVeryVeryVerbose = argc > 5;

    printf("TEST " __FILE__ " CASE %d\n", test);

    switch (test) { case 0:
#if 0  // Planned test cases, not yet implemented
      case 13: {
        // --------------------------------------------------------------------
        // TESTING 'find'
        // --------------------------------------------------------------------

        RUN_EACH_TYPE(TestDriver_BasicConfiguation,
                      testCase13,
                      BSLTF_TEMPLATETESTFACILITY_TEST_TYPES_REGULAR);

        RUN_EACH_TYPE(TestDriver_StatefulConfiguation,
                      testCase13,
                      BSLTF_TEMPLATETESTFACILITY_TEST_TYPES_REGULAR);

      } break;
#endif
      case 12: {
        // --------------------------------------------------------------------
        // VALUE CONSTRUCTORS
        // --------------------------------------------------------------------

        if (verbose) printf("\nTesting 'rehash'"
                            "\n================\n");

        RUN_EACH_TYPE(TestDriver_BasicConfiguation,
                      testCase12,
                      BSLTF_TEMPLATETESTFACILITY_TEST_TYPES_REGULAR);

        RUN_EACH_TYPE(TestDriver_StatefulConfiguation,
                      testCase12,
                      BSLTF_TEMPLATETESTFACILITY_TEST_TYPES_REGULAR);
      } break;
      case 11: {
        // --------------------------------------------------------------------
        // DEFAULT CONSTRUCTOR
        // --------------------------------------------------------------------

        if (verbose) printf("\nTesting default constructor"
                            "\n===========================\n");

        RUN_EACH_TYPE(TestDriver_BasicConfiguation,
                      testCase11,
                      BSLTF_TEMPLATETESTFACILITY_TEST_TYPES_REGULAR);

        RUN_EACH_TYPE(TestDriver_StatefulConfiguation,
                      testCase11,
                      BSLTF_TEMPLATETESTFACILITY_TEST_TYPES_REGULAR);

      } break;
      case 10: {
        // --------------------------------------------------------------------
        // STREAMING FUNCTIONALITY
        // --------------------------------------------------------------------

        if (verbose) printf("\nTesting Streaming Functionality"
                            "\n===============================\n");

        if (verbose) printf("There is no streaming for this component.\n");

      } break;
      case 9: {
        // --------------------------------------------------------------------
        // ASSIGNMENT OPERATOR
        // --------------------------------------------------------------------

        if (verbose) printf("\nTesting Assignment Operator"
                            "\n===========================\n");
        RUN_EACH_TYPE(TestDriver_BasicConfiguation,
                      testCase9,
                      BSLTF_TEMPLATETESTFACILITY_TEST_TYPES_REGULAR);

        RUN_EACH_TYPE(TestDriver_StatefulConfiguation,
                      testCase9,
                      BSLTF_TEMPLATETESTFACILITY_TEST_TYPES_REGULAR);

      } break;
      case 8: {
        // --------------------------------------------------------------------
        // MANIPULATOR AND FREE FUNCTION 'swap'
        // --------------------------------------------------------------------

        if (verbose) printf("\nMANIPULATOR AND FREE FUNCTION 'swap'"
                            "\n====================================\n");

        RUN_EACH_TYPE(TestDriver_BasicConfiguation,
                      testCase8,
                      BSLTF_TEMPLATETESTFACILITY_TEST_TYPES_REGULAR);

        RUN_EACH_TYPE(TestDriver_StatefulConfiguation,
                      testCase8,
                      BSLTF_TEMPLATETESTFACILITY_TEST_TYPES_REGULAR);
      } break;
      case 7: {
        // --------------------------------------------------------------------
        // COPY CONSTRUCTOR
        // --------------------------------------------------------------------

        if (verbose) printf("\nTesting Copy Constructors"
                            "\n=========================\n");

        RUN_EACH_TYPE(TestDriver_BasicConfiguation,
                      testCase7,
                      BSLTF_TEMPLATETESTFACILITY_TEST_TYPES_REGULAR);

        RUN_EACH_TYPE(TestDriver_StatefulConfiguation,
                      testCase7,
                      BSLTF_TEMPLATETESTFACILITY_TEST_TYPES_REGULAR);
      } break;
      case 6: {
        // --------------------------------------------------------------------
        // EQUALITY OPERATORS
        // --------------------------------------------------------------------

        if (verbose) printf("\nTesting Equality Operators"
                            "\n==========================\n");

        RUN_EACH_TYPE(TestCase6_Configuration,
                      testCase6,
                      BSLTF_TEMPLATETESTFACILITY_TEST_TYPES_REGULAR);
      } break;
#endif
      case 5: {
        // --------------------------------------------------------------------
        // TESTING OUTPUT (<<) OPERATOR
        // --------------------------------------------------------------------

        if (verbose) printf("\nTesting Output (<<) Operator"
                            "\n============================\n");

        if (verbose)
                   printf("There is no output operator for this component.\n");
      } break;
      case 4: {
        // --------------------------------------------------------------------
        // BASIC ACCESSORS
        // --------------------------------------------------------------------

        if (verbose) printf("\nTesting Basic Accessors"
                            "\n=======================\n");

        RUN_EACH_TYPE(TestDriver_BasicConfiguation,
                      testCase4,
                      BSLTF_TEMPLATETESTFACILITY_TEST_TYPES_REGULAR);

        RUN_EACH_TYPE(TestDriver_StatefulConfiguation,
                      testCase4,
                      BSLTF_TEMPLATETESTFACILITY_TEST_TYPES_REGULAR);
      } break;
      case 3: {
        // --------------------------------------------------------------------
        // GENERATOR FUNCTIONS 'gg' and 'ggg'
        // --------------------------------------------------------------------

        if (verbose) printf("\nTesting 'gg'"
                            "\n============\n");

        RUN_EACH_TYPE(TestDriver_BasicConfiguation,
                      testCase3,
                      BSLTF_TEMPLATETESTFACILITY_TEST_TYPES_REGULAR);

        RUN_EACH_TYPE(TestDriver_StatefulConfiguation,
                      testCase3,
                      BSLTF_TEMPLATETESTFACILITY_TEST_TYPES_REGULAR);


        // Further, need to validate the basic test facilities:
        //   verifyListContents
      } break;
      case 2: {
        // --------------------------------------------------------------------
        // BOOTSTRAP CONSTRUCTOR AND PRIMARY MANIPULATORS
        // --------------------------------------------------------------------

        if (verbose) printf("\nTesting Primary Manipulators"
                            "\n============================\n");

        RUN_EACH_TYPE(TestDriver_BasicConfiguation,
                      testCase2,
                      BSLTF_TEMPLATETESTFACILITY_TEST_TYPES_REGULAR);

        RUN_EACH_TYPE(TestDriver_StatefulConfiguation,
                      testCase2,
                      BSLTF_TEMPLATETESTFACILITY_TEST_TYPES_REGULAR);
      } break;
      case 1: {
        // --------------------------------------------------------------------
        // BREATHING TEST
        //   This case exercises (but does not fully test) basic functionality.
        //
        // Concerns:
        //: 1 The class is sufficiently functional to enable comprehensive
        //:   testing in subsequent test cases.
        //
        // Plan:
        //: 1 Run each method with arbitrary inputs and verify the behavior is
        //:   as expected.
        //
        // Testing:
        //   BREATHING TEST
        // --------------------------------------------------------------------

        if (verbose) printf("\nBREATHING TEST"
                            "\n==============\n");
        {
            int INT_VALUES[]   = { INT_MIN, -2, -1, 0, 1, 2, INT_MAX };
            int NUM_INT_VALUES = sizeof(INT_VALUES) / sizeof(*INT_VALUES);

//            typedef TestMapKeyPolicy<int, int> TestMapIntKeyPolicy;
            typedef BasicKeyConfig<int> TestMapIntKeyPolicy;

            TestDriver<TestMapIntKeyPolicy,
                       TestIntHash,
                       TestIntEqual,
                       StlTestIntAllocator >::testCase1(INT_VALUES,
                                                        INT_VALUES,
                                                        NUM_INT_VALUES);
        }
      } break;
      default: {
        fprintf(stderr, "WARNING: CASE `%d' NOT FOUND.\n", test);
        testStatus = -1;
      }
    }

    if (testStatus > 0) {
        fprintf(stderr, "Error, non-zero test status = %d.\n", testStatus);
    }
    return testStatus;
}

// ---------------------------------------------------------------------------
// NOTICE:
//      Copyright (C) Bloomberg L.P., 2012
//      All Rights Reserved.
//      Property of Bloomberg L.P. (BLP)
//      This software is made available solely pursuant to the
//      terms of a BLP license agreement which governs its use.
// ----------------------------- END-OF-FILE ---------------------------------<|MERGE_RESOLUTION|>--- conflicted
+++ resolved
@@ -1039,10 +1039,6 @@
         // Return, by reference, the specified object with its value adjusted
         // according to the specified 'spec'.
 
-    static Obj g(const char *spec);
-        // Return, by value, a new object corresponding to the specified
-        // 'spec'.
-
   public:
     // TEST CASES
     static void testCase12();
@@ -1168,7 +1164,6 @@
 
     for (int i = 0; spec[i]; ++i) {
         if ('A' <= spec[i] && spec[i] <= 'Z') {
-//            object->insert(VALUES[spec[i] - 'A']);
             if (!insertElement(object, VALUES[spec[i] - 'A'])) {
                 if (verbose) {
                     printf("Error, spec string longer ('%s') than the"
@@ -1202,14 +1197,6 @@
 {
     ASSERTV(ggg(object, spec) < 0);
     return *object;
-}
-
-template <class KEY_CONFIG, class HASHER, class COMPARATOR, class ALLOCATOR>
-bslstl::HashTable<KEY_CONFIG, HASHER, COMPARATOR, ALLOCATOR>
-TestDriver<KEY_CONFIG, HASHER, COMPARATOR, ALLOCATOR>::g(const char *spec)
-{
-    Obj object((bslma::Allocator *)0);
-    return gg(&object, spec);
 }
 
 template <class KEY_CONFIG, class HASHER, class COMPARATOR, class ALLOCATOR>
@@ -2523,18 +2510,8 @@
                     Obj mY(HASHER(), COMPARATOR(), LENGTH2, &ya);
                     const Obj& Y = gg(&mY, SPEC2);
 
-<<<<<<< HEAD
-    for (int i = 0; spec[i]; ++i) {
-        if ('A' <= spec[i] && spec[i] <= 'Z') {
-            if (!insertElement(object, VALUES[spec[i] - 'A'])) {
-                if (verbose) {
-                    printf("Error, spec string longer ('%d') than the"
-                           "'HashTable' can support without a rehash.\n", spec[i], spec, i);
-                }
-=======
                     ASSERTV(LINE1, LINE2, CONFIG, LENGTH1 == X.size());
                     ASSERTV(LINE1, LINE2, CONFIG, LENGTH2 == Y.size());
->>>>>>> b5af81f0
 
                     if (veryVerbose) { T_ T_ P_(X) P(Y); }
 
@@ -3929,7 +3906,6 @@
                       testCase6,
                       BSLTF_TEMPLATETESTFACILITY_TEST_TYPES_REGULAR);
       } break;
-#endif
       case 5: {
         // --------------------------------------------------------------------
         // TESTING OUTPUT (<<) OPERATOR
