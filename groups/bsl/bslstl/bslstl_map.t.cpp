// bslstl_map.t.cpp                                                   -*-C++-*-
#include <bslstl_map.h>

#include <bslstl_vector.h>            // for testing only

#include <bslalg_rangecompare.h>
#include <bslalg_scalarprimitives.h>

#include <bslma_allocator.h>
#include <bslma_constructionutil.h>
#include <bslma_default.h>
#include <bslma_defaultallocatorguard.h>
#include <bslma_destructionutil.h>
#include <bslma_destructorguard.h>
#include <bslma_mallocfreeallocator.h>
#include <bslma_stdallocator.h>
#include <bslma_testallocator.h>
#include <bslma_testallocatormonitor.h>
#include <bslma_usesbslmaallocator.h>

#include <bslmf_assert.h>
#include <bslmf_haspointersemantics.h>
#include <bslmf_integralconstant.h>
#include <bslmf_issame.h>
#include <bslmf_movableref.h>
#include <bslmf_removeconst.h>

#include <bsls_alignmentutil.h>
#include <bsls_assert.h>
#include <bsls_asserttest.h>
#include <bsls_bsltestutil.h>
#include <bsls_compilerfeatures.h>
#include <bsls_nameof.h>
#include <bsls_objectbuffer.h>
#include <bsls_platform.h>
#include <bsls_types.h>

#include <bsltf_allocargumenttype.h>
#include <bsltf_allocemplacabletesttype.h>
#include <bsltf_argumenttype.h>
#include <bsltf_emplacabletesttype.h>
#include <bsltf_movablealloctesttype.h>
#include <bsltf_movabletesttype.h>
#include <bsltf_moveonlyalloctesttype.h>
#include <bsltf_movestate.h>
#include <bsltf_nondefaultconstructibletesttype.h>
#include <bsltf_nontypicaloverloadstesttype.h>
#include <bsltf_stdstatefulallocator.h>
#include <bsltf_stdtestallocator.h>
#include <bsltf_templatetestfacility.h>
#include <bsltf_testvaluesarray.h>

#include <algorithm>
#include <functional>
#include <stdexcept>
#include <utility>

#if defined(BSLS_COMPILERFEATURES_SUPPORT_GENERALIZED_INITIALIZERS)
#include <initializer_list>
#endif

#include <ctype.h>   // 'isalpha', 'tolower', 'toupper'
#include <limits.h>  // 'INT_MIN', 'INT_MAX'
#include <stddef.h>
#include <stdio.h>
#include <stdlib.h>
#include <string.h>

#if defined(BSLS_PLATFORM_CMP_IBM) || \
   (defined(BSLS_PLATFORM_CMP_CLANG) && !defined(__GXX_EXPERIMENTAL_CXX0X__))
# define BSL_DO_NOT_TEST_MOVE_FORWARDING 1
// Some compilers produce ambiguities when trying to construct our test types
// for 'emplace'-type functionality with the C++03 move-emulation.  This is a
// compiler bug triggering in lower level components, so we simply disable
// those aspects of testing, and rely on the extensive test coverage on other
// platforms.
#endif

#if defined(BDE_BUILD_TARGET_EXC)
// The following enum is set to '1' when exceptions are enabled and to '0'
// otherwise.  It is here to avoid having preprocessor macros throughout.
enum { PLAT_EXC = 1 };
#else
enum { PLAT_EXC = 0 };
#endif

// ============================================================================
//                          ADL SWAP TEST HELPER
// ----------------------------------------------------------------------------

template <class TYPE>
void invokeAdlSwap(TYPE& a, TYPE& b)
    // Exchange the values of the specified 'a' and 'b' objects using the
    // 'swap' method found by ADL (Argument Dependent Lookup).  This method
    // requires that the (template parameter) 'TYPE' has a 'get_allocator'
    // method.  The behavior is undefined unless 'a' and 'b' were created with
    // the same allocator.
{
    BSLS_ASSERT_OPT(a.get_allocator() == b.get_allocator());

    using namespace bsl;
    swap(a, b);
}

// The following 'using' directives must come *after* the definition of
// 'invokeAdlSwap' (above).

using namespace BloombergLP;
using namespace bsl;
using bsls::NameOf;

#ifndef BDE_OPENSOURCE_PUBLICATION
// TBD Alisdair gave considerable feedback on this test driver (see Phabricator
// https://all.phab.dev.bloomberg.com/D512209) that still needs to be
// addressed.  The feedback applies to other 'bslstl' containers, as well.
// "TBD" comments distilling the feedback that still needs attention is
// sprinkled throughout this test driver.
//
// Items for which there isn't a better place to record them:
//
// o Test C++11 allocators returning fancy-pointers.
//
// o There is a general concern that any method that inserts elements into the
// map should not have to allocate new nodes if there are free nodes in the
// pool, such as after an 'erase' or 'clear'.  This concern might be scattered
// through each appropriate test case, or handled as a specific below-the-line
// concern that tests each insert/emplace overload with a type making
// appopriate use of memory (no need to test for every imaginable type).
#endif

// ============================================================================
//                                  TEST PLAN
// ----------------------------------------------------------------------------
//                                  Overview
//                                  --------
// The object under test is a container whose interface and contract is
// dictated by the C++ standard.  The general concerns are compliance,
// exception safety, and proper dispatching (for member function templates such
// as insert).  This container is implemented in the form of a class template,
// and thus its proper instantiation for several types is a concern.  Regarding
// the allocator template argument, we use mostly a 'bsl::allocator' together
// with a 'bslma::TestAllocator' mechanism, but we also verify the C++
// standard.
//
// Primary Manipulators:
//: o 'insert(value_type&&)'  (via helper function 'primaryManipulator')
//: o 'clear'
//
// Basic Accessors:
//: o 'cbegin'
//: o 'cend'
//: o 'size'
//: o 'get_allocator'
//
// This test plan follows the standard approach for components implementing
// value-semantic containers.  We have chosen as *primary* *manipulators* the
// 'insert(value_type&&)'[*] and 'clear' methods, where the former is used by
// the generator function 'ggg'.  Note that some manipulators must support
// aliasing, and those that perform memory allocation must be tested for
// exception neutrality via the 'bslma_testallocator' component.  After the
// mandatory sequence of cases (1-10) for value-semantic types (cases 5 and 10
// are not implemented as there is no output or BDEX streaming below 'bslstl'),
// we test each individual constructor, manipulator, and accessor in subsequent
// cases.
//
// [*] 'insert(value_type&&)' was chosen as our primary manipulator rather than
// 'emplace' with a single parameter since: 1) 'insert' is more primitive than
// 'emplace' as the latter requires that a key object be constructed before
// searching the tree, and 2) move-only objects cannot be emplaced.
// ----------------------------------------------------------------------------
// 23.4.6.2, construct/copy/destroy:
// [ 2] map(const C& comparator, const A& allocator);
// [ 2] map(const A& allocator);
// [ 7] map(const map& original);
// [27] map(map&& original);
// [ 7] map(const map& original, const A& allocator);
// [27] map(map&&, const A& allocator);
// [12] map(ITER first, ITER last, const C& comparator, const A& allocator);
// [12] map(ITER first, ITER last, const A& allocator);
// [33] map(initializer_list<value_type>, const C& comp, const A& allocator);
// [33] map(initializer_list<value_type>, const A& allocator);
// [ 2] ~map();
// [ 9] map& operator=(const map& rhs);
// [28] map& operator=(map&& rhs);
// [33] map& operator=(initializer_list<value_type>);
// [ 4] allocator_type get_allocator() const;
//
// iterators:
// [14] iterator begin();
// [14] iterator end();
// [14] reverse_iterator rbegin();
// [14] reverse_iterator rend();
// [14] const_iterator begin() const;
// [14] const_iterator end() const;
// [14] const_reverse_iterator rbegin() const;
// [14] const_reverse_iterator rend() const;
// [ 4] const_iterator cbegin() const;
// [ 4] const_iterator cend() const;
// [14] const_reverse_iterator crbegin() const;
// [14] const_reverse_iterator crend() const;
//
// capacity:
// [20] bool empty() const;
// [ 4] size_type size() const;
// [20] size_type max_size() const;
//
// element access:
// [24] VALUE& operator[](const key_type& key);
// [34] VALUE& operator[](key_type&& key);
// [24] VALUE& at(const key_type& key);
// [24] const VALUE& at(const key_type& key) const;
//
// modifiers:
// [15] pair<iterator, bool> insert(const value_type& value);
// [29] pair<iterator, bool> insert(value_type&& value);
// [29] pair<iterator, bool> insert(ALT_VALUE_TYPE&& value);
// [16] iterator insert(const_iterator position, const value_type& value);
// [30] iterator insert(const_iterator position, value_type&& value);
// [30] iterator insert(const_iterator position, ALT_VALUE_TYPE&& value);
// [17] void insert(INPUT_ITERATOR first, INPUT_ITERATOR last);
// [33] void insert(initializer_list<value_type>);
//
// [31] iterator emplace(Args&&... args);
// [32] iterator emplace_hint(const_iterator position, Args&&... args);
//
// [18] iterator erase(const_iterator position);
// [18] size_type erase(const key_type& key);
// [18] iterator erase(const_iterator first, const_iterator last);
// [ 8] void swap(map& other);
// [ 2] void clear();
//
// comparators:
// [21] key_compare key_comp() const;
// [21] value_compare value_comp() const;
//
// map operations:
// [13] iterator find(const key_type& key);
// [13] iterator lower_bound(const key_type& key);
// [13] iterator upper_bound(const key_type& key);
// [13] pair<iterator, iterator> equal_range(const key_type& key);
//
// [13] const_iterator find(const key_type& key) const;
// [13] size_type count(const key_type& key) const;
// [13] const_iterator lower_bound(const key_type& key) const;
// [13] const_iterator upper_bound(const key_type& key) const;
// [13] pair<const_iter, const_iter> equal_range(const key_type&) const;
//
// [ 6] bool operator==(const map& lhs, const map& rhs);
// [ 6] bool operator!=(const map& lhs, const map& rhs);
// [19] bool operator< (const map& lhs, const map& rhs);
// [19] bool operator> (const map& lhs, const map& rhs);
// [19] bool operator>=(const map& lhs, const map& rhs);
// [19] bool operator<=(const map& lhs, const map& rhs);
//
//// specialized algorithms:
// [ 8] void swap(map& a, map& b);
//
// ----------------------------------------------------------------------------
// [ 1] BREATHING TEST
// [36] USAGE EXAMPLE
//
// TEST APPARATUS
// [ 3] int ggg(map *object, const char *spec, bool verbose = true);
// [ 3] map& gg(map *object, const char *spec);
// [ 5] 'debugprint' functions (TBD not yet tested)
//
// [22] CONCERN: 'map' is compatible with standard allocators.
// [23] CONCERN: 'map' has the necessary type traits.
// [26] CONCERN: The type provides the full interface defined by the standard.
// [35] CONCERN: 'map' supports incomplete types.
// [TBD] CONCERN: 'map' object size is commensurate with that of 'C' and 'A'.

// ============================================================================
//                      STANDARD BDE ASSERT TEST MACROS
// ----------------------------------------------------------------------------
// NOTE: THIS IS A LOW-LEVEL COMPONENT AND MAY NOT USE ANY C++ LIBRARY
// FUNCTIONS, INCLUDING IOSTREAMS.

namespace {

int testStatus = 0;

void aSsErT(bool b, const char *s, int i)
{
    if (b) {
        printf("Error " __FILE__ "(%d): %s    (failed)\n", i, s);
        if (testStatus >= 0 && testStatus <= 100) ++testStatus;
    }
}

}  // close unnamed namespace

//=============================================================================
//                      STANDARD BDE TEST DRIVER MACROS
//-----------------------------------------------------------------------------

#define ASSERT       BSLS_BSLTESTUTIL_ASSERT
#define LOOP_ASSERT  BSLS_BSLTESTUTIL_LOOP_ASSERT
#define LOOP0_ASSERT BSLS_BSLTESTUTIL_LOOP0_ASSERT
#define LOOP1_ASSERT BSLS_BSLTESTUTIL_LOOP1_ASSERT
#define LOOP2_ASSERT BSLS_BSLTESTUTIL_LOOP2_ASSERT
#define LOOP3_ASSERT BSLS_BSLTESTUTIL_LOOP3_ASSERT
#define LOOP4_ASSERT BSLS_BSLTESTUTIL_LOOP4_ASSERT
#define LOOP5_ASSERT BSLS_BSLTESTUTIL_LOOP5_ASSERT
#define LOOP6_ASSERT BSLS_BSLTESTUTIL_LOOP6_ASSERT
#define ASSERTV      BSLS_BSLTESTUTIL_ASSERTV

#define Q   BSLS_BSLTESTUTIL_Q   // Quote identifier literally.
#define P   BSLS_BSLTESTUTIL_P   // Print identifier and value.
#define P_  BSLS_BSLTESTUTIL_P_  // P(X) without '\n'.
#define T_  BSLS_BSLTESTUTIL_T_  // Print a tab (w/o newline).
#define L_  BSLS_BSLTESTUTIL_L_  // current Line number

#define RUN_EACH_TYPE BSLTF_TEMPLATETESTFACILITY_RUN_EACH_TYPE

// ============================================================================
//                  NEGATIVE-TEST MACRO ABBREVIATIONS
// ----------------------------------------------------------------------------

#define ASSERT_SAFE_PASS(EXPR) BSLS_ASSERTTEST_ASSERT_SAFE_PASS(EXPR)
#define ASSERT_SAFE_FAIL(EXPR) BSLS_ASSERTTEST_ASSERT_SAFE_FAIL(EXPR)
#define ASSERT_PASS(EXPR)      BSLS_ASSERTTEST_ASSERT_PASS(EXPR)
#define ASSERT_FAIL(EXPR)      BSLS_ASSERTTEST_ASSERT_FAIL(EXPR)
#define ASSERT_OPT_PASS(EXPR)  BSLS_ASSERTTEST_ASSERT_OPT_PASS(EXPR)
#define ASSERT_OPT_FAIL(EXPR)  BSLS_ASSERTTEST_ASSERT_OPT_FAIL(EXPR)

// ============================================================================
//                      PRINTF FORMAT MACRO ABBREVIATIONS
// ----------------------------------------------------------------------------

#define ZU BSLS_BSLTESTUTIL_FORMAT_ZU

// ============================================================================
//                          GLOBAL TEST VALUES
// ----------------------------------------------------------------------------

static bool             verbose;
static bool         veryVerbose;
static bool     veryVeryVerbose;
static bool veryVeryVeryVerbose;

//=============================================================================
//                  GLOBAL TYPEDEFS/CONSTANTS FOR TESTING
//-----------------------------------------------------------------------------

// Define DEFAULT DATA used in multiple test cases.

static const size_t DEFAULT_MAX_LENGTH = 32;

struct DefaultDataRow {
    int         d_line;       // source line number
    int         d_index;      // lexical order
    const char *d_spec_p;     // specification string, for input to 'gg'
    const char *d_results_p;  // expected element values
};

static
const DefaultDataRow DEFAULT_DATA[] = {
    //line idx  spec                 results
    //---- ---  ------------------   -------------------
    { L_,    0, "",                  ""                   },

    { L_,    1, "A",                 "A"                  },
    { L_,    1, "AA",                "A"                  },
    { L_,    1, "Aa",                "A"                  },
    { L_,    1, "AAA",               "A"                  },

    { L_,    2, "AB",                "AB"                 },
    { L_,    2, "BA",                "AB"                 },

    { L_,    3, "ABC",               "ABC"                },
    { L_,    3, "ACB",               "ABC"                },
    { L_,    3, "BAC",               "ABC"                },
    { L_,    3, "BCA",               "ABC"                },
    { L_,    3, "CAB",               "ABC"                },
    { L_,    3, "CBA",               "ABC"                },
    { L_,    3, "ABCA",              "ABC"                },
    { L_,    3, "ABCB",              "ABC"                },
    { L_,    3, "ABCC",              "ABC"                },
    { L_,    3, "ABAC",              "ABC"                },
    { L_,    3, "ABCABC",            "ABC"                },
    { L_,    3, "AABBCC",            "ABC"                },

    { L_,    4, "ABCD",              "ABCD"               },
    { L_,    4, "ACBD",              "ABCD"               },
    { L_,    4, "BDCA",              "ABCD"               },
    { L_,    4, "DCBA",              "ABCD"               },

    { L_,    5, "ABCDE",             "ABCDE"              },
    { L_,    5, "ACBDE",             "ABCDE"              },
    { L_,    5, "CEBDA",             "ABCDE"              },
    { L_,    5, "EDCBA",             "ABCDE"              },

    { L_,    6, "FEDCBA",            "ABCDEF"             },

    { L_,    7, "ABCDEFG",           "ABCDEFG"            },

    { L_,    8, "ABCDEFGH",          "ABCDEFGH"           },

    { L_,    9, "ABCDEFGHI",         "ABCDEFGHI"          },

    { L_,   10, "ABCDEFGHIJKLMNOP",  "ABCDEFGHIJKLMNOP"   },
    { L_,   10, "PONMLKJIGHFEDCBA",  "ABCDEFGHIJKLMNOP"   },

    { L_,   11, "ABCDEFGHIJKLMNOPQ", "ABCDEFGHIJKLMNOPQ"  },
    { L_,   11, "DHBIMACOPELGFKNJQ", "ABCDEFGHIJKLMNOPQ"  },

    { L_,   12, "BAD",               "ABD"                },

    { L_,   13, "BEAD",              "ABDE"               },

    { L_,   14, "AC",                "AC"                 },
    { L_,   14, "ACc",               "AC"                 },

    { L_,   15, "Ac",                "Ac"                 },
    { L_,   15, "AcC",               "Ac"                 },

    { L_,   16, "a",                 "a"                  },
    { L_,   16, "aA",                "a"                  },

    { L_,   17, "ac",                "ac"                 },
    { L_,   17, "ca",                "ac"                 },

    { L_,   18, "B",                 "B"                  },

    { L_,   19, "BCDE",              "BCDE"               },

    { L_,   20, "FEDCB",             "BCDEF"              },

    { L_,   21, "CD",                "CD"                 }
};
static const int DEFAULT_NUM_DATA = sizeof DEFAULT_DATA / sizeof *DEFAULT_DATA;

<<<<<<< HEAD
=======
// Define values used to initialize positional arguments for
// 'bsltf::EmplacableTestType' and 'bsltf::AllocEmplacableTestType'
// constructors.  Note, that you cannot change those values as they are used by
// 'TemplateTestFacility::getIdentifier' to map the constructed emplacable
// objects to their integer identifiers.
static const int K01 = 1;
static const int K02 = 20;
static const int K03 = 23;
static const int V01 = 44;
static const int V02 = 68;
static const int V03 = 912;

// TBD There is a fundamental flaw when testing operations involving two maps,
// such as operator== and operator<, that the 'DEFAULT_DATA' table does not
// produce maps that have the same keys, but different values.  It is possible
// that we are not comparing 'value' (as opposed to 'key') in the tests and we
// would never know.  This is a pretty serious omission.  In fact, it extends
// to 'ggg', 'primaryManipulator', 'createInplace', etc.

>>>>>>> 4ef708cb
typedef bsltf::NonDefaultConstructibleTestType TestKeyType;
typedef bsltf::NonTypicalOverloadsTestType     TestValueType;

//=============================================================================
//                  GLOBAL HELPER FUNCTIONS FOR TESTING
//-----------------------------------------------------------------------------

// Fundamental type-specific print functions.

namespace bsl {

template <class FIRST, class SECOND>
inline
void debugprint(const pair<FIRST, SECOND>& p)
{
    bsls::BslTestUtil::callDebugprint(p.first);
    bsls::BslTestUtil::callDebugprint(p.second);
}

// map-specific print function.
template <class KEY, class VALUE, class COMP, class ALLOC>
void debugprint(const bsl::map<KEY, VALUE, COMP, ALLOC>& s)
{
    if (s.empty()) {
        printf("<empty>");
    }
    else {
        typedef typename bsl::map<KEY, VALUE, COMP, ALLOC>::const_iterator
                                                                         CIter;
        for (CIter it = s.begin(); it != s.end(); ++it) {
            bsls::BslTestUtil::callDebugprint(static_cast<char>(
                       bsltf::TemplateTestFacility::getIdentifier(it->first)));
        }
    }
    fflush(stdout);
}

}  // close namespace bsl

bool expectToAllocate(size_t n)
    // Return 'true' if the container is expected to allocate memory on the
    // specified 'n'th element, and 'false' otherwise.
{
    if (n > 32) {
        return 0 == n % 32;                                           // RETURN
    }
    return 0 == ((n - 1) & n);  // Allocate when 'n' is a power of 2.
}

template <class CONTAINER, class VALUES>
int verifyContainer(const CONTAINER& container,
                    const VALUES&    expectedValues,
                    size_t           expectedSize)
    // Verify the specified 'container' has the specified 'expectedSize' and
    // contains the same values as the array in the specified 'expectedValues'.
    // Return 0 if 'container' has the expected values, and a non-zero value
    // otherwise.
{
    ASSERTV(expectedSize, container.size(), expectedSize == container.size());

    if (container.size() != expectedSize) {
        return -1;                                                    // RETURN
    }

    typename CONTAINER::const_iterator it = container.cbegin();
    for (size_t i = 0; i < expectedSize; ++i) {
        ASSERTV(it != container.cend());
        ASSERTV(i, expectedValues[i], *it, expectedValues[i] == *it);

        if (bsltf::TemplateTestFacility::getIdentifier(expectedValues[i].first)
            != bsltf::TemplateTestFacility::getIdentifier(it->first)) {
            return static_cast<int>(i + 1);                           // RETURN
        }
        ++it;
    }
    return 0;
}

                            // ==========================
                            // class StatefulStlAllocator
                            // ==========================

template <class VALUE>
class StatefulStlAllocator : public bsltf::StdTestAllocator<VALUE>
    // This class implements a standard compliant allocator that has an
    // attribute, 'id'.
{
    // DATA
    int d_id;  // identifier

  private:
    // TYPES
    typedef bsltf::StdTestAllocator<VALUE> StlAlloc;
        // Alias for the base class.

  public:
    template <class OTHER_TYPE>
    struct rebind {
        // This nested 'struct' template, parameterized by some 'OTHER_TYPE',
        // provides a namespace for an 'other' type alias, which is an
        // allocator type following the same template as this one but that
        // allocates elements of 'OTHER_TYPE'.  Note that this allocator type
        // is convertible to and from 'other' for any 'OTHER_TYPE' including
        // 'void'.

        typedef StatefulStlAllocator<OTHER_TYPE> other;
    };

    // CREATORS
    StatefulStlAllocator()
        // Create a 'StatefulStlAllocator' object.
    : StlAlloc()
    {
    }

    //! StatefulStlAllocator(const StatefulStlAllocator& original) = default;
        // Create a 'StatefulStlAllocator' object having the same id as the
        // specified 'original'.

    template <class OTHER_TYPE>
    StatefulStlAllocator(const StatefulStlAllocator<OTHER_TYPE>& original)
        // Create a 'StatefulStlAllocator' object having the same id as the
        // specified 'original' with a different template type.
    : StlAlloc(original)
    , d_id(original.id())
    {
    }

    // MANIPULATORS
    void setId(int value)
        // Set the 'id' attribute of this object to the specified 'value'.
    {
        d_id = value;
    }

    // ACCESSORS
    int id() const
        // Return the value of the 'id' attribute of this object.
    {
        return d_id;
    }
};

                            // ======================
                            // class ExceptionProctor
                            // ======================

template <class OBJECT>
struct ExceptionProctor {
    // This class provides a mechanism to verify the strong exception guarantee
    // in exception-throwing code.  On construction, this class stores a copy
    // of an object of the (template parameter) type 'OBJECT' and the address
    // of that object.  On destruction, if 'release' was not invoked, it will
    // verify the value of the object is the same as the value of the copy
    // created on construction.  This class requires that the copy constructor
    // and 'operator ==' be tested before use.

    // DATA
    int           d_line;      // line number at construction
    OBJECT        d_control;   // copy of the object being proctored
    const OBJECT *d_object_p;  // address of the original object

  private:
    // NOT IMPLEMENTED
    ExceptionProctor(const ExceptionProctor&);
    ExceptionProctor& operator=(const ExceptionProctor&);

  public:
    // CREATORS
    ExceptionProctor(const OBJECT     *object,
                     int               line,
                     bslma::Allocator *basicAllocator = 0)
    : d_line(line)
    , d_control(*object, basicAllocator)
    , d_object_p(object)
        // Create an exception proctor for the specified 'object' at the
        // specified 'line' number.  Optionally specify a 'basicAllocator' used
        // to supply memory.  If 'basicAllocator' is 0, the currently installed
        // default allocator is used.
    {
    }

    ExceptionProctor(const OBJECT              *object,
                     int                        line,
                     bslmf::MovableRef<OBJECT>  control)
    : d_line(line)
    , d_control(bslmf::MovableRefUtil::move(control))
    , d_object_p(object)
        // Create an exception proctor for the specified 'object' at the
        // specified 'line' number using the specified 'control' object.
    {
    }

    ~ExceptionProctor()
        // Destroy this exception proctor.  If the proctor was not released,
        // verify that the state of the object supplied at construction has not
        // changed.
    {
        if (d_object_p) {
            const int LINE = d_line;
            ASSERTV(LINE, d_control, *d_object_p, d_control == *d_object_p);
        }
    }

    // MANIPULATORS
    void release()
        // Release this proctor from verifying the state of the object
        // supplied at construction.
    {
        d_object_p = 0;
    }
};

namespace {

bool g_enableLessThanFunctorFlag = true;

                       // ====================
                       // class TestComparator
                       // ====================

template <class TYPE>
class TestComparator {
    // This test class provides a mechanism that defines a function-call
    // operator that compares two objects of the template parameter 'TYPE'.
    // The function-call operator is implemented with integer comparison using
    // integers converted from objects of 'TYPE' by the class method
    // 'TemplateTestFacility::getIdentifier'.  The function-call operator also
    // increments a global counter used to keep track the method call count.
    // Object of this class can be identified by an id passed on construction.

    // DATA
    int         d_id;           // identifier for the functor
    bool        d_compareLess;  // indicate whether this object use '<' or '>'
    mutable int d_count;        // number of times 'operator()' is called

  public:
    // CLASS METHOD
    static void disableFunctor()
        // Disable all objects of 'TestComparator' such that an 'ASSERT' will
        // be triggered if 'operator()' is invoked.
    {
        g_enableLessThanFunctorFlag = false;
    }

    static void enableFunctor()
        // Enable all objects of 'TestComparator' such that 'operator()' may be
        // invoked.
    {
        g_enableLessThanFunctorFlag = true;
    }

    // CREATORS
    //! TestComparator(const TestComparator& original) = default;
        // Create a copy of the specified 'original'.

    explicit TestComparator(int id = 0, bool compareLess = true)
        // Create a 'TestComparator'.  Optionally, specify 'id' that can be
        // used to identify the object.
    : d_id(id)
    , d_compareLess(compareLess)
    , d_count(0)
    {
    }

    // ACCESSORS
    bool operator() (const TYPE& lhs, const TYPE& rhs) const
        // Increment a counter that records the number of times this method is
        // called.   Return 'true' if the integer representation of the
        // specified 'lhs' is less than integer representation of the specified
        // 'rhs'.
    {
        if (!g_enableLessThanFunctorFlag) {
            ASSERTV(!"'TestComparator' was invoked when it was disabled");
        }

        ++d_count;

        if (d_compareLess) {
            return bsltf::TemplateTestFacility::getIdentifier<TYPE>(lhs)
            < bsltf::TemplateTestFacility::getIdentifier<TYPE>(rhs);  // RETURN
        }
        else {
            return bsltf::TemplateTestFacility::getIdentifier<TYPE>(lhs)
            > bsltf::TemplateTestFacility::getIdentifier<TYPE>(rhs);  // RETURN
        }
    }

    bool operator== (const TestComparator& rhs) const
    {
        return (id() == rhs.id() && d_compareLess == rhs.d_compareLess);
    }

    int id() const
        // Return the 'id' of this object.
    {
        return d_id;
    }

    size_t count() const
        // Return the number of times 'operator()' is called.
    {
        return d_count;
    }
};

                       // ============================
                       // class TestComparatorNonConst
                       // ============================

template <class TYPE>
class TestComparatorNonConst {
    // This test class provides a mechanism that defines a non-'const'
    // function-call operator that compares two objects of the template
    // parameter 'TYPE'.  The function-call operator is implemented with
    // integer comparison using integers converted from objects of 'TYPE' by
    // the class method 'TemplateTestFacility::getIdentifier'.  The
    // function-call operator also increments a counter used to keep track of
    // the method call count.  Objects of this class can be identified by an id
    // passed on construction.

    // DATA
    int         d_id;           // identifier for the functor
    bool        d_compareLess;  // indicate whether this object use '<' or '>'
    mutable int d_count;        // number of times 'operator()' was called

  public:
    // CREATORS
    explicit TestComparatorNonConst(int id = 0, bool compareLess = true)
    : d_id(id)
    , d_compareLess(compareLess)
    , d_count(0)
    {
    }

    // MANIPULATORS
    bool operator()(const TYPE& lhs, const TYPE& rhs)
        // Increment a counter that records the number of times this method is
        // called.   Return 'true' if the integer representation of the
        // specified 'lhs' is less than integer representation of the specified
        // 'rhs', and 'false' otherwise.  Note that C++17 will likely require
        // that the 'operator()' method of comparators be 'const'-qualified.
    {
        ++d_count;

        if (d_compareLess) {
            return bsltf::TemplateTestFacility::getIdentifier<TYPE>(lhs)
            < bsltf::TemplateTestFacility::getIdentifier<TYPE>(rhs);  // RETURN
        }
        else {
            return bsltf::TemplateTestFacility::getIdentifier<TYPE>(lhs)
            > bsltf::TemplateTestFacility::getIdentifier<TYPE>(rhs);  // RETURN
        }
    }

    // ACCESSORS
    bool operator==(const TestComparatorNonConst& rhs) const
    {
        return id() == rhs.id();
    }

    int id() const
        // Return the 'id' of this object.
    {
        return d_id;
    }

    size_t count() const
        // Return the number of times 'operator()' has been called.
    {
        return d_count;
    }
};

                       // =====================
                       // class TemplateWrapper
                       // =====================

template <class KEY, class VALUE, class COMPARATOR, class ALLOCATOR>
class TemplateWrapper {
    // This class wraps the container, but does nothing otherwise.  A compiler
    // bug on AIX (xlC) prevents the compiler from finding the definitions of
    // the default arguments for the default constructor.  This class was
    // created to test this scenario.

    // DATA
    bsl::map<KEY, VALUE, COMPARATOR, ALLOCATOR> d_member;

  public:
    // CREATORS
    TemplateWrapper()
    : d_member()
    {
    }

    //! TemplateWrapper(const TemplateWrapper&) = default;

    template <class INPUT_ITERATOR>
    TemplateWrapper(INPUT_ITERATOR begin, INPUT_ITERATOR end)
    : d_member(begin, end)
    {
    }
};

                       // =====================
                       // class DummyComparator
                       // =====================

class DummyComparator {
    // A dummy comparator class.  This must be defined after 'TemplateWrapper'
    // to reproduce the AIX bug.

  public:
    bool operator() (int, int)
    {
        return true;
    }
};

                       // ====================
                       // class DummyAllocator
                       // ====================

template <class TYPE>
class DummyAllocator {
    // A dummy allocator class.  This must be defined after 'TemplateWrapper'
    // to reproduce the AIX bug.  Every method is a no-op.

  public:
    // PUBLIC TYPES
    typedef std::size_t     size_type;
    typedef std::ptrdiff_t  difference_type;
    typedef TYPE           *pointer;
    typedef const TYPE     *const_pointer;
    typedef TYPE&           reference;
    typedef const TYPE&     const_reference;
    typedef TYPE            value_type;

    template <class OTHER_TYPE>
    struct rebind
    {
        typedef DummyAllocator<OTHER_TYPE> other;
    };

    // CREATORS
    DummyAllocator()
    {
    }

    // DummyAllocator(const DummyAllocator& original) = default;

    template <class OTHER_TYPE>
    DummyAllocator(const DummyAllocator<OTHER_TYPE>&)
    {
    }

    //! ~DummyAllocator() = default;
        // Destroy this object.

    // MANIPULATORS
    //! DummyAllocator& operator=(const DummyAllocator& rhs) = default;

    pointer allocate(size_type    /* numElements */,
                     const void * /* hint */ = 0) {
        return 0;
    }

    void deallocate(pointer /* address */, size_type /* numElements */ = 1)
    {
    }

    template <class ELEMENT_TYPE>
    void construct(ELEMENT_TYPE * /* address */) {}
    template <class ELEMENT_TYPE>
    void construct(ELEMENT_TYPE * /* address */,
                   const ELEMENT_TYPE& /* value */) { }

    template <class ELEMENT_TYPE>
    void destroy(ELEMENT_TYPE * /* address */) {}

    // ACCESSORS
    pointer address(reference /* object */) const { return 0; }

    const_pointer address(const_reference /* object */) const { return 0; }

    size_type max_size() const { return 0; }
};

                       // ========================
                       // class IntToPairConverter
                       // ========================

template <class KEY, class VALUE, class ALLOC>
struct IntToPairConverter {
    // Convert an 'int' identifier to a 'bsl::pair' of the template parameter
    // 'KEY' and 'VALUE' types.

    // CLASS METHODS
    static void
    createInplace(pair<KEY, VALUE> *address, int id, ALLOC allocator)
        // Create a new 'pair<KEY, VALUE>' object at the specified 'address',
        // passing values derived from the specified 'id' to the 'KEY' and
        // 'VALUE' constructors and using the specified 'allocator' to supply
        // memory.  The behavior is undefined unless '0 < id < 128'.
    {
        BSLS_ASSERT(address);
        BSLS_ASSERT( 0 < id);
        BSLS_ASSERT(id < 128);

        // If creating the 'KEY' and 'VALUE' temporary objects requires an
        // allocator, it should not be the default allocator as that will
        // confuse the arithmetic of our test machinery.  Therefore, we will
        // use the 'bslma::MallocFreeAllocator', as being the simplest, least
        // obtrusive allocator that is also unlikely to be employed by an end
        // user.

        bslma::Allocator *privateAllocator =
                                      &bslma::MallocFreeAllocator::singleton();

        // Support generation of pairs '(K, V1)', '(K, V2)' where 'V1 != V2'.
        // E.g., 'A' and 'a' map to the same 'KEY' but distinct 'VALUE's.

        int key, value;

        if (islower(id)) {
            key   = toupper(id);
            value = key + 1;
        }
        else {
            key   = id;
            value = key - 'A' + '0';
        }

        bsls::ObjectBuffer<typename bsl::remove_const<KEY>::type> tempKey;
        bsltf::TemplateTestFacility::emplace(tempKey.address(),
                                             key,
                                             privateAllocator);

        bsls::ObjectBuffer<VALUE> tempValue;
        bsltf::TemplateTestFacility::emplace(tempValue.address(),
                                             value,
                                             privateAllocator);

        bsl::allocator_traits<ALLOC>::construct(
                              allocator,
                              address,
                              bslmf::MovableRefUtil::move(tempKey.object()),
                              bslmf::MovableRefUtil::move(tempValue.object()));
    }
};

// TBD Comparator-related concerns that are not noted elsewhere or tested:
//
// 1) Testing a comparator that uses a sort order other than the default.
//  'GreaterThanFunctor' is defined (below) to support this, but is not used.
//
// 2) Comparator functions that throw--especially w.r.t. exception neutrality.
//
// 3) Confirm that the allocator for the map does NOT propagate to the
//  comparator; e.g., a comparator with a 'bsl::string' ID that defines the
//  'UsesBslmaAllocator' trait will always use the default allocator and never
//  the object allocator [which is now the standard requirement].
//
// Additional comparator-related review comments:
//
// Function-pointers as comparators, comparators with 'operator()' templates
// (deducing arguments), comparators that copy their arguments (a likely
// throwing-comparator), comparators with
// conversion-to-function-pointer/reference operators, evil comparators that
// disable address-of, copy-assignment, and the comma operator (for good
// measure).  Note that a non-copy-assignable comparator is not swappable by
// default.  (We can also create a comparator that is not assignable, but IS
// ADL swappable, to poke into really dark corners.)
//
// There is NO testing of comparators other than the default, in particular
// there is a serious omission of testing stateful comparators, which would be
// observable changing through the assignment operators and swap.  For a
// full-scale test, I suggest we need a stateful comparator whose state affects
// the sort order.  Two possible examples: both use an 'int' for ID, so we can
// validate state.  The ID should affect sorting; one way would be to use
// operator< or operator> depending on whether the ID is odd or even (e.g.,
// see 'TestComparatorNonConst' (above); an alternative would be to have a
// struct as key, and the ID says which element of the struct should be used
// for sorting.  The latter would be more helpful for testing the comparison
// operators highlighted above.

template <class TYPE>
class GreaterThanFunctor {
    // This test class provides a mechanism that defines a function-call
    // operator that compares two objects of the template parameter 'TYPE'.
    // The function-call operator is implemented with integer comparison using
    // integers converted from objects of 'TYPE' by the class method
    // 'TemplateTestFacility::getIdentifier'.

  public:
    // ACCESSORS
    bool operator() (const TYPE& lhs, const TYPE& rhs) const
        // Return 'true' if the integer representation of the specified 'lhs'
        // is greater than the integer representation of the specified 'rhs',
        // and 'false' otherwise.
    {
        return bsltf::TemplateTestFacility::getIdentifier<TYPE>(lhs)
             > bsltf::TemplateTestFacility::getIdentifier<TYPE>(rhs);
    }
};

// FREE OPERATORS
template <class TYPE>
bool lessThanFunction(const TYPE& lhs, const TYPE& rhs)
    // Return 'true' if the integer representation of the specified 'lhs' is
    // less than integer representation of the specified 'rhs'.
{
    return bsltf::TemplateTestFacility::getIdentifier<TYPE>(lhs)
         < bsltf::TemplateTestFacility::getIdentifier<TYPE>(rhs);
}

}  // close unnamed namespace

// ============================================================================
//                      GLOBAL TYPEDEFS FOR TESTING
// ----------------------------------------------------------------------------

template <class ITER, class VALUE_TYPE>
class TestMovableTypeUtil {
  public:
    static ITER findFirstNotMovedInto(ITER, ITER end)
    {
        return end;
    }
};

template <class ITER>
class TestMovableTypeUtil<ITER, bsltf::MovableAllocTestType> {
  public:
    static ITER findFirstNotMovedInto(ITER begin, ITER end)
    {
        for (; begin != end; ++begin) {
            if (!begin->movedInto()) {
                break;
            }
        }
        return begin;
    }
};

class TestAllocatorUtil {
  public:
    template <class TYPE>
    static void test(int, const TYPE&, const bslma::Allocator&)
    {
    }

    static void test(int                                   line,
                     const bsltf::AllocEmplacableTestType& value,
                     const bslma::Allocator&               allocator)
    {
        ASSERTV(line, &allocator == value.arg01().allocator());
        ASSERTV(line, &allocator == value.arg02().allocator());
        ASSERTV(line, &allocator == value.arg03().allocator());
        ASSERTV(line, &allocator == value.arg04().allocator());
        ASSERTV(line, &allocator == value.arg05().allocator());
        ASSERTV(line, &allocator == value.arg06().allocator());
        ASSERTV(line, &allocator == value.arg07().allocator());
        ASSERTV(line, &allocator == value.arg08().allocator());
        ASSERTV(line, &allocator == value.arg09().allocator());
        ASSERTV(line, &allocator == value.arg10().allocator());
    }
};

namespace {

                       // =========================
                       // struct TestIncompleteType
                       // =========================

struct IncompleteType;
struct TestIncompleteType {
    // This 'struct' provides a simple compile-time test to verify that
    // incomplete types can be used in container definitions.  Currently,
    // definitions of 'bsl::map' can contain incomplete types on all supported
    // platforms.
    //
    // The text below captures the original (now obsolete) rationale for
    // creating this test:
    //..
    //  struct Recursive {
    //      bsl::map<int, Recursive> d_data;
    //  };
    //..
    // This 'struct' provides a simple compile-time test that exposes a bug in
    // the Sun compiler when parsing member-function templates that make use of
    // 'enable_if' to trigger SFINAE effects.  While the 'enable_if' template
    // should not be instantiated until parsing client code calling that
    // function, by which time any incomplete types must have become complete,
    // the Sun CC compiler is parsing the whole 'enable_if' metafunction as
    // soon as it sees it, while instantiating any use of the 'map'.  This
    // causes a request to instantiate 'is_convertible' with incomplete types,
    // which is undefined behavior.  A recent update to the 'is_convertible'
    // trait added a static assertion precisely to catch such misuse.
    //
    // To provide a simple example that will fail to compile (thanks to the
    // static assertion above) unless the problem is worked around, we create a
    // recursive data structure using a map, as the struct 'Recursive' is an
    // incomplete type within its own definition.  Note that there are no test
    // cases exercising 'Recursive', it is sufficient just to define the class.
    //
    // We decided to note the above, but allow the use of the 'is_convertible'
    // meta-function on Sun since it is so important to the new features added
    // as part of the C++11 project.  Now the check is done on every platform
    // *except* for Sun, where we know that a problem exists.

    // PUBLIC TYPES
    typedef bsl::map<int, IncompleteType>::iterator            Iter1;
    typedef bsl::map<IncompleteType, int>::iterator            Iter2;
    typedef bsl::map<IncompleteType, IncompleteType>::iterator Iter3;

    // PUBLIC DATA
    bsl::map<int, IncompleteType>            d_data1;
    bsl::map<IncompleteType, int>            d_data2;
    bsl::map<IncompleteType, IncompleteType> d_data3;
};

struct IncompleteType {
    int d_data;
};

}  // close unnamed namespace

// ============================================================================
//                          TEST DRIVER TEMPLATE
// ----------------------------------------------------------------------------

template <class KEY,
          class VALUE = KEY,
          class COMP  = TestComparator<KEY>,
          class ALLOC = bsl::allocator<bsl::pair<const KEY, VALUE> > >
class TestDriver {
    // This class template provides a namespace for testing the 'map'
    // container.  The template parameter types 'KEY'/'VALUE', 'COMP', and
    // 'ALLOC' specify the value type, comparator type, and allocator type,
    // respectively.  Each "testCase*" method tests a specific aspect of
    // 'map<KEY, VALUE, COMP, ALLOC>'.  Every test case should be invoked with
    // various type arguments to fully test the container.  Note that the
    // (template parameter) 'VALUE' type must be defaulted (to 'KEY') for the
    // benefit of 'RUN_EACH_TYPE'-style testing.

  private:
    // TYPES
    typedef bsl::map<KEY, VALUE, COMP, ALLOC>     Obj;
        // Type under test.

    typedef TestComparatorNonConst<KEY>           NonConstComp;
        // Comparator functor with a non-'const' function call operator.

    // Shorthands
    typedef typename Obj::iterator                Iter;
    typedef typename Obj::const_iterator          CIter;
    typedef typename Obj::reverse_iterator        RIter;
    typedef typename Obj::const_reverse_iterator  CRIter;
    typedef typename Obj::size_type               SizeType;
    typedef typename Obj::value_type              ValueType;

    typedef bsltf::TestValuesArray<typename Obj::value_type, ALLOC,
                      IntToPairConverter<const KEY, VALUE, ALLOC> > TestValues;

    typedef bslma::ConstructionUtil               ConstrUtil;
    typedef bslmf::MovableRefUtil                 MoveUtil;
    typedef bsltf::MoveState                      MoveState;
    typedef bsltf::TemplateTestFacility           TstFacility;
    typedef TestMovableTypeUtil<CIter, ValueType> TstMoveUtil;

#if defined(BSLS_PLATFORM_OS_AIX) || defined(BSLS_PLATFORM_OS_WINDOWS)
    // Aix has a compiler bug where method pointers do not default construct to
    // 0.  Windows has the same problem.

     enum { k_IS_VALUE_DEFAULT_CONSTRUCTIBLE =
                !bsl::is_same<VALUE,
                              bsltf::TemplateTestFacility::MethodPtr>::value };
#else
     enum { k_IS_VALUE_DEFAULT_CONSTRUCTIBLE = true };
#endif

  public:
    typedef bsltf::StdTestAllocator<ValueType> StlAlloc;

  private:
    // TEST APPARATUS
    //-------------------------------------------------------------------------
    // The generating functions interpret a given 'spec' in order from left to
    // right to configure a given object according to a custom language.  ASCII
    // letters [A..Za..z] correspond to arbitrary (but unique) 'pair' values to
    // be appended to the 'map<KEY, VALUE, COMP, ALLOC>' object.
    //
    // LANGUAGE SPECIFICATION
    // ----------------------
    //
    // <SPEC>       ::= <EMPTY>   | <LIST>
    //
    // <EMPTY>      ::=
    //
    // <LIST>       ::= <ELEMENT> | <ELEMENT> <LIST>
    //
    // <ELEMENT>    ::= 'A' | 'B' | ... | 'Z' | 'a' | 'b' | ... | 'z'
    //                                      // unique but otherwise arbitrary
    // Spec String  Description
    // -----------  -----------------------------------------------------------
    // ""           Has no effect; leaves the object in its original state.
    // "A"          Insert the value corresponding to A.
    // "AA"         Insert two values, both corresponding to A.
    // "ABC"        Insert three values corresponding to A, B, and C.
    //-------------------------------------------------------------------------

    static int ggg(Obj *object, const char *spec, bool verbose = true);
        // Configure the specified 'object' according to the specified 'spec',
        // using only the primary manipulator function 'insert'.  Optionally
        // specify a 'false' 'verbose' to suppress 'spec' syntax error
        // messages.  Return the index of the first invalid character, and a
        // negative value otherwise.  Note that this function is used to
        // implement 'gg' as well as allow for verification of syntax error
        // detection.

    static Obj& gg(Obj *object, const char *spec);
        // Return, by reference, the specified 'object' with its value adjusted
        // according to the specified 'spec'.

    static void storeFirstNElemAddr(const typename Obj::value_type *pointers[],
                                    const Obj&                      object,
                                    size_t                          n);
        // Load into the specified 'pointers' array, in order, the addresses
        // that provide non-modifiable access to the specified initial 'n'
        // elements in the ordered sequence of 'value_type' values held by the
        // specified 'object'.  The behavior is undefined unless the length of
        // 'pointers' is at least 'n'.

    static int checkFirstNElemAddr(const typename Obj::value_type *pointers[],
                                   const Obj&                      object,
                                   size_t                          n);
        // Return the number of items in the specified 'pointers' array whose
        // values, in order, are not the same as the addresses that provide
        // non-modifiable access to the specified initial 'n' elements in the
        // ordered sequence of 'value_type' values held by the specified
        // 'object'.  The behavior is undefined unless the length of 'pointers'
        // is at least 'n'.

    static pair<Iter, bool> primaryManipulator(Obj              *container,
                                               int               identifier,
                                               bslma::Allocator *allocator);
        // Insert into the specified 'container' the 'pair' object indicated by
        // the specified 'identifier', ensuring that the overload of the
        // primary manipulator taking a modifiable rvalue is invoked (rather
        // than the one taking an lvalue).  Return the result of invoking the
        // primary manipulator.

    template <class T>
    static bslmf::MovableRef<T> testArg(T& t, bsl::true_type)
    {
        return MoveUtil::move(t);
    }

    template <class T>
    static const T&             testArg(T& t, bsl::false_type)
    {
        return t;
    }

#if defined(BSLS_COMPILERFEATURES_SUPPORT_VARIADIC_TEMPLATES) \
 && defined(BSLS_LIBRARYFEATURES_SUPPORT_PIECEWISE_CONSTRUCT)
    template <int NUM_KEY_ARGS,
              int NK1,
              int NK2,
              int NK3,
              int NUM_VALUE_ARGS,
              int NV1,
              int NV2,
              int NV3>
    static void testCase31a_RunTest(Obj *target, bool inserted);
        // Call 'emplace' on the specified 'target' container and verify that a
        // value was newly inserted if and only if the specified 'inserted'
        // flag is 'true'.  Forward 'NUM_KEY_ARGS' arguments (for
        // 'value_type.first', the 'KEY') and 'NUM_VALUE_ARGS' arguments (for
        // 'value_type.second', the 'VALUE') to the 'emplace' method and
        // ensure: 1) that argument values are properly passed to the piecewise
        // constructor of 'value_type', 2) that the allocator is correctly
        // configured for each argument in the newly inserted element in
        // 'target', and 3) that the arguments are forwarded using copy or move
        // semantics based on the integer template parameters '[NK1 .. NK3]'
        // and '[NV1 .. NV3]'.  Interpret the values of 'NKi' and 'NVi' as
        // follows:
        //..
        //  NKi == 0 => forward the i'th 'KEY' argument using copy semantics
        //  NVi == 0 => forward the i'th 'VALUE' argument using copy semantics
        //
        //  NKi == 1 => forward the i'th 'KEY' argument using move semantics
        //  NVi == 1 => forward the i'th 'VALUE' argument using move semantics
        //
        //  NKi == 2 => don't forward a value for the i'th 'KEY' argument
        //  NVi == 2 => don't forward a value for the i'th 'VALUE' argument
        //..
        // The behavior is undefined unless '0 <= NUM_KEY_ARGS <= 3',
        // '0 <= NUM_VALUE_ARGS <= 3', all '[NK1 .. NK3]' and '[NV1 .. NV3]'
        // parameters are in the range '[0 .. 2]', '2 == NK2' if '2 == NK1',
        // '2 == NK3' if '2 == NK2', '2 == NV2' if '2 == NV1', and '2 == NV3'
        // if '2 == NV2'.

    template <int NUM_KEY_ARGS,
              int NK1,
              int NK2,
              int NK3,
              int NUM_VALUE_ARGS,
              int NV1,
              int NV2,
              int NV3>
    static Iter testCase32a_RunTest(Obj *target, CIter hint, bool inserted);
        // Call 'emplace_hint' on the specified 'target' container with the
        // specified 'hint' and verify that a value was newly inserted if and
        // only if the specified 'inserted' flag is 'true'.  Forward
        // 'NUM_KEY_ARGS' arguments (for 'value_type.first', the 'KEY') and
        // 'NUM_VALUE_ARGS' arguments (for 'value_type.second', the 'VALUE') to
        // the 'emplace_hint' method and ensure: 1) that argument values are
        // properly passed to the piecewise constructor of 'value_type', 2)
        // that the allocator is correctly configured for each argument in the
        // newly inserted element in 'target', and 3) that the arguments are
        // forwarded using copy or move semantics based on the integer template
        // parameters '[NK1 .. NK3]' and '[NV1 .. NV3]'.  Interpret the values
        // of 'NKi' and 'NVi' as follows:
        //..
        //  NKi == 0 => forward the i'th 'KEY' argument using copy semantics
        //  NVi == 0 => forward the i'th 'VALUE' argument using copy semantics
        //
        //  NKi == 1 => forward the i'th 'KEY' argument using move semantics
        //  NVi == 1 => forward the i'th 'VALUE' argument using move semantics
        //
        //  NKi == 2 => don't forward a value for the i'th 'KEY' argument
        //  NVi == 2 => don't forward a value for the i'th 'VALUE' argument
        //..
        // The behavior is undefined unless '0 <= NUM_KEY_ARGS <= 3',
        // '0 <= NUM_VALUE_ARGS <= 3', all '[NK1 .. NK3]' and '[NV1 .. NV3]'
        // parameters are in the range '[0 .. 2]', '2 == NK2' if '2 == NK1',
        // '2 == NK3' if '2 == NK2', '2 == NV2' if '2 == NV1', and '2 == NV3'
        // if '2 == NV2'.
#endif

  public:
    // TEST CASES
    static void testCase34();
        // Test element access with movable key.  'VALUE' must be default
        // constructible.

    static void testCase33();
        // Test initializer list functions.

    static void testCase32a();
        // Test forwarding of arguments in 'emplace_hint' method (adjunct to
        // 'testCase32').

    static void testCase32();
        // Test 'emplace_hint' method (except for forwarding of arguments).

    static void testCase31a();
        // Test forwarding of arguments in 'emplace' method (adjunct to
        // 'testCase31').

    static void testCase31();
        // Test 'emplace' method (except for forwarding of arguments).

    static void testCase30();
        // Test insert with hint of movable value.

    static void testCase29();
        // Test insert of movable value.

    template <bool PROPAGATE_ON_CONTAINER_MOVE_ASSIGNMENT_FLAG,
              bool OTHER_FLAGS>
    static void testCase28_propagate_on_container_move_assignment_dispatch();
    static void testCase28_propagate_on_container_move_assignment();
        // Test 'propagate_on_container_move_assignment'.

    static void testCase28();
        // Test move-assignment operator.

    static void testCase27();
        // Test move constructor.

    static void testCase26();
        // Test standard interface coverage.

    static void testCase25();
        // Test constructors of a template wrapper class.

    static void testCase24();
        // Test element access.  'VALUE' must be default constructible.

    static void testCase23();
        // Test type traits.

    static void testCase22();
        // Test STL allocator.

    static void testCase21();
        // Test comparators.

    static void testCase20();
        // Test 'max_size' and 'empty'.

    static void testCase19();
        // Test free comparison operators.  'operator<' must be defined for the
        // (template parameter) 'KEY' and 'VALUE' types.

    static void testCase18();
        // Test 'erase'.

    static void testCase17();
        // Test range 'insert'.

    static void testCase16();
        // Test 'insert' with hint of single value.

    static void testCase15();
        // Test 'insert' of single value.

    static void testCase14();
        // Test iterators.

    static void testCase13();
        // Test 'find', 'count', 'upper_bound', 'lower_bound', 'equal_range'.

    static void testCase12();
        // Test range constructors.

    // static void testCase11();
        // Does nothing -- formerly tested the 'g' function, which is no longer
        // implemented.

    // static void testCase10();
        // Reserved for BDEX.

    template <bool PROPAGATE_ON_CONTAINER_COPY_ASSIGNMENT_FLAG,
              bool OTHER_FLAGS>
    static void testCase9_propagate_on_container_copy_assignment_dispatch();
    static void testCase9_propagate_on_container_copy_assignment();
        // Test 'propagate_on_container_copy_assignment'.

    static void testCase9();
        // Test copy-assignment operator.

    template <bool PROPAGATE_ON_CONTAINER_SWAP_FLAG,
              bool OTHER_FLAGS>
    static void testCase8_propagate_on_container_swap_dispatch();
    static void testCase8_propagate_on_container_swap();
        // Test 'propagate_on_container_swap'.

    static void testCase8();
        // Test 'swap' member and free functions.

    template <bool SELECT_ON_CONTAINER_COPY_CONSTRUCTION_FLAG,
              bool OTHER_FLAGS>
    static void testCase7_select_on_container_copy_construction_dispatch();
    static void testCase7_select_on_container_copy_construction();
        // Test 'select_on_container_copy_construction'.

    static void testCase7();
        // Test copy constructor.

    static void testCase6();
        // Test equality operator ('operator==').

    // static void testCase5();
        // Reserved for (<<) operator.

    static void testCase4();
        // Test basic accessors ('size', 'cbegin', 'cend', 'get_allocator').

    static void testCase3();
        // Test generator functions 'ggg', and 'gg'.

    static void testCase2();
        // Test primary manipulators ('insert' and 'clear').

    static void testCase1(const COMP&  comparator,
                          KEY         *testKeys,
                          VALUE       *testValues,
                          size_t       numValues);
        // Breathing test.  This test *exercises* basic functionality but
        // *test* nothing.
};

template <class KEY, class VALUE = KEY>
class StdAllocTestDriver :
    public TestDriver<KEY,
                      VALUE,
                      TestComparator<KEY>,
                      bsltf::StdTestAllocator<bsl::pair<const KEY, VALUE> > >
{
};

                               // --------------
                               // TEST APPARATUS
                               // --------------

template <class KEY, class VALUE, class COMP, class ALLOC>
int TestDriver<KEY, VALUE, COMP, ALLOC>::ggg(Obj        *object,
                                             const char *spec,
                                             bool        verbose)
{
    enum { SUCCESS = -1 };

    bslma::TestAllocator scratch;

    for (int i = 0; spec[i]; ++i) {
        if (isalpha(spec[i])) {
            primaryManipulator(object, spec[i], &scratch);
        }
        else {
            if (verbose) {
                printf("Error, bad character ('%c') "
                       "in spec \"%s\" at position %d.\n", spec[i], spec, i);
            }

            // Discontinue processing this spec.

            return i;                                                 // RETURN
        }
   }
   return SUCCESS;
}

template <class KEY, class VALUE, class COMP, class ALLOC>
bsl::map<KEY, VALUE, COMP, ALLOC>& TestDriver<KEY, VALUE, COMP, ALLOC>::gg(
                                                            Obj        *object,
                                                            const char *spec)
{
    ASSERTV(ggg(object, spec) < 0);
    return *object;
}

template <class KEY, class VALUE, class COMP, class ALLOC>
void TestDriver<KEY, VALUE, COMP, ALLOC>::storeFirstNElemAddr(
                                    const typename Obj::value_type *pointers[],
                                    const Obj&                      object,
                                    size_t                          n)
{
    size_t i = 0;

    for (CIter b = object.cbegin(); b != object.cend() && i < n; ++b) {
        pointers[i++] = bsls::Util::addressOf(*b);
    }
}

template <class KEY, class VALUE, class COMP, class ALLOC>
int TestDriver<KEY, VALUE, COMP, ALLOC>::checkFirstNElemAddr(
                                    const typename Obj::value_type *pointers[],
                                    const Obj&                      object,
                                    size_t                          n)
{
    int    count = 0;
    size_t i     = 0;

    for (CIter b = object.cbegin(); b != object.end() && i < n; ++b) {
        if (bsls::Util::addressOf(*b) != pointers[i++]) {
            ++count;
        }
    }

    return count;
}

template <class KEY, class VALUE, class COMP, class ALLOC>
pair<typename TestDriver<KEY, VALUE, COMP, ALLOC>::Iter, bool>
TestDriver<KEY, VALUE, COMP, ALLOC>::primaryManipulator(
                                                  Obj              *container,
                                                  int               identifier,
                                                  bslma::Allocator *allocator)
{
    typedef pair<KEY, VALUE> TValueType;

    bsls::ObjectBuffer<TValueType> buffer;
    IntToPairConverter<KEY, VALUE, ALLOC>::createInplace(buffer.address(),
                                                         identifier,
                                                         allocator);
    bslma::DestructorGuard<TValueType> guard(buffer.address());

    return container->insert(MoveUtil::move(buffer.object()));
}

#if defined(BSLS_COMPILERFEATURES_SUPPORT_VARIADIC_TEMPLATES) \
 && defined(BSLS_LIBRARYFEATURES_SUPPORT_PIECEWISE_CONSTRUCT)
template <class KEY, class VALUE, class COMP, class ALLOC>
template <int NUM_KEY_ARGS,
          int NK1,
          int NK2,
          int NK3,
          int NUM_VALUE_ARGS,
          int NV1,
          int NV2,
          int NV3>
void
TestDriver<KEY, VALUE, COMP, ALLOC>::testCase31a_RunTest(Obj  *target,
                                                         bool  inserted)
{
    BSLMF_ASSERT((0 <= NUM_KEY_ARGS   && NUM_KEY_ARGS   <= 3));
    BSLMF_ASSERT((0 <= NUM_VALUE_ARGS && NUM_VALUE_ARGS <= 3));

    // In C++17, these become the simpler-to-name 'bool_constant'.

    static const bsl::integral_constant<bool, NK1 == 1> MOVE_K1 = {};
    static const bsl::integral_constant<bool, NK2 == 1> MOVE_K2 = {};
    static const bsl::integral_constant<bool, NK3 == 1> MOVE_K3 = {};
    static const bsl::integral_constant<bool, NV1 == 1> MOVE_V1 = {};
    static const bsl::integral_constant<bool, NV2 == 1> MOVE_V2 = {};
    static const bsl::integral_constant<bool, NV3 == 1> MOVE_V3 = {};

    bslma::TestAllocator *testAlloc = dynamic_cast<bslma::TestAllocator *>(
                                          target->get_allocator().mechanism());
    if (!testAlloc) {
        ASSERT(!"Allocator in test case 31 is not a test allocator!");
        return;                                                       // RETURN
    }

    bslma::TestAllocator& oa = *testAlloc;
    Obj& mX = *target;  const Obj& X = mX;

    bslma::TestAllocator aa("args", veryVeryVeryVerbose);
    bslma::TestAllocator scratch("scratch", veryVeryVeryVerbose);

    pair<Iter, bool> result;

    BSLMA_TESTALLOCATOR_EXCEPTION_TEST_BEGIN(oa) {

        // Construct all arguments inside the exception test loop as the
        // exception thrown after moving only a portion of arguments leave the
        // moved arguments in a valid, but unspecified state.
        bsls::ObjectBuffer<typename KEY::ArgType01> BUFK1;
        ConstrUtil::construct(BUFK1.address(), &aa, K01);
        typename KEY::ArgType01& AK1 = BUFK1.object();
        bslma::DestructorGuard<typename KEY::ArgType01>   GK1(&AK1);

        bsls::ObjectBuffer<typename KEY::ArgType02> BUFK2;
        ConstrUtil::construct(BUFK2.address(), &aa, K02);
        typename KEY::ArgType02& AK2 = BUFK2.object();
        bslma::DestructorGuard<typename KEY::ArgType02>   GK2(&AK2);

        bsls::ObjectBuffer<typename KEY::ArgType03> BUFK3;
        ConstrUtil::construct(BUFK3.address(), &aa, K03);
        typename KEY::ArgType03& AK3 = BUFK3.object();
        bslma::DestructorGuard<typename KEY::ArgType03>   GK3(&AK3);

        bsls::ObjectBuffer<typename VALUE::ArgType01> BUFV1;
        ConstrUtil::construct(BUFV1.address(), &aa, V01);
        typename VALUE::ArgType01& AV1 = BUFV1.object();
        bslma::DestructorGuard<typename VALUE::ArgType01> GV1(&AV1);

        bsls::ObjectBuffer<typename VALUE::ArgType02> BUFV2;
        ConstrUtil::construct(BUFV2.address(), &aa, V02);
        typename VALUE::ArgType02& AV2 = BUFV2.object();
        bslma::DestructorGuard<typename VALUE::ArgType02> GV2(&AV2);

        bsls::ObjectBuffer<typename VALUE::ArgType03> BUFV3;
        ConstrUtil::construct(BUFV3.address(), &aa, V03);
        typename VALUE::ArgType03& AV3 = BUFV3.object();
        bslma::DestructorGuard<typename VALUE::ArgType03> GV3(&AV3);

        ExceptionProctor<Obj> proctor(&X, L_, &scratch);

        switch (NUM_KEY_ARGS) {
          case 0: {
            switch (NUM_VALUE_ARGS) {
              case 0: {
                result = mX.emplace(native_std::piecewise_construct,
                                    native_std::forward_as_tuple(),
                                    native_std::forward_as_tuple());
              } break;
              case 1: {
                result = mX.emplace(
                          native_std::piecewise_construct,
                          native_std::forward_as_tuple(),
                          native_std::forward_as_tuple(testArg(AV1, MOVE_V1)));
              } break;
              case 2: {
                result = mX.emplace(
                          native_std::piecewise_construct,
                          native_std::forward_as_tuple(),
                          native_std::forward_as_tuple(testArg(AV1, MOVE_V1),
                                                       testArg(AV2, MOVE_V2)));
              } break;
              case 3: {
                result = mX.emplace(
                          native_std::piecewise_construct,
                          native_std::forward_as_tuple(),
                          native_std::forward_as_tuple(testArg(AV1, MOVE_V1),
                                                       testArg(AV2, MOVE_V2),
                                                       testArg(AV3, MOVE_V3)));
              } break;
              default: {
                // Invalid number of arguments ('BSLMF_ASSERT'ed on entry).
              } return;                                               // RETURN
            }
          } break;
          case 1: {
            switch (NUM_VALUE_ARGS) {
              case 0: {
                result = mX.emplace(
                          native_std::piecewise_construct,
                          native_std::forward_as_tuple(testArg(AK1, MOVE_K1)),
                          native_std::forward_as_tuple());
              } break;
              case 1: {
                result = mX.emplace(
                          native_std::piecewise_construct,
                          native_std::forward_as_tuple(testArg(AK1, MOVE_K1)),
                          native_std::forward_as_tuple(testArg(AV1, MOVE_V1)));
              } break;
              case 2: {
                result = mX.emplace(
                          native_std::piecewise_construct,
                          native_std::forward_as_tuple(testArg(AK1, MOVE_K1)),
                          native_std::forward_as_tuple(testArg(AV1, MOVE_V1),
                                                       testArg(AV2, MOVE_V2)));
              } break;
              case 3: {
                result = mX.emplace(
                          native_std::piecewise_construct,
                          native_std::forward_as_tuple(testArg(AK1, MOVE_K1)),
                          native_std::forward_as_tuple(testArg(AV1, MOVE_V1),
                                                       testArg(AV2, MOVE_V2),
                                                       testArg(AV3, MOVE_V3)));
              } break;
              default: {
                // Invalid number of arguments ('BSLMF_ASSERT'ed on entry).
              } return;                                               // RETURN
            }
          } break;
          case 2: {
            switch (NUM_VALUE_ARGS) {
              case 0: {
                result = mX.emplace(
                          native_std::piecewise_construct,
                          native_std::forward_as_tuple(testArg(AK1, MOVE_K1),
                                                       testArg(AK2, MOVE_K2)),
                          native_std::forward_as_tuple());
              } break;
              case 1: {
                result = mX.emplace(
                          native_std::piecewise_construct,
                          native_std::forward_as_tuple(testArg(AK1, MOVE_K1),
                                                       testArg(AK2, MOVE_K2)),
                          native_std::forward_as_tuple(testArg(AV1, MOVE_V1)));
              } break;
              case 2: {
                result = mX.emplace(
                          native_std::piecewise_construct,
                          native_std::forward_as_tuple(testArg(AK1, MOVE_K1),
                                                       testArg(AK2, MOVE_K2)),
                          native_std::forward_as_tuple(testArg(AV1, MOVE_V1),
                                                       testArg(AV2, MOVE_V2)));
              } break;
              case 3: {
                result = mX.emplace(
                          native_std::piecewise_construct,
                          native_std::forward_as_tuple(testArg(AK1, MOVE_K1),
                                                       testArg(AK2, MOVE_K2)),
                          native_std::forward_as_tuple(testArg(AV1, MOVE_V1),
                                                       testArg(AV2, MOVE_V2),
                                                       testArg(AV3, MOVE_V3)));
              } break;
              default: {
                // Invalid number of arguments ('BSLMF_ASSERT'ed on entry).
              } return;                                               // RETURN
            }
          } break;
          case 3: {
            switch (NUM_VALUE_ARGS) {
              case 0: {
                result = mX.emplace(
                          native_std::piecewise_construct,
                          native_std::forward_as_tuple(testArg(AK1, MOVE_K1),
                                                       testArg(AK2, MOVE_K2),
                                                       testArg(AK3, MOVE_K3)),
                          native_std::forward_as_tuple());
              } break;
              case 1: {
                result = mX.emplace(
                          native_std::piecewise_construct,
                          native_std::forward_as_tuple(testArg(AK1, MOVE_K1),
                                                       testArg(AK2, MOVE_K2),
                                                       testArg(AK3, MOVE_K3)),
                          native_std::forward_as_tuple(testArg(AV1, MOVE_V1)));
              } break;
              case 2: {
                result = mX.emplace(
                          native_std::piecewise_construct,
                          native_std::forward_as_tuple(testArg(AK1, MOVE_K1),
                                                       testArg(AK2, MOVE_K2),
                                                       testArg(AK3, MOVE_K3)),
                          native_std::forward_as_tuple(testArg(AV1, MOVE_V1),
                                                       testArg(AV2, MOVE_V2)));
              } break;
              case 3: {
                result = mX.emplace(
                          native_std::piecewise_construct,
                          native_std::forward_as_tuple(testArg(AK1, MOVE_K1),
                                                       testArg(AK2, MOVE_K2),
                                                       testArg(AK3, MOVE_K3)),
                          native_std::forward_as_tuple(testArg(AV1, MOVE_V1),
                                                       testArg(AV2, MOVE_V2),
                                                       testArg(AV3, MOVE_V3)));
              } break;
              default: {
                // Invalid number of arguments ('BSLMF_ASSERT'ed on entry).
              } return;                                               // RETURN
            }
          } break;
          default: {
            // Invalid number of arguments ('BSLMF_ASSERT'ed on entry).
          } return;                                                   // RETURN
        }

        proctor.release();

        ASSERTV(inserted, inserted == result.second);

        ASSERTV(MOVE_K1, AK1.movedFrom(),
               MOVE_K1 == (MoveState::e_MOVED == AK1.movedFrom()) || 2 == NK1);
        ASSERTV(MOVE_K2, AK2.movedFrom(),
               MOVE_K2 == (MoveState::e_MOVED == AK2.movedFrom()) || 2 == NK2);
        ASSERTV(MOVE_K3, AK3.movedFrom(),
               MOVE_K3 == (MoveState::e_MOVED == AK3.movedFrom()) || 2 == NK3);

        ASSERTV(MOVE_V1, AV1.movedFrom(),
               MOVE_V1 == (MoveState::e_MOVED == AV1.movedFrom()) || 2 == NV1);
        ASSERTV(MOVE_V2, AV2.movedFrom(),
               MOVE_V2 == (MoveState::e_MOVED == AV2.movedFrom()) || 2 == NV2);
        ASSERTV(MOVE_V3, AV3.movedFrom(),
               MOVE_V3 == (MoveState::e_MOVED == AV3.movedFrom()) || 2 == NV3);

        const KEY& K = result.first->first;
        const VALUE& V = result.first->second;

        ASSERTV(K01, K.arg01(), K01 == K.arg01() || 2 == NK1);
        ASSERTV(K02, K.arg02(), K02 == K.arg02() || 2 == NK2);
        ASSERTV(K03, K.arg03(), K03 == K.arg03() || 2 == NK3);

        if (inserted) {
            ASSERTV(V01, V.arg01(), V01 == V.arg01() || 2 == NV1);
            ASSERTV(V02, V.arg02(), V02 == V.arg02() || 2 == NV2);
            ASSERTV(V03, V.arg03(), V03 == V.arg03() || 2 == NV3);
        }

        TestAllocatorUtil::test(L_, K, oa);
        TestAllocatorUtil::test(L_, V, oa);
    } BSLMA_TESTALLOCATOR_EXCEPTION_TEST_END
}

template <class KEY, class VALUE, class COMP, class ALLOC>
template <int NUM_KEY_ARGS,
          int NK1,
          int NK2,
          int NK3,
          int NUM_VALUE_ARGS,
          int NV1,
          int NV2,
          int NV3>
typename TestDriver<KEY, VALUE, COMP, ALLOC>::Iter
TestDriver<KEY, VALUE, COMP, ALLOC>::testCase32a_RunTest(Obj   *target,
                                                         CIter  hint,
                                                         bool   inserted)
{
    BSLMF_ASSERT((0 <= NUM_KEY_ARGS   && NUM_KEY_ARGS   <= 3));
    BSLMF_ASSERT((0 <= NUM_VALUE_ARGS && NUM_VALUE_ARGS <= 3));

    // In C++17, these become the simpler-to-name 'bool_constant'.

    static const bsl::integral_constant<bool, NK1 == 1> MOVE_K1 = {};
    static const bsl::integral_constant<bool, NK2 == 1> MOVE_K2 = {};
    static const bsl::integral_constant<bool, NK3 == 1> MOVE_K3 = {};
    static const bsl::integral_constant<bool, NV1 == 1> MOVE_V1 = {};
    static const bsl::integral_constant<bool, NV2 == 1> MOVE_V2 = {};
    static const bsl::integral_constant<bool, NV3 == 1> MOVE_V3 = {};

    bslma::TestAllocator *testAlloc = dynamic_cast<bslma::TestAllocator *>(
                                          target->get_allocator().mechanism());
    if (!testAlloc) {
        ASSERT(!"Allocator in test case 32 is not a test allocator!");
        return target->end();                                         // RETURN
    }

    bslma::TestAllocator& oa = *testAlloc;
    Obj& mX = *target;  const Obj& X = mX;

    bslma::TestAllocator aa("args", veryVeryVeryVerbose);
    bslma::TestAllocator scratch("scratch", veryVeryVeryVerbose);

    Iter result;

    BSLMA_TESTALLOCATOR_EXCEPTION_TEST_BEGIN(oa) {

        // Construct all arguments inside the exception test loop as the
        // exception thrown after moving only a portion of arguments leave the
        // moved arguments in a valid, but unspecified state.
        bsls::ObjectBuffer<typename KEY::ArgType01> BUFK1;
        ConstrUtil::construct(BUFK1.address(), &aa, K01);
        typename KEY::ArgType01& AK1 = BUFK1.object();
        bslma::DestructorGuard<typename KEY::ArgType01>   GK1(&AK1);

        bsls::ObjectBuffer<typename KEY::ArgType02> BUFK2;
        ConstrUtil::construct(BUFK2.address(), &aa, K02);
        typename KEY::ArgType02& AK2 = BUFK2.object();
        bslma::DestructorGuard<typename KEY::ArgType02>   GK2(&AK2);

        bsls::ObjectBuffer<typename KEY::ArgType03> BUFK3;
        ConstrUtil::construct(BUFK3.address(), &aa, K03);
        typename KEY::ArgType03& AK3 = BUFK3.object();
        bslma::DestructorGuard<typename KEY::ArgType03>   GK3(&AK3);

        bsls::ObjectBuffer<typename VALUE::ArgType01> BUFV1;
        ConstrUtil::construct(BUFV1.address(), &aa, V01);
        typename VALUE::ArgType01& AV1 = BUFV1.object();
        bslma::DestructorGuard<typename VALUE::ArgType01> GV1(&AV1);

        bsls::ObjectBuffer<typename VALUE::ArgType02> BUFV2;
        ConstrUtil::construct(BUFV2.address(), &aa, V02);
        typename VALUE::ArgType02& AV2 = BUFV2.object();
        bslma::DestructorGuard<typename VALUE::ArgType02> GV2(&AV2);

        bsls::ObjectBuffer<typename VALUE::ArgType03> BUFV3;
        ConstrUtil::construct(BUFV3.address(), &aa, V03);
        typename VALUE::ArgType03& AV3 = BUFV3.object();
        bslma::DestructorGuard<typename VALUE::ArgType03> GV3(&AV3);

        ExceptionProctor<Obj> proctor(&X, L_, &scratch);

        switch (NUM_KEY_ARGS) {
          case 0: {
            switch (NUM_VALUE_ARGS) {
              case 0: {
                result = mX.emplace_hint(hint,
                                         native_std::piecewise_construct,
                                         native_std::forward_as_tuple(),
                                         native_std::forward_as_tuple());
              } break;
              case 1: {
                result = mX.emplace_hint(
                          hint,
                          native_std::piecewise_construct,
                          native_std::forward_as_tuple(),
                          native_std::forward_as_tuple(testArg(AV1, MOVE_V1)));
              } break;
              case 2: {
                result = mX.emplace_hint(
                          hint,
                          native_std::piecewise_construct,
                          native_std::forward_as_tuple(),
                          native_std::forward_as_tuple(testArg(AV1, MOVE_V1),
                                                       testArg(AV2, MOVE_V2)));
              } break;
              case 3: {
                result = mX.emplace_hint(
                          hint,
                          native_std::piecewise_construct,
                          native_std::forward_as_tuple(),
                          native_std::forward_as_tuple(testArg(AV1, MOVE_V1),
                                                       testArg(AV2, MOVE_V2),
                                                       testArg(AV3, MOVE_V3)));
              } break;
              default: {
                // Invalid number of arguments ('BSLMF_ASSERT'ed on entry).
              } return mX.end();                                      // RETURN
            }
          } break;
          case 1: {
            switch (NUM_VALUE_ARGS) {
              case 0: {
                result = mX.emplace_hint(
                          hint,
                          native_std::piecewise_construct,
                          native_std::forward_as_tuple(testArg(AK1, MOVE_K1)),
                          native_std::forward_as_tuple());
              } break;
              case 1: {
                result = mX.emplace_hint(
                          hint,
                          native_std::piecewise_construct,
                          native_std::forward_as_tuple(testArg(AK1, MOVE_K1)),
                          native_std::forward_as_tuple(testArg(AV1, MOVE_V1)));
              } break;
              case 2: {
                result = mX.emplace_hint(
                          hint,
                          native_std::piecewise_construct,
                          native_std::forward_as_tuple(testArg(AK1, MOVE_K1)),
                          native_std::forward_as_tuple(testArg(AV1, MOVE_V1),
                                                       testArg(AV2, MOVE_V2)));
              } break;
              case 3: {
                result = mX.emplace_hint(
                          hint,
                          native_std::piecewise_construct,
                          native_std::forward_as_tuple(testArg(AK1, MOVE_K1)),
                          native_std::forward_as_tuple(testArg(AV1, MOVE_V1),
                                                       testArg(AV2, MOVE_V2),
                                                       testArg(AV3, MOVE_V3)));
              } break;
              default: {
                // Invalid number of arguments ('BSLMF_ASSERT'ed on entry).
              } return mX.end();                                      // RETURN
            }
          } break;
          case 2: {
            switch (NUM_VALUE_ARGS) {
              case 0: {
                result = mX.emplace_hint(
                          hint,
                          native_std::piecewise_construct,
                          native_std::forward_as_tuple(testArg(AK1, MOVE_K1),
                                                       testArg(AK2, MOVE_K2)),
                          native_std::forward_as_tuple());
              } break;
              case 1: {
                result = mX.emplace_hint(
                          hint,
                          native_std::piecewise_construct,
                          native_std::forward_as_tuple(testArg(AK1, MOVE_K1),
                                                       testArg(AK2, MOVE_K2)),
                          native_std::forward_as_tuple(testArg(AV1, MOVE_V1)));
              } break;
              case 2: {
                result = mX.emplace_hint(
                          hint,
                          native_std::piecewise_construct,
                          native_std::forward_as_tuple(testArg(AK1, MOVE_K1),
                                                       testArg(AK2, MOVE_K2)),
                          native_std::forward_as_tuple(testArg(AV1, MOVE_V1),
                                                       testArg(AV2, MOVE_V2)));
              } break;
              case 3: {
                result = mX.emplace_hint(
                          hint,
                          native_std::piecewise_construct,
                          native_std::forward_as_tuple(testArg(AK1, MOVE_K1),
                                                       testArg(AK2, MOVE_K2)),
                          native_std::forward_as_tuple(testArg(AV1, MOVE_V1),
                                                       testArg(AV2, MOVE_V2),
                                                       testArg(AV3, MOVE_V3)));
              } break;
              default: {
                // Invalid number of arguments ('BSLMF_ASSERT'ed on entry).
              } return mX.end();                                      // RETURN
            }
          } break;
          case 3: {
            switch (NUM_VALUE_ARGS) {
              case 0: {
                result = mX.emplace_hint(
                          hint,
                          native_std::piecewise_construct,
                          native_std::forward_as_tuple(testArg(AK1, MOVE_K1),
                                                       testArg(AK2, MOVE_K2),
                                                       testArg(AK3, MOVE_K3)),
                          native_std::forward_as_tuple());
              } break;
              case 1: {
                result = mX.emplace_hint(
                          hint,
                          native_std::piecewise_construct,
                          native_std::forward_as_tuple(testArg(AK1, MOVE_K1),
                                                       testArg(AK2, MOVE_K2),
                                                       testArg(AK3, MOVE_K3)),
                          native_std::forward_as_tuple(testArg(AV1, MOVE_V1)));
              } break;
              case 2: {
                result = mX.emplace_hint(
                          hint,
                          native_std::piecewise_construct,
                          native_std::forward_as_tuple(testArg(AK1, MOVE_K1),
                                                       testArg(AK2, MOVE_K2),
                                                       testArg(AK3, MOVE_K3)),
                          native_std::forward_as_tuple(testArg(AV1, MOVE_V1),
                                                       testArg(AV2, MOVE_V2)));
              } break;
              case 3: {
                result = mX.emplace_hint(
                          hint,
                          native_std::piecewise_construct,
                          native_std::forward_as_tuple(testArg(AK1, MOVE_K1),
                                                       testArg(AK2, MOVE_K2),
                                                       testArg(AK3, MOVE_K3)),
                          native_std::forward_as_tuple(testArg(AV1, MOVE_V1),
                                                       testArg(AV2, MOVE_V2),
                                                       testArg(AV3, MOVE_V3)));
              } break;
              default: {
                // Invalid number of arguments ('BSLMF_ASSERT'ed on entry).
              } return mX.end();                                      // RETURN
            }
          } break;
          default: {
            // Invalid number of arguments ('BSLMF_ASSERT'ed on entry).
          } return mX.end();                                          // RETURN
        }

        proctor.release();

        ASSERTV(inserted, inserted == (&(*result) != &(*hint)));

        ASSERTV(MOVE_K1, AK1.movedFrom(),
               MOVE_K1 == (MoveState::e_MOVED == AK1.movedFrom()) || 2 == NK1);
        ASSERTV(MOVE_K2, AK2.movedFrom(),
               MOVE_K2 == (MoveState::e_MOVED == AK2.movedFrom()) || 2 == NK2);
        ASSERTV(MOVE_K3, AK3.movedFrom(),
               MOVE_K3 == (MoveState::e_MOVED == AK3.movedFrom()) || 2 == NK3);

        ASSERTV(MOVE_V1, AV1.movedFrom(),
               MOVE_V1 == (MoveState::e_MOVED == AV1.movedFrom()) || 2 == NV1);
        ASSERTV(MOVE_V2, AV2.movedFrom(),
               MOVE_V2 == (MoveState::e_MOVED == AV2.movedFrom()) || 2 == NV2);
        ASSERTV(MOVE_V3, AV3.movedFrom(),
               MOVE_V3 == (MoveState::e_MOVED == AV3.movedFrom()) || 2 == NV3);

        const KEY&   K = result->first;
        const VALUE& V = result->second;

        ASSERTV(K01, K.arg01(), K01 == K.arg01() || 2 == NK1);
        ASSERTV(K02, K.arg02(), K02 == K.arg02() || 2 == NK2);
        ASSERTV(K03, K.arg03(), K03 == K.arg03() || 2 == NK3);

        if (inserted) {
            ASSERTV(V01, V.arg01(), V01 == V.arg01() || 2 == NV1);
            ASSERTV(V02, V.arg02(), V02 == V.arg02() || 2 == NV2);
            ASSERTV(V03, V.arg03(), V03 == V.arg03() || 2 == NV3);
        }

        TestAllocatorUtil::test(L_, K, oa);
        TestAllocatorUtil::test(L_, V, oa);

    } BSLMA_TESTALLOCATOR_EXCEPTION_TEST_END
    return result;
}
#endif

template <class KEY, class VALUE, class COMP, class ALLOC>
void TestDriver<KEY, VALUE, COMP, ALLOC>::testCase34()
{
    // ------------------------------------------------------------------------
    // TESTING ELEMENTAL ACCESS WITH MOVABLE KEY
    //
    // Concerns:
    //: 1 'operator[]' returns the value associated with the key.
    //:
    //: 2 'operator[]' can be used to set the value.
    //:
    //: 3 'operator[]' creates a default constructed value if the key does not
    //:   exist in the object.
    //:
    //: 4 New keys are move-inserted into the container.
    //:
    //: 5 Any memory allocations come from the object's allocator.
    //:
    //: 6 'operator[]' is exception neutral.
    //
    // Plan:
    //: 1 Using the table-driven technique, for each set of key-value pairs:
    //:
    //:   1 For each key-value pair in the object:
    //:
    //:     1 Verify 'operator[]' returns the expected 'VALUE'.
    //:
    //:     2 Verify no memory is allocated.
    //:
    //:     3 Set the value to something different with 'operator[]' and verify
    //:       the value is changed.  Set the value back to its original value.
    //:
    //:     4 Verify memory use did not increase.
    //:
    //:   2 Verify no memory is allocated from the default allocator.
    //:
    //:   3 Invoke 'operator[]' using an out-of-range key under the presence of
    //:     exceptions.
    //:
    //:   4 Verify that a default 'VALUE' is created.
    //:
    //:   5 Verify memory usage is as expected.
    //
    // Testing:
    //   VALUE& operator[](key_type&& key);
    // ------------------------------------------------------------------------

    const size_t NUM_DATA                  = DEFAULT_NUM_DATA;
    const DefaultDataRow (&DATA)[NUM_DATA] = DEFAULT_DATA;

    const TestValues VALUES("yz");      // values not in any spec

    const KEY&   ZK = VALUES[0].first;
    const VALUE& ZV = VALUES[1].second;

    // Note: this was 'const VALUE& D = VALUE();', but AIX gave warnings
    // complaining that the copy c'tor was required (even though it was not
    // used).  This, in turn, is all part of a patch for platforms that do not
    // correctly value-initialize a temporary object, when we want to compare
    // against the newly created element in the map.

    VALUE defaultValue;    const VALUE& DEFAULT_VALUE = defaultValue;
    if (bsl::is_trivially_default_constructible<VALUE>::value) {
        // Force value-initialization of trivial type without IBM warning
        ::new (bsls::Util::addressOf(defaultValue)) VALUE();
    }

    if (verbose) printf("Testing elemental access with movable key.\n");
    {
        for (size_t ti = 0; ti < NUM_DATA; ++ti) {
            const int         LINE   = DATA[ti].d_line;
            const char *const SPEC   = DATA[ti].d_spec_p;
            const size_t      LENGTH = strlen(DATA[ti].d_results_p);
            const TestValues  VALUES(DATA[ti].d_results_p);

            for (char cfg = 'a'; cfg <= 'b'; ++cfg) {
                const char CONFIG = cfg;

                bslma::TestAllocator da("default",   veryVeryVeryVerbose);
                bslma::TestAllocator oa("object",    veryVeryVeryVerbose);
                bslma::TestAllocator za("different", veryVeryVeryVerbose);

                bslma::DefaultAllocatorGuard dag(&da);

                Obj mX(&oa);  const Obj& X = gg(&mX, SPEC);

                bslma::TestAllocator *valAllocator = 0;
                switch (cfg) {
                  case 'a': {
                    // inserted key has same allocator
                    valAllocator = &oa;
                  } break;
                  case 'b': {
                    // inserted key has different allocator
                    valAllocator = &za;
                  } break;
                  default: {
                    ASSERTV(CONFIG, !"Bad allocator config.");
                  } return;                                           // RETURN
                }
                bslma::TestAllocator& sa = *valAllocator;

                if (veryVeryVerbose) { T_ P_(LINE) P_(SPEC) P(LENGTH); }

                MoveState::Enum mStateKey;

                for (size_t tj = 0; tj < LENGTH; ++tj) {
                    const KEY&   K = VALUES[tj].first;
                    const VALUE& V = VALUES[tj].second;

                    bsls::ObjectBuffer<KEY> buffer;
                    KEY *keyptr = buffer.address();
                    TstFacility::emplace(keyptr,
                                         TstFacility::getIdentifier(K),
                                         &sa);
                    bslma::DestructorGuard<KEY> guard(keyptr);

                    bslma::TestAllocatorMonitor oam(&oa);

                    ASSERTV(LINE, V, V == mX[MoveUtil::move(*keyptr)]);

                    mStateKey = TstFacility::getMovedFromState(*keyptr);

                    ASSERTV(LINE, tj, mStateKey,
                            MoveState::e_UNKNOWN   == mStateKey
                         || MoveState::e_NOT_MOVED == mStateKey);

                    ASSERTV(LINE, tj, oam.isTotalSame());
                    ASSERTV(LINE, tj, oam.isInUseSame());

                    // Verify 'operator[]' can be used to set the value.

                    MoveState::Enum mStateValue;

                    {
                        bsls::ObjectBuffer<VALUE> valueBuffer;
                        VALUE *valueptr = valueBuffer.address();
                        TstFacility::emplace(valueptr,
                                             TstFacility::getIdentifier(ZV),
                                             &sa);
                        bslma::DestructorGuard<VALUE> guard(valueptr);

                        mX[MoveUtil::move(*keyptr)] =
                                                     MoveUtil::move(*valueptr);

                        mStateKey   = TstFacility::getMovedFromState(*keyptr);
                        mStateValue =
                                     TstFacility::getMovedFromState(*valueptr);
                    }

                    ASSERTV(LINE, tj, ZV == X.find(K)->second);
                    ASSERTV(LINE, tj, mStateKey,
                            MoveState::e_UNKNOWN   == mStateKey
                         || MoveState::e_NOT_MOVED == mStateKey);
                    ASSERTV(LINE, tj, mStateValue,
                            MoveState::e_UNKNOWN   == mStateValue
                         || MoveState::e_MOVED     == mStateValue);

                    {
                        bsls::ObjectBuffer<VALUE> valueBuffer;
                        VALUE *valueptr = valueBuffer.address();
                        TstFacility::emplace(valueptr,
                                             TstFacility::getIdentifier(V),
                                             &sa);
                        bslma::DestructorGuard<VALUE> guard(valueptr);

                        mX[MoveUtil::move(*keyptr)] =
                                                     MoveUtil::move(*valueptr);

                        mStateKey   = TstFacility::getMovedFromState(*keyptr);
                        mStateValue =
                                     TstFacility::getMovedFromState(*valueptr);
                    }

                    ASSERTV(LINE, tj, V == X.find(K)->second);
                    ASSERTV(LINE, tj, mStateKey,
                            MoveState::e_UNKNOWN   == mStateKey
                         || MoveState::e_NOT_MOVED == mStateKey);
                    ASSERTV(LINE, tj, mStateValue,
                            MoveState::e_UNKNOWN   == mStateValue
                         || MoveState::e_MOVED     == mStateValue);

                    ASSERTV(LINE, tj, oam.isInUseSame());
                }

                ASSERTV(LINE, 0 == da.numBlocksTotal());

#if defined(BDE_BUILD_TARGET_EXC)
                if (veryVeryVerbose)
   printf("Test 'operator[]' on out-of-range key with injected exceptions.\n");
                {
                    const size_t SIZE = X.size();

                    bslma::TestAllocator scratch("scratch",
                                                 veryVeryVeryVerbose);

                    BSLMA_TESTALLOCATOR_EXCEPTION_TEST_BEGIN(oa) {
                        Obj mW(&scratch);  const Obj& W = gg(&mW, SPEC);
                        ExceptionProctor<Obj> proctor(&X, L_,
                                                      MoveUtil::move(mW));

                        bsls::ObjectBuffer<KEY> buffer;
                        KEY *keyptr = buffer.address();
                        TstFacility::emplace(keyptr,
                                             TstFacility::getIdentifier(ZK),
                                             &sa);
                        bslma::DestructorGuard<KEY> keyGuard(keyptr);

                        mX[MoveUtil::move(*keyptr)];
                        mStateKey = TstFacility::getMovedFromState(*keyptr);

                        proctor.release();
                    } BSLMA_TESTALLOCATOR_EXCEPTION_TEST_END

                    ASSERTV(LINE, SIZE, SIZE + 1 == X.size());
                    if (k_IS_VALUE_DEFAULT_CONSTRUCTIBLE) {
                        ASSERTV(LINE, NameOf<VALUE>(),
                                          DEFAULT_VALUE,   X.find(ZK)->second,
                                          DEFAULT_VALUE == X.find(ZK)->second);
                    }

                    ASSERTV(LINE, mStateKey,
                            MoveState::e_UNKNOWN == mStateKey
                         || MoveState::e_MOVED   == mStateKey);
                }
#endif
                ASSERTV(LINE, 0 == da.numBlocksInUse());
            }
        }
    }
}

template <class KEY, class VALUE, class COMP, class ALLOC>
void TestDriver<KEY, VALUE, COMP, ALLOC>::testCase33()
{
    // ------------------------------------------------------------------------
    // TESTING FUNCTIONS TAKING INITIALIZER LISTS
    //
    // Concerns:
    //: 1 The four functions that take an initializer list (two constructors,
    //:   an assignment operator, and the 'insert' function) simply forward to
    //:   another already tested function.
    //
    // TBD Missing concerns that the correct comparator is used.  We should be
    // testing with a stateful comparator (testing two states) and the default
    // comparator.  A (stateful) comparator that simply holds an ID would be
    // good enough.  (also test cases 2 & 12).
    //
    // Plan:
    //: 1 TBD Note that we are interested here only in ensuring that the
    //:   forwarding is working -- not retesting already verified
    //:   functionality.
    //
    // Testing:
    //   map(initializer_list<value_type>, const C& comp, const A& allocator);
    //   map(initializer_list<value_type>, const A& allocator);
    //   map& operator=(initializer_list<value_type>);
    //   void insert(initializer_list<value_type>);
    // -----------------------------------------------------------------------

#if defined(BSLS_COMPILERFEATURES_SUPPORT_GENERALIZED_INITIALIZERS)

    const TestValues V;

    if (verbose) printf("\nTesting constructors with initializer lists.\n");
    {
        const struct {
            int                               d_line;      // source line #
            std::initializer_list<ValueType>  d_list;      // source list
            const char                       *d_result_p;  // expected result
        } DATA[] = {
                //line          list             result
                //----          ----             ------
                { L_,   {                  },        ""   },
                { L_,   { V[0]             },       "A"   },
                { L_,   { V[0], V[0]       },       "A"   },
                { L_,   { V[1], V[0]       },      "AB"   },
                { L_,   { V[0], V[1], V[2] },     "ABC"   },
                { L_,   { V[0], V[1], V[0] },      "AB"   },
        };
        const int NUM_SPECS =
                            static_cast<const int>(sizeof DATA / sizeof *DATA);

        bslma::TestAllocator         da("default", veryVeryVeryVerbose);
        bslma::DefaultAllocatorGuard dag(&da);
        bslma::TestAllocatorMonitor  dam(&da);

        bslma::TestAllocator oa("object", veryVeryVeryVerbose);

        for (int ti = 0; ti < NUM_SPECS; ++ti) {
            ASSERT(0 == oa.numBytesInUse());

            bslma::TestAllocator scratch("scratch", veryVeryVeryVerbose);
            Obj mY(&scratch);  const Obj& Y = gg(&mY, DATA[ti].d_result_p);

            BSLMA_TESTALLOCATOR_EXCEPTION_TEST_BEGIN(oa) {
                if (veryVeryVerbose) { T_ T_ Q(ExceptionTestBody) }

                Obj mX(DATA[ti].d_list, COMP(), &oa);  const Obj& X = mX;

                ASSERTV(Y, X, Y == X);

                ASSERT(&oa == X.get_allocator());

            } BSLMA_TESTALLOCATOR_EXCEPTION_TEST_END

            ASSERT(&scratch == Y.get_allocator());
        }
        ASSERT(dam.isTotalSame());
    }

    {
        const struct {
            int                               d_line;      // source line #
            std::initializer_list<ValueType>  d_list;      // source list
            const char                       *d_result_p;  // expected result
        } DATA[] = {
                //line          list             result
                //----          ----             ------
                { L_,   {                  },        ""   },
                { L_,   { V[0]             },       "A"   },
                { L_,   { V[0], V[0]       },       "A"   },
                { L_,   { V[1], V[0]       },      "AB"   },
                { L_,   { V[0], V[1], V[2] },     "ABC"   },
                { L_,   { V[0], V[1], V[0] },      "AB"   },
        };
        const int NUM_SPECS =
                            static_cast<const int>(sizeof DATA / sizeof *DATA);

        bslma::TestAllocator         da("default", veryVeryVeryVerbose);
        bslma::DefaultAllocatorGuard dag(&da);

        for (int ti = 0; ti < NUM_SPECS; ++ti) {
            ASSERT(0 == da.numBytesInUse());

            bslma::TestAllocator scratch("scratch", veryVeryVeryVerbose);
            Obj mY(&scratch);  const Obj& Y = gg(&mY, DATA[ti].d_result_p);

            BSLMA_TESTALLOCATOR_EXCEPTION_TEST_BEGIN(da) {
                if (veryVeryVerbose) { T_ T_ Q(ExceptionTestBody) }

                Obj mX(DATA[ti].d_list, COMP());  const Obj& X = mX;

                ASSERTV(Y, X, Y == X);

                ASSERT(&da == X.get_allocator());

            } BSLMA_TESTALLOCATOR_EXCEPTION_TEST_END

            ASSERT(&scratch == Y.get_allocator());
        }
        ASSERT(0 == da.numBytesInUse());
    }

    {
        const struct {
            int                               d_line;      // source line #
            std::initializer_list<ValueType>  d_list;      // source list
            const char                       *d_result_p;  // expected result
        } DATA[] = {
                //line          list             result
                //----          ----             ------
                { L_,   {                  },        ""   },
                { L_,   { V[0]             },       "A"   },
                { L_,   { V[0], V[0]       },       "A"   },
                { L_,   { V[1], V[0]       },      "AB"   },
                { L_,   { V[0], V[1], V[2] },     "ABC"   },
                { L_,   { V[0], V[1], V[0] },      "AB"   },
        };
        const int NUM_SPECS =
                            static_cast<const int>(sizeof DATA / sizeof *DATA);

        bslma::TestAllocator         da("default", veryVeryVeryVerbose);
        bslma::DefaultAllocatorGuard dag(&da);
        bslma::TestAllocatorMonitor  dam(&da);

        bslma::TestAllocator oa("object", veryVeryVeryVerbose);

        for (int ti = 0; ti < NUM_SPECS; ++ti) {
            ASSERT(0 == oa.numBytesInUse());

            bslma::TestAllocator scratch("scratch", veryVeryVeryVerbose);
            Obj mY(&scratch);  const Obj& Y = gg(&mY, DATA[ti].d_result_p);

            BSLMA_TESTALLOCATOR_EXCEPTION_TEST_BEGIN(oa) {
                if (veryVeryVerbose) { T_ T_ Q(ExceptionTestBody) }

                Obj mX(DATA[ti].d_list, &oa);  const Obj& X = mX;

                ASSERTV(Y, X, Y == X);

                ASSERT(&oa == X.get_allocator());

            } BSLMA_TESTALLOCATOR_EXCEPTION_TEST_END

            ASSERT(&scratch == Y.get_allocator());
        }
        ASSERT(dam.isTotalSame());
    }

    {
        const struct {
            int                               d_line;      // source line #
            std::initializer_list<ValueType>  d_list;      // source list
            const char                       *d_result_p;  // expected result
        } DATA[] = {
                //line          list             result
                //----          ----             ------
                { L_,   {                  },        ""   },
                { L_,   { V[0]             },       "A"   },
                { L_,   { V[0], V[0]       },       "A"   },
                { L_,   { V[1], V[0]       },      "AB"   },
                { L_,   { V[0], V[1], V[2] },     "ABC"   },
                { L_,   { V[0], V[1], V[0] },      "AB"   },
        };
        const int NUM_SPECS =
                            static_cast<const int>(sizeof DATA / sizeof *DATA);

        bslma::TestAllocator         da("default", veryVeryVeryVerbose);
        bslma::DefaultAllocatorGuard dag(&da);
        bslma::TestAllocatorMonitor  dam(&da);

        for (int ti = 0; ti < NUM_SPECS; ++ti) {
            bslma::TestAllocator scratch("scratch", veryVeryVeryVerbose);
            Obj mY(&scratch);  const Obj& Y = gg(&mY, DATA[ti].d_result_p);

            BSLMA_TESTALLOCATOR_EXCEPTION_TEST_BEGIN(da) {
                if (veryVeryVerbose) { T_ T_ Q(ExceptionTestBody) }

                Obj mX = DATA[ti].d_list;  const Obj& X = mX;

                ASSERTV(Y, X, Y == X);

                ASSERT(&da == X.get_allocator());

            } BSLMA_TESTALLOCATOR_EXCEPTION_TEST_END

            ASSERT(&scratch == Y.get_allocator());
        }
        ASSERT(dam.isInUseSame());
    }

    if (verbose) printf("\nTesting 'operator=' with initializer lists.\n");
    {
        const struct {
            int                               d_line;      // source line #
            const char                       *d_spec_p;    // target string
            std::initializer_list<ValueType>  d_list;      // source list
            const char                       *d_result_p;  // expected result
        } DATA[] = {
                //line  lhs            list                result
                //----  ------         ----                ------
                { L_,   "",       {                  },        ""   },
                { L_,   "",       { V[0]             },       "A"   },
                { L_,   "A",      {                  },        ""   },
                { L_,   "A",      { V[1]             },       "B"   },
                { L_,   "A",      { V[0], V[1]       },      "AB"   },
                { L_,   "A",      { V[1], V[2]       },      "BC"   },
                { L_,   "AB",     {                  },        ""   },
                { L_,   "AB",     { V[0], V[1], V[2] },     "ABC"   },
                { L_,   "AB",     { V[2], V[3], V[4] },     "CDE"   },
        };
        const int NUM_SPECS =
                            static_cast<const int>(sizeof DATA / sizeof *DATA);

        bslma::TestAllocator         da("default", veryVeryVeryVerbose);
        bslma::DefaultAllocatorGuard dag(&da);
        bslma::TestAllocatorMonitor  dam(&da);

        bslma::TestAllocator oa("object", veryVeryVeryVerbose);

        for (int ti = 0; ti < NUM_SPECS; ++ti) {
            ASSERT(0 == oa.numBytesInUse());

            bslma::TestAllocator scratch("scratch", veryVeryVeryVerbose);
            Obj mY(&scratch);  const Obj& Y = gg(&mY, DATA[ti].d_result_p);

            Obj mX(&oa);  const Obj& X = gg(&mX, DATA[ti].d_spec_p);

            BSLMA_TESTALLOCATOR_EXCEPTION_TEST_BEGIN(oa) {
                if (veryVeryVerbose) { T_ T_ Q(ExceptionTestBody) }

                Obj *mR = &(mX = DATA[ti].d_list);
                ASSERTV(mR, &mX, mR == &mX);
                ASSERTV(Y,    X,    Y == X);

            } BSLMA_TESTALLOCATOR_EXCEPTION_TEST_END
        }
        ASSERT(dam.isTotalSame());
    }

    if (verbose) printf("\nTesting 'insert' with initializer lists.\n");
    {
        const struct {
            int                               d_line;      // source line #
            const char                       *d_spec_p;    // target string
            std::initializer_list<ValueType>  d_list;      // source list
            const char                       *d_result_p;  // expected result
        } DATA[] = {
                //line  source         list                result
                //----  ------         ----                ------
                { L_,   "",       {                  },        ""   },
                { L_,   "",       { V[0]             },       "A"   },
                { L_,   "A",      {                  },       "A"   },
                { L_,   "A",      { V[0]             },       "A"   },
                { L_,   "A",      { V[1]             },      "AB"   },
                { L_,   "AB",     { V[0], V[1]       },      "AB"   },
                { L_,   "AB",     { V[1], V[2]       },     "ABC"   },
                { L_,   "AB",     { V[0], V[1], V[2] },     "ABC"   },
                { L_,   "AB",     { V[2], V[3], V[4] },   "ABCDE"   },
        };
        const int NUM_SPECS =
                            static_cast<const int>(sizeof DATA / sizeof *DATA);

        bslma::TestAllocator         da("default", veryVeryVeryVerbose);
        bslma::DefaultAllocatorGuard dag(&da);
        bslma::TestAllocatorMonitor  dam(&da);

        bslma::TestAllocator oa("object", veryVeryVeryVerbose);

        for (int ti = 0; ti < NUM_SPECS; ++ti) {

            ASSERT(0 == oa.numBytesInUse());

            bslma::TestAllocator scratch("scratch", veryVeryVeryVerbose);
            Obj mY(&scratch);  const Obj& Y = gg(&mY, DATA[ti].d_result_p);

            Obj mX(&oa);  const Obj& X = gg(&mX, DATA[ti].d_spec_p);

            mX.insert(DATA[ti].d_list);

            ASSERTV(X, Y, X == Y);
        }
        ASSERT(dam.isTotalSame());
    }
#endif
}

template <class KEY, class VALUE, class COMP, class ALLOC>
void TestDriver<KEY, VALUE, COMP, ALLOC>::testCase32a()
{
    // ------------------------------------------------------------------------
    // TESTING FORWARDING OF ARGUMENTS WITH EMPLACE WITH HINT
    //
    // Concerns:
    //: 1 'emplace_hint' correctly forwards arguments, including the object
    //:   allocator, to the piecewise constructor of the ('pair') value type,
    //:   up to 3 arguments each for the 'KEY' and 'VALUE' parts of the pair.
    //:   Note that only the forwarding of arguments is tested in this
    //:   function; all other functionality is tested in 'testCase32'.  Also
    //:   note that at most 3 arguments are used for each part of the pair as
    //:   we assume that 'bslstl_pair' tests piecewise construction with up to
    //:   10 arguments for each part (10 being the maximum number of arguments
    //:   supported for C++03 compatibility).
    //:
    //: 2 'emplace_hint' is exception neutral w.r.t. memory allocation.
    //
    // Plan:
    //: 1 This test makes material use of template method 'testCase32a_RunTest'
    //:   where the first and fifth integer template parameters indicate the
    //:   number of arguments to use for the 'KEY' and 'VALUE' parts,
    //:   respectively, the other 6 integer template parameters (3 each for
    //:   'KEY' and 'VALUE') indicating '0' for copy, '1' for move, and '2' for
    //:   not-applicable (i.e., beyond the number of arguments being tested),
    //:   and taking as arguments an address providing modifiable
    //:   access to a container and a hint.
    //:
    //:   1 Create 3 argument values for the 'KEY' part and 3 argument values
    //:     for the 'VALUE' part, each with their own argument-specific
    //:     allocator.
    //:
    //:   2 Based on the first and fifth template parameters indicating the
    //:     number of arguments to pass in for the 'KEY' and 'VALUE' parts,
    //:     respectively, call 'emplace_hint' with the argument values
    //:     corresponding to the other six template parameters, performing an
    //:     explicit move of each argument, or copy, as indicated by the
    //:     template parameter corresponding to the argument, all in the
    //:     presence of injected exceptions.
    //:
    //:   3 Verify that the argument values were passed correctly.
    //:
    //:   4 Verify that any memory that is allocated is from the object
    //:     allocator, indicating that the allocator was forwarded correctly.
    //:
    //:   5 Verify that the move-state for each argument is as expected.
    //:
    //:   6 If the object did not contain the emplaced value, verify it now
    //:     exists.
    //:
    //:   7 Verify the return value is as expected.
    //:
    //:   8 Return the iterator returned by the call to 'emplace_hint'.
    //:
    //: 2 Create a container with its own object-specific allocator.
    //:
    //: 3 Call 'testCase32a_RunTest' in various configurations:
    //:   1 For 1..3 arguments each for the 'KEY' and 'VALUE' parts, call with
    //:     the move flag set to '1' and then with the move flag set to '0'.
    //:
    //:   2 For 1..3 arguments each for the 'KEY' and 'VALUE' parts, call with
    //:     move flags set to '0', '1', and each move flag set independently.
    //
    // Testing:
    //   iterator emplace_hint(const_iterator hint, Args&&... args);
    // ------------------------------------------------------------------------

// TBD There is an innate complexity to this test that masks some concerns that
// I think are mostly tested, but could do with being walked through with more
// local comments in the case itself.
//
// (1) I /think/ we start out by demonstrating that we can emplace multiple
// items and grow the map - although I don't see duplicate keys being tested,
// and certainly no 'ABAC' equivalent test.
//
// (2) That is followed by a more exhaustive test of forwarding each argument,
// where each test scenario emplaces a single element into an empty map, and
// then confirms that a duplicate key with a different value will not emplace.
//
// My gut is that there is some overlap set of concerns addressed by (1) and
// (2) that are not being tested.
//
// At no point do we test that multiple emplaced values result in the correct
// sequence.
//
// I don't see us testing that emplace after an erase or clear does not
// allocate a new node (as it re-uses one from the pool).
//
// (This comment also applies to 'testCase31a'.)

#if defined(BSLS_COMPILERFEATURES_SUPPORT_VARIADIC_TEMPLATES) \
 && defined(BSLS_LIBRARYFEATURES_SUPPORT_PIECEWISE_CONSTRUCT)

    Iter hint;

#ifndef BSL_DO_NOT_TEST_MOVE_FORWARDING
    if (verbose) printf("\nTesting emplace 1..3 args, move=1"
                        "\n---------------------------------\n");
    {
        {
            bslma::TestAllocator oa("object", veryVeryVeryVerbose);
            Obj mX(&oa);  const Obj& X = mX;

            hint = testCase32a_RunTest<0,2,2,2,0,2,2,2>(&mX, X.end(), true);
            hint = testCase32a_RunTest<1,1,2,2,0,2,2,2>(&mX, hint, true);
            hint = testCase32a_RunTest<2,1,1,2,0,2,2,2>(&mX, hint, true);
            hint = testCase32a_RunTest<3,1,1,1,0,2,2,2>(&mX, hint, true);
        }
        {
            bslma::TestAllocator oa("object", veryVeryVeryVerbose);
            Obj mX(&oa);  const Obj& X = mX;

            hint = testCase32a_RunTest<0,2,2,2,1,1,2,2>(&mX, X.end(), true);
            hint = testCase32a_RunTest<1,1,2,2,1,1,2,2>(&mX, hint, true);
            hint = testCase32a_RunTest<2,1,1,2,1,1,2,2>(&mX, hint, true);
            hint = testCase32a_RunTest<3,1,1,1,1,1,2,2>(&mX, hint, true);
        }
        {
            bslma::TestAllocator oa("object", veryVeryVeryVerbose);
            Obj mX(&oa);  const Obj& X = mX;

            hint = testCase32a_RunTest<0,2,2,2,2,1,1,2>(&mX, X.end(), true);
            hint = testCase32a_RunTest<1,1,2,2,2,1,1,2>(&mX, hint, true);
            hint = testCase32a_RunTest<2,1,1,2,2,1,1,2>(&mX, hint, true);
            hint = testCase32a_RunTest<3,1,1,1,2,1,1,2>(&mX, hint, true);
        }
        {
            bslma::TestAllocator oa("object", veryVeryVeryVerbose);
            Obj mX(&oa);  const Obj& X = mX;

            hint = testCase32a_RunTest<0,2,2,2,3,1,1,1>(&mX, X.end(), true);
            hint = testCase32a_RunTest<1,1,2,2,3,1,1,1>(&mX, hint, true);
            hint = testCase32a_RunTest<2,1,1,2,3,1,1,1>(&mX, hint, true);
            hint = testCase32a_RunTest<3,1,1,1,3,1,1,1>(&mX, hint, true);
        }
    }

    if (verbose) printf("\nTesting emplace 1..3 args, move=0"
                        "\n---------------------------------\n");
    {
        {
            bslma::TestAllocator oa("object", veryVeryVeryVerbose);
            Obj mX(&oa);  const Obj& X = mX;

            hint = testCase32a_RunTest<0,2,2,2,0,2,2,2>(&mX, X.end(), true);
            hint = testCase32a_RunTest<1,0,2,2,0,2,2,2>(&mX, hint, true);
            hint = testCase32a_RunTest<2,0,0,2,0,2,2,2>(&mX, hint, true);
            hint = testCase32a_RunTest<3,0,0,0,0,2,2,2>(&mX, hint, true);
        }
        {
            bslma::TestAllocator oa("object", veryVeryVeryVerbose);
            Obj mX(&oa);  const Obj& X = mX;

            hint = testCase32a_RunTest<0,2,2,2,1,0,2,2>(&mX, X.end(), true);
            hint = testCase32a_RunTest<1,0,2,2,1,0,2,2>(&mX, hint, true);
            hint = testCase32a_RunTest<2,0,0,2,1,0,2,2>(&mX, hint, true);
            hint = testCase32a_RunTest<3,0,0,0,1,0,2,2>(&mX, hint, true);
        }
        {
            bslma::TestAllocator oa("object", veryVeryVeryVerbose);
            Obj mX(&oa);  const Obj& X = mX;

            hint = testCase32a_RunTest<0,2,2,2,2,0,0,2>(&mX, X.end(), true);
            hint = testCase32a_RunTest<1,0,2,2,2,0,0,2>(&mX, hint, true);
            hint = testCase32a_RunTest<2,0,0,2,2,0,0,2>(&mX, hint, true);
            hint = testCase32a_RunTest<3,0,0,0,2,0,0,2>(&mX, hint, true);
        }
        {
            bslma::TestAllocator oa("object", veryVeryVeryVerbose);
            Obj mX(&oa);  const Obj& X = mX;

            hint = testCase32a_RunTest<0,2,2,2,3,0,0,0>(&mX, X.end(), true);
            hint = testCase32a_RunTest<1,0,2,2,3,0,0,0>(&mX, hint, true);
            hint = testCase32a_RunTest<2,0,0,2,3,0,0,0>(&mX, hint, true);
            hint = testCase32a_RunTest<3,0,0,0,3,0,0,0>(&mX, hint, true);
        }
    }

    if (verbose) printf("\nTesting emplace with 0 args"
                        "\n---------------------------\n");
    {
        bslma::TestAllocator oa("object", veryVeryVeryVerbose);
        Obj mX(&oa);  const Obj& X = mX;

        hint = testCase32a_RunTest<0,2,2,2,0,2,2,2>(&mX, X.end(), true);
    }

    if (verbose) printf("\nTesting emplace with 1 arg"
                        "\n--------------------------\n");
    {
        {
            bslma::TestAllocator oa("object", veryVeryVeryVerbose);
            Obj mX(&oa);  const Obj& X = mX;

            hint = testCase32a_RunTest<0,2,2,2,1,0,2,2>(&mX, X.end(), true);
            hint = testCase32a_RunTest<0,2,2,2,1,1,2,2>(&mX, hint, false);
        }
        {
            bslma::TestAllocator oa("object", veryVeryVeryVerbose);
            Obj mX(&oa);  const Obj& X = mX;

            hint = testCase32a_RunTest<1,0,2,2,0,2,2,2>(&mX, X.end(), true);
            hint = testCase32a_RunTest<1,1,2,2,0,2,2,2>(&mX, hint, false);
        }
        {
            bslma::TestAllocator oa("object", veryVeryVeryVerbose);
            Obj mX(&oa);  const Obj& X = mX;

            hint = testCase32a_RunTest<1,0,2,2,1,0,2,2>(&mX, X.end(), true);
            hint = testCase32a_RunTest<1,1,2,2,1,0,2,2>(&mX, hint, false);
        }
        {
            bslma::TestAllocator oa("object", veryVeryVeryVerbose);
            Obj mX(&oa);  const Obj& X = mX;

            hint = testCase32a_RunTest<1,0,2,2,1,1,2,2>(&mX, X.end(), true);
            hint = testCase32a_RunTest<1,1,2,2,1,1,2,2>(&mX, hint, false);
        }
    }

    if (verbose) printf("\nTesting emplace with 2 args"
                        "\n---------------------------\n");
    {
        {
            bslma::TestAllocator oa("object", veryVeryVeryVerbose);
            Obj mX(&oa);  const Obj& X = mX;

            hint = testCase32a_RunTest<0,2,2,2,2,0,0,2>(&mX, X.end(), true);
            hint = testCase32a_RunTest<0,2,2,2,2,0,1,2>(&mX, hint, false);
        }
        {
            bslma::TestAllocator oa("object", veryVeryVeryVerbose);
            Obj mX(&oa);  const Obj& X = mX;

            hint = testCase32a_RunTest<0,2,2,2,2,1,0,2>(&mX, X.end(), true);
            hint = testCase32a_RunTest<0,2,2,2,2,1,1,2>(&mX, hint, false);
        }
        {
            bslma::TestAllocator oa("object", veryVeryVeryVerbose);
            Obj mX(&oa);  const Obj& X = mX;

            hint = testCase32a_RunTest<2,0,0,2,0,2,2,2>(&mX, X.end(), true);
            hint = testCase32a_RunTest<2,0,1,2,0,2,2,2>(&mX, hint, false);
        }
        {
            bslma::TestAllocator oa("object", veryVeryVeryVerbose);
            Obj mX(&oa);  const Obj& X = mX;

            hint = testCase32a_RunTest<2,1,0,2,0,2,2,2>(&mX, X.end(), true);
            hint = testCase32a_RunTest<2,1,1,2,0,2,2,2>(&mX, hint, false);
        }
        {
            bslma::TestAllocator oa("object", veryVeryVeryVerbose);
            Obj mX(&oa);  const Obj& X = mX;

            hint = testCase32a_RunTest<2,0,0,2,2,0,0,2>(&mX, X.end(), true);
            hint = testCase32a_RunTest<2,0,1,2,2,0,0,2>(&mX, hint, false);
        }
        {
            bslma::TestAllocator oa("object", veryVeryVeryVerbose);
            Obj mX(&oa);  const Obj& X = mX;

            hint = testCase32a_RunTest<2,1,0,2,2,0,0,2>(&mX, X.end(), true);
            hint = testCase32a_RunTest<2,1,1,2,2,0,0,2>(&mX, hint, false);
        }
        {
            bslma::TestAllocator oa("object", veryVeryVeryVerbose);
            Obj mX(&oa);  const Obj& X = mX;

            hint = testCase32a_RunTest<2,0,0,2,2,0,1,2>(&mX, X.end(), true);
            hint = testCase32a_RunTest<2,0,1,2,2,0,1,2>(&mX, hint, false);
        }
        {
            bslma::TestAllocator oa("object", veryVeryVeryVerbose);
            Obj mX(&oa);  const Obj& X = mX;

            hint = testCase32a_RunTest<2,1,0,2,2,0,1,2>(&mX, X.end(), true);
            hint = testCase32a_RunTest<2,1,1,2,2,0,1,2>(&mX, hint, false);
        }
        {
            bslma::TestAllocator oa("object", veryVeryVeryVerbose);
            Obj mX(&oa);  const Obj& X = mX;

            hint = testCase32a_RunTest<2,0,0,2,2,1,0,2>(&mX, X.end(), true);
            hint = testCase32a_RunTest<2,0,1,2,2,1,0,2>(&mX, hint, false);
        }
        {
            bslma::TestAllocator oa("object", veryVeryVeryVerbose);
            Obj mX(&oa);  const Obj& X = mX;

            hint = testCase32a_RunTest<2,1,0,2,2,1,0,2>(&mX, X.end(), true);
            hint = testCase32a_RunTest<2,1,1,2,2,1,0,2>(&mX, hint, false);
        }
        {
            bslma::TestAllocator oa("object", veryVeryVeryVerbose);
            Obj mX(&oa);  const Obj& X = mX;

            hint = testCase32a_RunTest<2,0,0,2,2,1,1,2>(&mX, X.end(), true);
            hint = testCase32a_RunTest<2,0,1,2,2,1,1,2>(&mX, hint, false);
        }
        {
            bslma::TestAllocator oa("object", veryVeryVeryVerbose);
            Obj mX(&oa);  const Obj& X = mX;

            hint = testCase32a_RunTest<2,1,0,2,2,1,1,2>(&mX, X.end(), true);
            hint = testCase32a_RunTest<2,1,1,2,2,1,1,2>(&mX, hint, false);
        }
    }

    if (verbose) printf("\nTesting emplace with 3 args"
                        "\n---------------------------\n");
    {
        {
            bslma::TestAllocator oa("object", veryVeryVeryVerbose);
            Obj mX(&oa);  const Obj& X = mX;

            hint = testCase32a_RunTest<3,1,0,0,3,1,0,0>(&mX, X.end(), true);
            hint = testCase32a_RunTest<3,0,1,1,3,0,1,1>(&mX, hint, false);
        }
        {
            bslma::TestAllocator oa("object", veryVeryVeryVerbose);
            Obj mX(&oa);  const Obj& X = mX;

            hint = testCase32a_RunTest<3,0,1,0,3,0,1,0>(&mX, X.end(), true);
            hint = testCase32a_RunTest<3,1,0,1,3,1,0,1>(&mX, hint, false);
        }
        {
            bslma::TestAllocator oa("object", veryVeryVeryVerbose);
            Obj mX(&oa);  const Obj& X = mX;

            hint = testCase32a_RunTest<3,0,0,1,3,0,0,1>(&mX, X.end(), true);
            hint = testCase32a_RunTest<3,1,1,0,3,0,1,1>(&mX, hint, false);
        }
        {
            bslma::TestAllocator oa("object", veryVeryVeryVerbose);
            Obj mX(&oa);  const Obj& X = mX;

            hint = testCase32a_RunTest<3,0,1,1,3,0,1,1>(&mX, X.end(), true);
            hint = testCase32a_RunTest<3,1,0,0,3,1,0,0>(&mX, hint, false);
        }
        {
            bslma::TestAllocator oa("object", veryVeryVeryVerbose);
            Obj mX(&oa);  const Obj& X = mX;

            hint = testCase32a_RunTest<3,1,0,1,3,1,0,1>(&mX, X.end(), true);
            hint = testCase32a_RunTest<3,0,1,0,3,0,1,0>(&mX, hint, false);
        }
        {
            bslma::TestAllocator oa("object", veryVeryVeryVerbose);
            Obj mX(&oa);  const Obj& X = mX;

            hint = testCase32a_RunTest<3,1,1,0,3,1,1,0>(&mX, X.end(), true);
            hint = testCase32a_RunTest<3,0,0,1,3,1,0,0>(&mX, hint, false);
        }
    }
#else
    if (verbose) printf("\nTesting emplace 0..3 args, move=0"
                        "\n---------------------------------\n");
    {
        {
            bslma::TestAllocator oa("object", veryVeryVeryVerbose);
            Obj mX(&oa);  const Obj& X = mX;

            hint = testCase32a_RunTest<0,2,2,2,0,2,2,2>(&mX, X.end(), true);
            hint = testCase32a_RunTest<1,0,2,2,0,2,2,2>(&mX, hint, true);
            hint = testCase32a_RunTest<2,0,0,2,0,2,2,2>(&mX, hint, true);
            hint = testCase32a_RunTest<3,0,0,0,0,2,2,2>(&mX, hint, true);
        }
        {
            bslma::TestAllocator oa("object", veryVeryVeryVerbose);
            Obj mX(&oa);  const Obj& X = mX;

            hint = testCase32a_RunTest<0,2,2,2,1,0,2,2>(&mX, X.end(), true);
            hint = testCase32a_RunTest<1,0,2,2,1,0,2,2>(&mX, hint, true);
            hint = testCase32a_RunTest<2,0,0,2,1,0,2,2>(&mX, hint, true);
            hint = testCase32a_RunTest<3,0,0,0,1,0,2,2>(&mX, hint, true);
        }
        {
            bslma::TestAllocator oa("object", veryVeryVeryVerbose);
            Obj mX(&oa);  const Obj& X = mX;

            hint = testCase32a_RunTest<0,2,2,2,2,0,0,2>(&mX, X.end(), true);
            hint = testCase32a_RunTest<1,0,2,2,2,0,0,2>(&mX, hint, true);
            hint = testCase32a_RunTest<2,0,0,2,2,0,0,2>(&mX, hint, true);
            hint = testCase32a_RunTest<3,0,0,0,2,0,0,2>(&mX, hint, true);
        }
        {
            bslma::TestAllocator oa("object", veryVeryVeryVerbose);
            Obj mX(&oa);  const Obj& X = mX;

            hint = testCase32a_RunTest<0,2,2,2,3,0,0,0>(&mX, X.end(), true);
            hint = testCase32a_RunTest<1,0,2,2,3,0,0,0>(&mX, hint, true);
            hint = testCase32a_RunTest<2,0,0,2,3,0,0,0>(&mX, hint, true);
            hint = testCase32a_RunTest<3,0,0,0,3,0,0,0>(&mX, hint, true);
        }
    }
#endif
#endif
}

template <class KEY, class VALUE, class COMP, class ALLOC>
void TestDriver<KEY, VALUE, COMP, ALLOC>::testCase32()
{
    // ------------------------------------------------------------------------
    // TESTING EMPLACE WITH HINT
    //
    // Concerns:
    //: 1 'emplace_hint' returns an iterator referring to the newly inserted
    //:   element if it did not already exists, and the the existing element
    //:   if it did.
    //:
    //: 2 A new element is added to the container if the element did not
    //:   already exist, and the order of the container remains correct.
    //:
    //: 3 Inserting with the correct hint places the new element right before
    //:   the hint.
    //:
    //: 4 Inserting with the correct hint requires no more than 2 comparisons.
    //:
    //: 5 Incorrect hint will be ignored and 'insert' will proceed as if the
    //:   hint is not supplied.
    //:
    //: 6 Internal memory management system is hooked up properly
    //:   so that *all* internally allocated memory draws from a
    //:   user-supplied allocator whenever one is specified.
    //:
    //: 7 Insertion is exception neutral w.r.t. memory allocation.
    //
    // Plan:
    //: 1 We will use 'value' as the single argument to the 'emplace_hint'
    //:   function and will test proper forwarding of constructor arguments in
    //:   test 'testCase32a'.
    //:
    //: 2 For insertion we will create objects of varying sizes and capacities
    //:   containing default values, and insert a 'value'.
    //:
    //:   1 For each set of values, set hint to be 'lower_bound', 'begin',
    //:     'begin' + 1, 'end' - 1, 'end'
    //:
    //:     1 For each value in the set, 'insert' the value with hint.
    //:
    //:       1 Compute the number of allocations and verify it is as
    //:         expected.
    //:
    //:       2 Verify the return value and the resulting data in the container
    //:         is as expected.
    //:
    //:       3 Verify the new element is inserted right before the hint if
    //:         the hint is valid.  (C-3)
    //:
    //:       4 Verify the number of comparisons is no more than 2 if the hint
    //:         is valid.  (C-4)
    //:
    //:       5 Verify all allocations are from the object's allocator.  (C-6)
    //:
    //: 3 Repeat P-2 under the presence of injected exceptions.  (C-7)
    //
    // Testing:
    //   iterator emplace_hint(const_iterator position, Args&&... args);
    // ------------------------------------------------------------------------

    const int TYPE_ALLOC = bslma::UsesBslmaAllocator<KEY>::value +
                           bslma::UsesBslmaAllocator<VALUE>::value;

    if (verbose)
        printf("\nTesting parameters: TYPE_ALLOC = %d.\n", TYPE_ALLOC);

    static const struct {
        int         d_line;      // source line number
        const char *d_spec_p;    // specification string
        const char *d_unique_p;  // expected element values
        const char *d_allocs_p;  // expected pool resizes
    } DATA[] = {
        //line  spec           isUnique       poolAlloc
        //----  ----           --------       ---------

        { L_,   "A",           "Y",           "+"           },
        { L_,   "AAA",         "YNN",         "++-"         },
        { L_,   "ABCDEFGH",    "YYYYYYYY",    "++-+---+"    },
        { L_,   "ABCDEABCDEF", "YYYYYNNNNNY", "++-+-------" },
        { L_,   "EEDDCCBBAA",  "YNYNYNYNYN",  "++---+----"  }
    };
    const int NUM_DATA = static_cast<const int>(sizeof DATA / sizeof *DATA);

    const int MAX_LENGTH = 10;

    if (verbose) printf("\nTesting 'emplace' with hint.\n");
    {
        for (int ti = 0; ti < NUM_DATA; ++ti) {
            const int         LINE   = DATA[ti].d_line;
            const char *const SPEC   = DATA[ti].d_spec_p;
            const char *const UNIQUE = DATA[ti].d_unique_p;
            const char *const ALLOCS = DATA[ti].d_allocs_p;
            const int         LENGTH = (int)strlen(SPEC);

            const TestValues VALUES(SPEC);

            char EXPECTED[MAX_LENGTH];

            if (veryVerbose) { P_(LINE) P_(SPEC) P_(UNIQUE) P(LENGTH); }

            ASSERTV(LINE, LENGTH == (int) strlen(UNIQUE));

            for (char cfg = 'a'; cfg <= 'e'; ++cfg) {
                const char CONFIG = cfg;

                bslma::TestAllocator oa("object", veryVeryVeryVerbose);
                Obj mX(&oa);  const Obj &X = mX;

                for (int tj = 0; tj < LENGTH; ++tj) {
                    const bool   IS_UNIQ = 'Y' == UNIQUE[tj];
                    const size_t SIZE    = X.size();

                    if (veryVerbose) { P_(IS_UNIQ) P(SIZE); }

                    if (IS_UNIQ) {
                        EXPECTED[SIZE] = SPEC[tj];
                        std::sort(EXPECTED, EXPECTED + SIZE + 1);
                        EXPECTED[SIZE + 1] = '\0';

                        if (veryVeryVerbose) { P(EXPECTED); }
                    }

                    CIter hint;

                    switch (CONFIG) {
                      case 'a': {
                        hint = X.lower_bound(VALUES[tj].first);
                      } break;
                      case 'b': {
                        hint = X.begin();
                      } break;
                      case 'c': {
                        hint = X.begin();
                        if (hint != X.end()) {
                            ++hint;
                        }
                      } break;
                      case 'd': {
                        hint = X.end();
                        if (hint != X.begin()) {
                            --hint;
                        }
                      } break;
                      case 'e': {
                        hint = X.end();
                      } break;
                      default: {
                        ASSERTV(!"Unexpected configuration");
                      } return;                                       // RETURN
                    }

                    size_t EXP_COMP = X.key_comp().count();
                    if ('a' == CONFIG) {
                        if (!IS_UNIQ) {
                            EXP_COMP += 2;
                        }
                        else {
                            if (hint != X.begin()) {
                                ++EXP_COMP;
                            }
                            if (hint != X.end()) {
                                ++EXP_COMP;
                            }
                        }
                    }

                    const bsls::Types::Int64 BB = oa.numBlocksTotal();
                    const bsls::Types::Int64 B  = oa.numBlocksInUse();

                    Iter RESULT = mX.emplace_hint(hint, VALUES[tj]);

                    const bsls::Types::Int64 AA = oa.numBlocksTotal();
                    const bsls::Types::Int64 A  = oa.numBlocksInUse();

                    ASSERTV(LINE, CONFIG, tj, SIZE,
                            VALUES[tj] == *RESULT);

                    if ('a' == CONFIG) {
                        ASSERTV(LINE, tj, EXP_COMP, X.key_comp().count(),
                                EXP_COMP == X.key_comp().count());

                        if (IS_UNIQ) {
                            ASSERTV(LINE, tj, hint == ++RESULT);
                        }
                        else {
                            ASSERTV(LINE, tj, hint == RESULT);
                        }
                    }

                    if (IS_UNIQ) {
                        if ('+' == ALLOCS[tj]) {
                            ASSERTV(LINE, tj, AA, BB,
                                    BB + 1 + TYPE_ALLOC == AA);
                            ASSERTV(LINE, tj, A, B,
                                    B + 1 + TYPE_ALLOC == A);
                        }
                        else {
                            ASSERTV(LINE, tj, AA, BB,
                                    BB + 0 + TYPE_ALLOC == AA);
                            ASSERTV(LINE, tj, A, B, B + 0 + TYPE_ALLOC == A);
                        }
                        ASSERTV(LINE, tj, SIZE, SIZE + 1 == X.size());

                        TestValues exp(EXPECTED);

                        ASSERTV(LINE, tj,
                                0 == verifyContainer(X, exp, SIZE + 1));
                    }
                    else {
                        if ('+' == ALLOCS[tj]) {
                            ASSERTV(LINE, tj, AA, BB,
                                    BB + 1 + TYPE_ALLOC == AA);
                            ASSERTV(LINE, tj,  A,  B,
                                     B + 1              ==  A);
                        }
                        else {
                            ASSERTV(LINE, tj, AA, BB,
                                    BB + 0 + TYPE_ALLOC == AA);
                            ASSERTV(LINE, tj,  A,  B,
                                     B + 0              ==  A);
                        }
                        ASSERTV(LINE, tj, SIZE == X.size());

                        TestValues exp(EXPECTED);
                        ASSERTV(LINE, tj, 0 == verifyContainer(X, exp, SIZE));
                    }
                }
            }
        }
    }
    if (verbose) printf("\nTesting 'emplace_hint' with exceptions.\n");
    {
        for (int ti = 0; ti < NUM_DATA; ++ti) {
            const int         LINE   = DATA[ti].d_line;
            const char *const SPEC   = DATA[ti].d_spec_p;
            const char *const UNIQUE = DATA[ti].d_unique_p;
            const int         LENGTH = (int)strlen(SPEC);

            const TestValues VALUES(SPEC);

            char EXPECTED[MAX_LENGTH];

            if (veryVerbose) { P_(LINE) P_(SPEC) P_(UNIQUE) P(LENGTH); }

            ASSERTV(LINE, LENGTH == (int) strlen(UNIQUE));

            for (char cfg = 'a'; cfg <= 'e'; ++cfg) {
                const char CONFIG = cfg;

                bslma::TestAllocator oa("object", veryVeryVeryVerbose);
                Obj mX(&oa);  const Obj &X = mX;

                for (int tj = 0; tj < LENGTH; ++tj) {
                    const bool   IS_UNIQ = 'Y' == UNIQUE[tj];
                    const size_t SIZE    = X.size();

                    if (veryVerbose) { P_(IS_UNIQ) P(SIZE); }

                    if (IS_UNIQ) {
                        EXPECTED[SIZE] = SPEC[tj];
                        std::sort(EXPECTED, EXPECTED + SIZE + 1);
                        EXPECTED[SIZE + 1] = '\0';

                        if (veryVeryVerbose) { P(EXPECTED); }
                    }

                    CIter hint;

                    switch (CONFIG) {
                      case 'a': {
                        hint = X.lower_bound(VALUES[tj].first);
                      } break;
                      case 'b': {
                        hint = X.begin();
                      } break;
                      case 'c': {
                        hint = X.begin();
                        if (hint != X.end()) {
                            ++hint;
                        }
                      } break;
                      case 'd': {
                        hint = X.end();
                        if (hint != X.begin()) {
                            --hint;
                        }
                      } break;
                      case 'e': {
                        hint = X.end();
                      } break;
                      default: {
                        ASSERTV(!"Unexpected configuration");
                      } return;                                       // RETURN
                    }

                    bslma::TestAllocator scratch("scratch",
                                                 veryVeryVeryVerbose);
                    Iter RESULT;
                    BSLMA_TESTALLOCATOR_EXCEPTION_TEST_BEGIN(oa) {
                        ExceptionProctor<Obj> proctor(&X, L_, &scratch);

                        RESULT = mX.emplace_hint(hint, VALUES[tj]);

                        proctor.release();
                    } BSLMA_TESTALLOCATOR_EXCEPTION_TEST_END

                    ASSERTV(LINE, CONFIG, tj, SIZE, VALUES[tj] == *RESULT);

                    if (IS_UNIQ) {
                        ASSERTV(LINE, tj, SIZE, SIZE + 1 == X.size());

                        TestValues exp(EXPECTED);
                        ASSERTV(LINE, tj,
                                0 == verifyContainer(X, exp, SIZE + 1));
                    }
                    else {
                        ASSERTV(LINE, tj, SIZE == X.size());

                        TestValues exp(EXPECTED);
                        ASSERTV(LINE, tj, 0 == verifyContainer(X, exp, SIZE));
                    }
                }
            }
        }
    }
}

template <class KEY, class VALUE, class COMP, class ALLOC>
void TestDriver<KEY, VALUE, COMP, ALLOC>::testCase31a()
{
    // ------------------------------------------------------------------------
    // TESTING FORWARDING OF ARGUMENTS WITH EMPLACE
    //
    // Concerns:
    //: 1 'emplace' correctly forwards arguments, including the object
    //:   allocator, to the piecewise constructor of the ('pair') value type,
    //:   up to 3 arguments each for the 'KEY' and 'VALUE' parts of the pair.
    //:   Note that only the forwarding of arguments is tested in this
    //:   function; all other functionality is tested in 'testCase31'.  Also
    //:   note that at most 3 arguments are used for each part of the pair as
    //:   we assume that 'bslstl_pair' tests piecewise construction with up to
    //:   10 arguments for each part (10 being the maximum number of arguments
    //:   supported for C++03 compatibility).
    //:
    //: 2 'emplace' is exception neutral w.r.t. memory allocation.
    //
    // Plan:
    //: 1 This test makes material use of template method 'testCase31a_RunTest'
    //:   where the first and fifth integer template parameters indicate the
    //:   number of arguments to use for the 'KEY' and 'VALUE' parts,
    //:   respectively, the other 6 integer template parameters (3 each for
    //:   'KEY' and 'VALUE') indicating '0' for copy, '1' for move, and '2' for
    //:   not-applicable (i.e., beyond the number of arguments being tested),
    //:   and taking as the only argument an address providing modifiable
    //:   access to a container.
    //:
    //:   1 Create 3 argument values for the 'KEY' part and 3 argument values
    //:     for the 'VALUE' part, each with their own argument-specific
    //:     allocator.
    //:
    //:   2 Based on the first and fifth template parameters indicating the
    //:     number of arguments to pass in for the 'KEY' and 'VALUE' parts,
    //:     respectively, call 'emplace' with the argument values corresponding
    //:     to the other six template parameters, performing an explicit move
    //:     of each argument, or copy, as indicated by the template parameter
    //:     corresponding to the argument, all in the presence of injected
    //:     exceptions.
    //:
    //:   3 Verify that the argument values were passed correctly.
    //:
    //:   4 Verify that any memory that is allocated is from the object
    //:     allocator, indicating that the allocator was forwarded correctly.
    //:
    //:   5 Verify that the move-state for each argument is as expected.
    //:
    //:   6 If the object did not contain the emplaced value, verify it now
    //:     exists.
    //:
    //:   7 Verify the return value is as expected.
    //:
    //: 2 Create a container with its own object-specific allocator.
    //:
    //: 3 Call 'testCase31a_RunTest' in various configurations:
    //:   1 For 1..3 arguments each for the 'KEY' and 'VALUE' parts, call with
    //:     the move flag set to '1' and then with the move flag set to '0'.
    //:
    //:   2 For 1..3 arguments each for the 'KEY' and 'VALUE' parts, call with
    //:     move flags set to '0', '1', and each move flag set independently.
    //
    // Testing:
    //   iterator emplace(Args&&... args);
    // ------------------------------------------------------------------------

#if defined(BSLS_COMPILERFEATURES_SUPPORT_VARIADIC_TEMPLATES) \
 && defined(BSLS_LIBRARYFEATURES_SUPPORT_PIECEWISE_CONSTRUCT)

#ifndef BSL_DO_NOT_TEST_MOVE_FORWARDING
    if (verbose) printf("\nTesting emplace 1..3 args, move=1"
                        "\n---------------------------------\n");
    {
        {
            bslma::TestAllocator oa("object", veryVeryVeryVerbose);
            Obj mX(&oa);

            testCase31a_RunTest<0,2,2,2,0,2,2,2>(&mX, true);
            testCase31a_RunTest<1,1,2,2,0,2,2,2>(&mX, true);
            testCase31a_RunTest<2,1,1,2,0,2,2,2>(&mX, true);
            testCase31a_RunTest<3,1,1,1,0,2,2,2>(&mX, true);
        }
        {
            bslma::TestAllocator oa("object", veryVeryVeryVerbose);
            Obj mX(&oa);

            testCase31a_RunTest<0,2,2,2,1,1,2,2>(&mX, true);
            testCase31a_RunTest<1,1,2,2,1,1,2,2>(&mX, true);
            testCase31a_RunTest<2,1,1,2,1,1,2,2>(&mX, true);
            testCase31a_RunTest<3,1,1,1,1,1,2,2>(&mX, true);
        }
        {
            bslma::TestAllocator oa("object", veryVeryVeryVerbose);
            Obj mX(&oa);

            testCase31a_RunTest<0,2,2,2,2,1,1,2>(&mX, true);
            testCase31a_RunTest<1,1,2,2,2,1,1,2>(&mX, true);
            testCase31a_RunTest<2,1,1,2,2,1,1,2>(&mX, true);
            testCase31a_RunTest<3,1,1,1,2,1,1,2>(&mX, true);
        }
        {
            bslma::TestAllocator oa("object", veryVeryVeryVerbose);
            Obj mX(&oa);

            testCase31a_RunTest<0,2,2,2,3,1,1,1>(&mX, true);
            testCase31a_RunTest<1,1,2,2,3,1,1,1>(&mX, true);
            testCase31a_RunTest<2,1,1,2,3,1,1,1>(&mX, true);
            testCase31a_RunTest<3,1,1,1,3,1,1,1>(&mX, true);
        }
    }

    if (verbose) printf("\nTesting emplace 1..3 args, move=0"
                        "\n---------------------------------\n");
    {
        {
            bslma::TestAllocator oa("object", veryVeryVeryVerbose);
            Obj mX(&oa);

            testCase31a_RunTest<0,2,2,2,0,2,2,2>(&mX, true);
            testCase31a_RunTest<1,0,2,2,0,2,2,2>(&mX, true);
            testCase31a_RunTest<2,0,0,2,0,2,2,2>(&mX, true);
            testCase31a_RunTest<3,0,0,0,0,2,2,2>(&mX, true);
        }
        {
            bslma::TestAllocator oa("object", veryVeryVeryVerbose);
            Obj mX(&oa);

            testCase31a_RunTest<0,2,2,2,1,0,2,2>(&mX, true);
            testCase31a_RunTest<1,0,2,2,1,0,2,2>(&mX, true);
            testCase31a_RunTest<2,0,0,2,1,0,2,2>(&mX, true);
            testCase31a_RunTest<3,0,0,0,1,0,2,2>(&mX, true);
        }
        {
            bslma::TestAllocator oa("object", veryVeryVeryVerbose);
            Obj mX(&oa);

            testCase31a_RunTest<0,2,2,2,2,0,0,2>(&mX, true);
            testCase31a_RunTest<1,0,2,2,2,0,0,2>(&mX, true);
            testCase31a_RunTest<2,0,0,2,2,0,0,2>(&mX, true);
            testCase31a_RunTest<3,0,0,0,2,0,0,2>(&mX, true);
        }
        {
            bslma::TestAllocator oa("object", veryVeryVeryVerbose);
            Obj mX(&oa);

            testCase31a_RunTest<0,2,2,2,3,0,0,0>(&mX, true);
            testCase31a_RunTest<1,0,2,2,3,0,0,0>(&mX, true);
            testCase31a_RunTest<2,0,0,2,3,0,0,0>(&mX, true);
            testCase31a_RunTest<3,0,0,0,3,0,0,0>(&mX, true);
        }
    }

    if (verbose) printf("\nTesting emplace with 0 args"
                        "\n---------------------------\n");
    {
        bslma::TestAllocator oa("object", veryVeryVeryVerbose);
        Obj mX(&oa);

        testCase31a_RunTest<0,2,2,2,0,2,2,2>(&mX, true);
    }

    if (verbose) printf("\nTesting emplace with 1 arg"
                        "\n--------------------------\n");
    {
        {
            bslma::TestAllocator oa("object", veryVeryVeryVerbose);
            Obj mX(&oa);

            testCase31a_RunTest<0,2,2,2,1,0,2,2>(&mX, true);
            testCase31a_RunTest<0,2,2,2,1,1,2,2>(&mX, false);
        }
        {
            bslma::TestAllocator oa("object", veryVeryVeryVerbose);
            Obj mX(&oa);

            testCase31a_RunTest<1,0,2,2,0,2,2,2>(&mX, true);
            testCase31a_RunTest<1,1,2,2,0,2,2,2>(&mX, false);
        }
        {
            bslma::TestAllocator oa("object", veryVeryVeryVerbose);
            Obj mX(&oa);

            testCase31a_RunTest<1,0,2,2,1,0,2,2>(&mX, true);
            testCase31a_RunTest<1,1,2,2,1,0,2,2>(&mX, false);
        }
        {
            bslma::TestAllocator oa("object", veryVeryVeryVerbose);
            Obj mX(&oa);

            testCase31a_RunTest<1,0,2,2,1,1,2,2>(&mX, true);
            testCase31a_RunTest<1,1,2,2,1,1,2,2>(&mX, false);
        }
    }

    if (verbose) printf("\nTesting emplace with 2 args"
                        "\n---------------------------\n");
    {
        {
            bslma::TestAllocator oa("object", veryVeryVeryVerbose);
            Obj mX(&oa);

            testCase31a_RunTest<0,2,2,2,2,0,0,2>(&mX, true);
            testCase31a_RunTest<0,2,2,2,2,0,1,2>(&mX, false);
        }
        {
            bslma::TestAllocator oa("object", veryVeryVeryVerbose);
            Obj mX(&oa);

            testCase31a_RunTest<0,2,2,2,2,1,0,2>(&mX, true);
            testCase31a_RunTest<0,2,2,2,2,1,1,2>(&mX, false);
        }
        {
            bslma::TestAllocator oa("object", veryVeryVeryVerbose);
            Obj mX(&oa);

            testCase31a_RunTest<2,0,0,2,0,2,2,2>(&mX, true);
            testCase31a_RunTest<2,0,1,2,0,2,2,2>(&mX, false);
        }
        {
            bslma::TestAllocator oa("object", veryVeryVeryVerbose);
            Obj mX(&oa);

            testCase31a_RunTest<2,1,0,2,0,2,2,2>(&mX, true);
            testCase31a_RunTest<2,1,1,2,0,2,2,2>(&mX, false);
        }
        {
            bslma::TestAllocator oa("object", veryVeryVeryVerbose);
            Obj mX(&oa);

            testCase31a_RunTest<2,0,0,2,2,0,0,2>(&mX, true);
            testCase31a_RunTest<2,0,1,2,2,0,0,2>(&mX, false);
        }
        {
            bslma::TestAllocator oa("object", veryVeryVeryVerbose);
            Obj mX(&oa);

            testCase31a_RunTest<2,1,0,2,2,0,0,2>(&mX, true);
            testCase31a_RunTest<2,1,1,2,2,0,0,2>(&mX, false);
        }
        {
            bslma::TestAllocator oa("object", veryVeryVeryVerbose);
            Obj mX(&oa);

            testCase31a_RunTest<2,0,0,2,2,0,1,2>(&mX, true);
            testCase31a_RunTest<2,0,1,2,2,0,1,2>(&mX, false);
        }
        {
            bslma::TestAllocator oa("object", veryVeryVeryVerbose);
            Obj mX(&oa);

            testCase31a_RunTest<2,1,0,2,2,0,1,2>(&mX, true);
            testCase31a_RunTest<2,1,1,2,2,0,1,2>(&mX, false);
        }
        {
            bslma::TestAllocator oa("object", veryVeryVeryVerbose);
            Obj mX(&oa);

            testCase31a_RunTest<2,0,0,2,2,1,0,2>(&mX, true);
            testCase31a_RunTest<2,0,1,2,2,1,0,2>(&mX, false);
        }
        {
            bslma::TestAllocator oa("object", veryVeryVeryVerbose);
            Obj mX(&oa);

            testCase31a_RunTest<2,1,0,2,2,1,0,2>(&mX, true);
            testCase31a_RunTest<2,1,1,2,2,1,0,2>(&mX, false);
        }
        {
            bslma::TestAllocator oa("object", veryVeryVeryVerbose);
            Obj mX(&oa);

            testCase31a_RunTest<2,0,0,2,2,1,1,2>(&mX, true);
            testCase31a_RunTest<2,0,1,2,2,1,1,2>(&mX, false);
        }
        {
            bslma::TestAllocator oa("object", veryVeryVeryVerbose);
            Obj mX(&oa);

            testCase31a_RunTest<2,1,0,2,2,1,1,2>(&mX, true);
            testCase31a_RunTest<2,1,1,2,2,1,1,2>(&mX, false);
        }
    }

    if (verbose) printf("\nTesting emplace with 3 args"
                        "\n---------------------------\n");
    {
        {
            bslma::TestAllocator oa("object", veryVeryVeryVerbose);
            Obj mX(&oa);

            testCase31a_RunTest<3,1,0,0,3,1,0,0>(&mX, true);
            testCase31a_RunTest<3,0,1,1,3,0,1,1>(&mX, false);
        }
        {
            bslma::TestAllocator oa("object", veryVeryVeryVerbose);
            Obj mX(&oa);

            testCase31a_RunTest<3,0,1,0,3,0,1,0>(&mX, true);
            testCase31a_RunTest<3,1,0,1,3,1,0,1>(&mX, false);
        }
        {
            bslma::TestAllocator oa("object", veryVeryVeryVerbose);
            Obj mX(&oa);

            testCase31a_RunTest<3,0,0,1,3,0,0,1>(&mX, true);
            testCase31a_RunTest<3,1,1,0,3,0,1,1>(&mX, false);
        }
        {
            bslma::TestAllocator oa("object", veryVeryVeryVerbose);
            Obj mX(&oa);

            testCase31a_RunTest<3,0,1,1,3,0,1,1>(&mX, true);
            testCase31a_RunTest<3,1,0,0,3,1,0,0>(&mX, false);
        }
        {
            bslma::TestAllocator oa("object", veryVeryVeryVerbose);
            Obj mX(&oa);

            testCase31a_RunTest<3,1,0,1,3,1,0,1>(&mX, true);
            testCase31a_RunTest<3,0,1,0,3,0,1,0>(&mX, false);
        }
        {
            bslma::TestAllocator oa("object", veryVeryVeryVerbose);
            Obj mX(&oa);

            testCase31a_RunTest<3,1,1,0,3,1,1,0>(&mX, true);
            testCase31a_RunTest<3,0,0,1,3,1,0,0>(&mX, false);
        }
    }
#else
    if (verbose) printf("\nTesting emplace 0..3 args, move=0"
                        "\n---------------------------------\n");
    {
        {
            bslma::TestAllocator oa("object", veryVeryVeryVerbose);
            Obj mX(&oa);

            testCase31a_RunTest<0,2,2,2,0,2,2,2>(&mX, true);
            testCase31a_RunTest<1,0,2,2,0,2,2,2>(&mX, true);
            testCase31a_RunTest<2,0,0,2,0,2,2,2>(&mX, true);
            testCase31a_RunTest<3,0,0,0,0,2,2,2>(&mX, true);
        }
        {
            bslma::TestAllocator oa("object", veryVeryVeryVerbose);
            Obj mX(&oa);

            testCase31a_RunTest<0,2,2,2,1,0,2,2>(&mX, true);
            testCase31a_RunTest<1,0,2,2,1,0,2,2>(&mX, true);
            testCase31a_RunTest<2,0,0,2,1,0,2,2>(&mX, true);
            testCase31a_RunTest<3,0,0,0,1,0,2,2>(&mX, true);
        }
        {
            bslma::TestAllocator oa("object", veryVeryVeryVerbose);
            Obj mX(&oa);

            testCase31a_RunTest<0,2,2,2,2,0,0,2>(&mX, true);
            testCase31a_RunTest<1,0,2,2,2,0,0,2>(&mX, true);
            testCase31a_RunTest<2,0,0,2,2,0,0,2>(&mX, true);
            testCase31a_RunTest<3,0,0,0,2,0,0,2>(&mX, true);
        }
        {
            bslma::TestAllocator oa("object", veryVeryVeryVerbose);
            Obj mX(&oa);

            testCase31a_RunTest<0,2,2,2,3,0,0,0>(&mX, true);
            testCase31a_RunTest<1,0,2,2,3,0,0,0>(&mX, true);
            testCase31a_RunTest<2,0,0,2,3,0,0,0>(&mX, true);
            testCase31a_RunTest<3,0,0,0,3,0,0,0>(&mX, true);
        }
    }
#endif
#endif
}

template <class KEY, class VALUE, class COMP, class ALLOC>
void TestDriver<KEY, VALUE, COMP, ALLOC>::testCase31()
{
    // ------------------------------------------------------------------------
    // TESTING EMPLACE
    //
    // Concerns:
    //: 1 'emplace' returns a pair containing an iterator and a 'bool'
    //:
    //: 2 The iterator returned refers to the newly inserted element if it did
    //:   not already exists, and the existing element if it did.
    //:
    //: 3 The 'bool' returned is 'true' if a new element is inserted, and
    //:   'false' otherwise.
    //:
    //: 4 A new element is added to the container if the element did not
    //:   already exist, and the order of the container remains correct.
    //:
    //: 5 Internal memory management system is hooked up properly
    //:   so that *all* internally allocated memory draws from a
    //:   user-supplied allocator whenever one is specified.
    //:
    //: 6 Insertion is exception neutral w.r.t. memory allocation.
    //
    // Plan:
    //: 1 We will use 'value' as the single argument to the 'emplace' function
    //:   and will test proper forwarding of constructor arguments in test
    //:   'testCase31a'.
    //:
    //: 2 For emplace, we will create objects of varying sizes and capacities
    //:   containing default values, and insert a 'value'.
    //:
    //:   1 Compute the number of allocations and verify it is as expected.
    //:
    //:   2 If the object did not contain 'value', verify it now exist.
    //:     Otherwise, verify the return value is as expected.  (C-1..4)
    //:
    //:   3 Verify all allocations are from the object's allocator.  (C-5)
    //:
    //: 3 Repeat P-2 under the presence of injected exceptions.  (C-6)
    //
    // Testing:
    //   pair<iterator, bool> emplace(Args&&... arguments);
    // -----------------------------------------------------------------------

    const int TYPE_ALLOC = bslma::UsesBslmaAllocator<KEY>::value +
                           bslma::UsesBslmaAllocator<VALUE>::value;

    if (verbose)
        printf("\nTesting parameters: TYPE_ALLOC = %d.\n", TYPE_ALLOC);

    static const struct {
        int         d_line;      // source line number
        const char *d_spec_p;    // specification string
        const char *d_unique_p;  // expected element values
        const char *d_allocs_p;  // expected pool resizes
    } DATA[] = {
        //line  spec           isUnique       poolAlloc
        //----  ----           --------       ---------

        { L_,   "A",           "Y",           "+"           },
        { L_,   "AAA",         "YNN",         "++-"         },
        { L_,   "ABCDEFGH",    "YYYYYYYY",    "++-+---+"    },
        { L_,   "ABCDEABCDEF", "YYYYYNNNNNY", "++-+-------" },
        { L_,   "EEDDCCBBAA",  "YNYNYNYNYN",  "++---+----"  }
    };
    const int NUM_DATA = static_cast<const int>(sizeof DATA / sizeof *DATA);

    const int MAX_LENGTH = 10;

    if (verbose) printf("\nTesting 'emplace' without exceptions.\n");
    {
        for (int ti = 0; ti < NUM_DATA; ++ti) {
            const int         LINE   = DATA[ti].d_line;
            const char *const SPEC   = DATA[ti].d_spec_p;
            const char *const UNIQUE = DATA[ti].d_unique_p;
            const char *const ALLOCS = DATA[ti].d_allocs_p;
            const int         LENGTH = (int)strlen(SPEC);

            const TestValues VALUES(SPEC);

            char EXPECTED[MAX_LENGTH];

            if (veryVerbose) { P_(LINE) P_(SPEC) P_(UNIQUE) P(LENGTH); }

            ASSERTV(LINE, LENGTH == (int) strlen(UNIQUE));

            bslma::TestAllocator oa("object", veryVeryVeryVerbose);
            Obj mX(&oa);  const Obj &X = mX;

            for (int tj = 0; tj < LENGTH; ++tj) {
                const bool   IS_UNIQ = 'Y' == UNIQUE[tj];
                const size_t SIZE    = X.size();

                if (veryVerbose) { P_(IS_UNIQ) P(SIZE); }

                if (IS_UNIQ) {
                    EXPECTED[SIZE] = SPEC[tj];
                    std::sort(EXPECTED, EXPECTED + SIZE + 1);
                    EXPECTED[SIZE + 1] = '\0';

                    if (veryVeryVerbose) { P(EXPECTED); }
                }

                const bsls::Types::Int64 BB = oa.numBlocksTotal();
                const bsls::Types::Int64 B  = oa.numBlocksInUse();

                pair<Iter, bool> RESULT = mX.emplace(VALUES[tj]);

                ASSERTV(LINE, tj, SIZE, IS_UNIQ    == RESULT.second);
                ASSERTV(LINE, tj, SIZE, VALUES[tj] == *(RESULT.first));

                const bsls::Types::Int64 AA = oa.numBlocksTotal();
                const bsls::Types::Int64 A  = oa.numBlocksInUse();

                if (IS_UNIQ) {
                    if ('+' == ALLOCS[tj]) {
                        ASSERTV(LINE, tj, AA, BB, BB + 1 + TYPE_ALLOC == AA);
                        ASSERTV(LINE, tj, A, B, B + 1 + TYPE_ALLOC == A);
                    }
                    else {
                        ASSERTV(LINE, tj, AA, BB, BB + 0 + TYPE_ALLOC == AA);
                        ASSERTV(LINE, tj, A, B, B + 0 + TYPE_ALLOC == A);
                    }
                    ASSERTV(LINE, tj, SIZE, SIZE + 1 == X.size());

                    TestValues exp(EXPECTED);
                    ASSERTV(LINE, tj, 0 == verifyContainer(X, exp, SIZE + 1));
                }
                else {
                    if ('+' == ALLOCS[tj]) {
                        ASSERTV(LINE, tj, AA, BB, BB + 1 + TYPE_ALLOC == AA);
                        ASSERTV(LINE, tj,  A,  B,  B + 1              ==  A);
                    }
                    else {
                        ASSERTV(LINE, tj, AA, BB, BB + 0 + TYPE_ALLOC == AA);
                        ASSERTV(LINE, tj,  A,  B,  B + 0              ==  A);
                    }
                    ASSERTV(LINE, tj, SIZE == X.size());

                    TestValues exp(EXPECTED);
                    ASSERTV(LINE, tj, 0 == verifyContainer(X, exp, SIZE));
                }
            }
        }
    }
    if (verbose) printf("\nTesting 'emplace' with injected exceptions.\n");
    {
        for (int ti = 0; ti < NUM_DATA; ++ti) {
            const int         LINE   = DATA[ti].d_line;
            const char *const SPEC   = DATA[ti].d_spec_p;
            const char *const UNIQUE = DATA[ti].d_unique_p;
            const int         LENGTH = (int)strlen(SPEC);

            const TestValues VALUES(SPEC);

            char EXPECTED[MAX_LENGTH];

            if (veryVerbose) { P_(LINE) P_(SPEC) P_(UNIQUE) P(LENGTH); }

            ASSERTV(LINE, LENGTH == (int) strlen(UNIQUE));

            bslma::TestAllocator oa("object", veryVeryVeryVerbose);
            Obj mX(&oa);  const Obj &X = mX;

            for (int tj = 0; tj < LENGTH; ++tj) {
                const bool   IS_UNIQ = 'Y' == UNIQUE[tj];
                const size_t SIZE    = X.size();

                if (veryVerbose) { P_(IS_UNIQ) P(SIZE); }

                if (IS_UNIQ) {
                    EXPECTED[SIZE] = SPEC[tj];
                    std::sort(EXPECTED, EXPECTED + SIZE + 1);
                    EXPECTED[SIZE + 1] = '\0';

                    if (veryVeryVerbose) { P(EXPECTED); }
                }

                bslma::TestAllocator scratch("scratch", veryVeryVeryVerbose);

                BSLMA_TESTALLOCATOR_EXCEPTION_TEST_BEGIN(oa) {
                    ExceptionProctor<Obj> proctor(&X, L_, &scratch);

                    pair<Iter, bool> RESULT = mX.emplace(VALUES[tj]);

                    proctor.release();

                    ASSERTV(LINE, tj, SIZE, IS_UNIQ == RESULT.second);
                    ASSERTV(LINE, tj, SIZE, VALUES[tj] == *(RESULT.first));
                } BSLMA_TESTALLOCATOR_EXCEPTION_TEST_END

                if (IS_UNIQ) {
                    TestValues exp(EXPECTED);
                    ASSERTV(LINE, tj, 0 == verifyContainer(X, exp, SIZE + 1));
                }
                else {
                    TestValues exp(EXPECTED);
                    ASSERTV(LINE, tj, 0 == verifyContainer(X, exp, SIZE));
                }
            }
        }
    }
}

template <class KEY, class VALUE, class COMP, class ALLOC>
void TestDriver<KEY, VALUE, COMP, ALLOC>::testCase30()
{
    // ------------------------------------------------------------------------
    // TESTING INSERTION-WITH-HINT OF MOVABLE VALUES
    //
    // TBD Need to test with types that are convertible to 'value_type' (i.e.,
    // the 'ALT_VALUE_TYPE&&' template method).
    //
    // Concerns:
    //: 1 'insert' returns an iterator referring to the newly inserted element
    //:   if it did not already exists, and the the existing element if it did.
    //:
    //: 2 A new element is added to the container if the element did not
    //:   already exist, and the order of the container remains correct.
    //:
    //: 3 Inserting with the correct hint places the new element right before
    //:   the hint.
    //:
    //: 4 Inserting with the correct hint requires no more than 2 comparisons.
    //:
    //: 5 Incorrect hint will be ignored and 'insert' will proceed as if the
    //:   hint is not supplied.
    //:
    //: 6 The new element is move-inserted into the container.
    //:
    //: 7 Internal memory management system is hooked up properly
    //:   so that *all* internally allocated memory draws from a
    //:   user-supplied allocator whenever one is specified.
    //:
    //: 8 Insertion is exception neutral w.r.t. memory allocation.
    //
    // Plan:
    //: 1 For insertion we will create objects of varying sizes and capacities
    //:   containing default values, and insert a 'value'.
    //:
    //:   1 For each set of values, set hint to be 'lower_bound', 'begin',
    //:     'begin' + 1, 'end' - 1, 'end'
    //:
    //:     1 For each value in the set, 'insert' the value with hint.
    //:
    //:       1 Compute the number of allocations and verify it is as
    //:         expected.
    //:
    //:       2 Verify the return value and the resulting data in the container
    //:         is as expected.
    //:
    //:       3 Verify the new element is inserted right before the hint if
    //:         the hint is valid.  (C-3)
    //:
    //:       4 Verify the number of comparisons is no more than 2 if the hint
    //:         is valid.  (C-4)
    //:
    //:       5 Ensure that the move constructor was called on the value type
    //:         (if that type has a mechanism to detect such) where the value
    //:         has the same allocator as that of the container and a different
    //:         allocator than that of the container.  (C-5)
    //:
    //:       5 Verify all allocations are from the object's allocator.  (C-7)
    //:
    //: 2 Repeat P-1 under the presence of injected exceptions.  (C-8)
    //
    // Testing:
    //   iterator insert(const_iterator position, value_type&& value);
    //   iterator insert(const_iterator position, ALT_VALUE_TYPE&& value);
    // -----------------------------------------------------------------------

    const int TYPE_ALLOC = bslma::UsesBslmaAllocator<KEY>::value +
                           bslma::UsesBslmaAllocator<VALUE>::value;

    if (verbose)
        printf("\nTesting parameters: TYPE_ALLOC = %d.\n", TYPE_ALLOC);

    static const struct {
        int         d_line;      // source line number
        const char *d_spec_p;    // specification string
        const char *d_unique_p;  // expected element values
    } DATA[] = {
        //line  spec           isUnique
        //----  --------       --------

        { L_,   "A",           "Y"           },
        { L_,   "AAA",         "YNN"         },
        { L_,   "ABCDEFGH",    "YYYYYYYY"    },
        { L_,   "ABCDEABCDEF", "YYYYYNNNNNY" },
        { L_,   "EEDDCCBBAA",  "YNYNYNYNYN"  }
    };
    const int NUM_DATA = static_cast<const int>(sizeof DATA / sizeof *DATA);

    const int MAX_LENGTH = 10;

    if (verbose) printf("\nTesting 'insert' with hint.\n");
    {
        for (int ti = 0; ti < NUM_DATA; ++ti) {
            const int         LINE   = DATA[ti].d_line;
            const char *const SPEC   = DATA[ti].d_spec_p;
            const char *const UNIQUE = DATA[ti].d_unique_p;
            const int         LENGTH = (int)strlen(SPEC);

            const TestValues VALUES(SPEC);

            char EXPECTED[MAX_LENGTH];

            if (veryVerbose) { P_(LINE) P_(SPEC) P_(UNIQUE) P(LENGTH); }

            ASSERTV(LINE, LENGTH == (int) strlen(UNIQUE));

            for (char cfg = 'a'; cfg <= 'e'; ++cfg) {
                const char CONFIG = cfg;

                for (char cfg2 = 'a'; cfg2 <= 'b'; ++cfg2) {
                    const char CONFIG2 = cfg2;

                    bslma::TestAllocator oa("object", veryVeryVeryVerbose);
                    Obj mX(&oa);  const Obj &X = mX;

                    bslma::TestAllocator za("different", veryVeryVeryVerbose);
                    bslma::TestAllocator *valAllocator = 0;

                    switch (cfg2) {
                      case 'a': {
                        // inserted value has same allocator
                        valAllocator = &oa;
                      } break;
                      case 'b': {
                        // inserted value has different allocator
                        valAllocator = &za;
                      } break;
                      default: {
                        ASSERTV(CONFIG, !"Bad allocator config.");
                      } return;                                       // RETURN
                    }
                    bslma::TestAllocator& sa = *valAllocator;

                    bool lastIsUnique = true;
                    for (int tj = 0; tj < LENGTH; ++tj) {
                        const bool   IS_UNIQ = 'Y' == UNIQUE[tj];
                        const size_t SIZE    = X.size();

                        if (veryVerbose) { P_(IS_UNIQ) P(SIZE); }

                        if (IS_UNIQ) {
                            EXPECTED[SIZE] = SPEC[tj];
                            std::sort(EXPECTED, EXPECTED + SIZE + 1);
                            EXPECTED[SIZE + 1] = '\0';

                            if (veryVeryVerbose) { P(EXPECTED); }
                        }

                        CIter hint;

                        switch (CONFIG) {
                          case 'a': {
                            hint = X.lower_bound(VALUES[tj].first);
                          } break;
                          case 'b': {
                            hint = X.begin();
                          } break;
                          case 'c': {
                            hint = X.begin();
                            if (hint != X.end()) {
                                ++hint;
                            }
                          } break;
                          case 'd': {
                            hint = X.end();
                            if (hint != X.begin()) {
                                --hint;
                            }
                          } break;
                          case 'e': {
                            hint = X.end();
                          } break;
                          default: {
                            ASSERTV(!"Unexpected configuration");
                          } return;                                   // RETURN
                        }

                        size_t EXP_COMP = X.key_comp().count();
                        if ('a' == CONFIG) {
                            if (!IS_UNIQ) {
                                EXP_COMP += 2;
                            }
                            else {
                                if (hint != X.begin()) {
                                    ++EXP_COMP;
                                }
                                if (hint != X.end()) {
                                    ++EXP_COMP;
                                }
                            }
                        }

                        const bsls::Types::Int64 BB = oa.numBlocksTotal();
                        const bsls::Types::Int64 B  = oa.numBlocksInUse();

                        typedef pair<KEY, VALUE> TValueType;

                        bsls::ObjectBuffer<TValueType> buffer;
                        TValueType *valptr = buffer.address();

                        IntToPairConverter<KEY, VALUE, ALLOC>::createInplace(
                                  valptr,
                                  TstFacility::getIdentifier(VALUES[tj].first),
                                  &sa);

                        Iter RESULT = mX.insert(hint, MoveUtil::move(*valptr));
                        MoveState::Enum mStateFirst =
                                TstFacility::getMovedFromState(valptr->first);
                        MoveState::Enum mStateSecond =
                                TstFacility::getMovedFromState(valptr->second);

                        bslma::DestructionUtil::destroy(valptr);

                        const bsls::Types::Int64 AA = oa.numBlocksTotal();
                        const bsls::Types::Int64 A  = oa.numBlocksInUse();

                        ASSERTV(LINE, CONFIG, tj, SIZE,
                                VALUES[tj] == *RESULT);

                        if ('a' == CONFIG) {
                            ASSERTV(LINE, tj, EXP_COMP, X.key_comp().count(),
                                    EXP_COMP == X.key_comp().count());

                            if (IS_UNIQ) {
                                ASSERTV(LINE, tj, hint == ++RESULT);
                            }
                            else {
                                ASSERTV(LINE, tj, hint == RESULT);
                            }
                        }

                        if (IS_UNIQ) {
                            bsls::Types::Int64 expAA = BB + TYPE_ALLOC;
                                                                    // new item
                            bsls::Types::Int64 expA  = B  + TYPE_ALLOC;
                                                                    // new item

                            ASSERTV(mStateFirst,
                                    MoveState::e_UNKNOWN == mStateFirst
                                 || MoveState::e_MOVED   == mStateFirst);
                            ASSERTV(mStateSecond,
                                    MoveState::e_UNKNOWN == mStateSecond
                                 || MoveState::e_MOVED   == mStateSecond);

                            if (expectToAllocate(SIZE + 1) && lastIsUnique) {
                                expA  = expA  + 1;     // resize on pool
                                expAA = expAA + 1;     // resize on pool
                            }

                            if (&sa == &oa) {
                                if (MoveState::e_MOVED != mStateFirst) {
                                    expAA +=
                                         bslma::UsesBslmaAllocator<KEY>::value;
                                                       // temporary (not moved)
                                }
                                if (MoveState::e_MOVED != mStateSecond) {
                                    expAA +=
                                       bslma::UsesBslmaAllocator<VALUE>::value;
                                                       // temporary (not moved)
                                }
                            }

                            ASSERTV(LINE, CONFIG2, tj, AA, expAA, AA == expAA);
                            ASSERTV(LINE, CONFIG2, tj, A,  expA,  A  == expA);
                            ASSERTV(LINE, CONFIG2, tj, SIZE,
                                                       SIZE + 1 == X.size());

                            TestValues exp(EXPECTED);
                            ASSERTV(LINE, tj,
                                    0 == verifyContainer(X, exp, SIZE + 1));
                        }
                        else {
                            bsls::Types::Int64 expAA = BB + TYPE_ALLOC;
                            bsls::Types::Int64 expA  = B;

                            ASSERTV(mStateFirst,
                                    MoveState::e_UNKNOWN == mStateFirst
                                 || MoveState::e_MOVED   == mStateFirst);
                            ASSERTV(mStateSecond,
                                    MoveState::e_UNKNOWN == mStateSecond
                                 || MoveState::e_MOVED   == mStateSecond);

                            if (expectToAllocate(SIZE + 1) && lastIsUnique) {
                                expA  = expA  + 1;          // resize on pool
                                expAA = expAA + 1;          // resize on pool
                            }

                            if (&sa == &oa) {
                                if (MoveState::e_MOVED != mStateFirst) {
                                    expAA +=
                                         bslma::UsesBslmaAllocator<KEY>::value;
                                                       // temporary (not moved)
                                }
                                if (MoveState::e_MOVED != mStateSecond) {
                                    expAA +=
                                       bslma::UsesBslmaAllocator<VALUE>::value;
                                                       // temporary (not moved)
                                }
                            }

                            ASSERTV(LINE, CONFIG2, tj, AA, expAA, expAA == AA);
                            ASSERTV(LINE, CONFIG2, tj, A,  expA,  expA  == A);
                            ASSERTV(LINE, CONFIG2, tj, SIZE == X.size());

                            TestValues exp(EXPECTED);
                            ASSERTV(LINE, CONFIG2, tj,
                                    0 == verifyContainer(X, exp, SIZE));
                        }

                        lastIsUnique = IS_UNIQ;
                    }
                }
            }
        }
    }
    if (verbose) printf("\nTesting 'insert' with exception.\n");
    {
        for (int ti = 0; ti < NUM_DATA; ++ti) {
            const int         LINE   = DATA[ti].d_line;
            const char *const SPEC   = DATA[ti].d_spec_p;
            const char *const UNIQUE = DATA[ti].d_unique_p;
            const int         LENGTH = (int)strlen(SPEC);

            const TestValues VALUES(SPEC);

            char EXPECTED[MAX_LENGTH];

            if (veryVerbose) { P_(LINE) P_(SPEC) P_(UNIQUE) P(LENGTH); }

            ASSERTV(LINE, LENGTH == (int) strlen(UNIQUE));

            for (char cfg = 'a'; cfg <= 'e'; ++cfg) {
                const char CONFIG = cfg;

                for (char cfg2 = 'a'; cfg2 <= 'b'; ++cfg2) {

                    bslma::TestAllocator oa("object",    veryVeryVeryVerbose);
                    bslma::TestAllocator za("different", veryVeryVeryVerbose);

                    Obj mX(&oa);  const Obj &X = mX;

                    bslma::TestAllocator *valAllocator = 0;

                    switch (cfg2) {
                      case 'a': {
                        // inserted value has same allocator
                        valAllocator = &oa;
                      } break;
                      case 'b': {
                        // inserted value has different allocator
                        valAllocator = &za;
                      } break;
                      default: {
                        ASSERTV(CONFIG, !"Bad allocator config.");
                      } return;                                       // RETURN
                    }
                    bslma::TestAllocator& sa = *valAllocator;

                    for (int tj = 0; tj < LENGTH; ++tj) {
                        const bool   IS_UNIQ = 'Y' == UNIQUE[tj];
                        const size_t SIZE    = X.size();

                        if (veryVerbose) { P_(IS_UNIQ) P(SIZE); }

                        if (IS_UNIQ) {
                            EXPECTED[SIZE] = SPEC[tj];
                            std::sort(EXPECTED, EXPECTED + SIZE + 1);
                            EXPECTED[SIZE + 1] = '\0';

                            if (veryVeryVerbose) { P(EXPECTED); }
                        }

                        CIter hint;

                        switch (CONFIG) {
                          case 'a': {
                            hint = X.lower_bound(VALUES[tj].first);
                          } break;
                          case 'b': {
                            hint = X.begin();
                          } break;
                          case 'c': {
                            hint = X.begin();
                            if (hint != X.end()) {
                                ++hint;
                            }
                          } break;
                          case 'd': {
                            hint = X.end();
                            if (hint != X.begin()) {
                                --hint;
                            }
                          } break;
                          case 'e': {
                            hint = X.end();
                          } break;
                          default: {
                            ASSERTV(!"Unexpected configuration");
                          } return;                                   // RETURN
                        }

                        bslma::TestAllocator scratch("scratch",
                                                     veryVeryVeryVerbose);

                        BSLMA_TESTALLOCATOR_EXCEPTION_TEST_BEGIN(oa) {
                            Obj mZ(&scratch);   const Obj& Z = mZ;
                            for (int tk = 0; tk < tj; ++tk) {
                                primaryManipulator(
                                  &mZ,
                                  TstFacility::getIdentifier(VALUES[tk].first),
                                  &scratch);
                            }
                            ASSERTV(Z, X, Z == X);

                            ExceptionProctor<Obj> proctor(&X, L_,
                                                          MoveUtil::move(mZ));

                            typedef pair<KEY, VALUE> TValueType;

                            bsls::ObjectBuffer<TValueType> buffer;
                            TValueType *valptr = buffer.address();

                            IntToPairConverter<KEY, VALUE, ALLOC>::
                                createInplace(
                                  valptr,
                                  TstFacility::getIdentifier(VALUES[tj].first),
                                  &sa);

                            bslma::DestructorGuard<TValueType> valueGuard(
                                                                       valptr);
                            Iter RESULT =
                                      mX.insert(hint, MoveUtil::move(*valptr));

                            proctor.release();

                            ASSERTV(LINE, CONFIG, tj, SIZE,
                                    VALUES[tj] == *RESULT);

                        } BSLMA_TESTALLOCATOR_EXCEPTION_TEST_END

                        if (IS_UNIQ) {
                            ASSERTV(LINE, tj, SIZE, SIZE + 1 == X.size());

                            TestValues exp(EXPECTED);
                            ASSERTV(LINE, tj,
                                    0 == verifyContainer(X, exp, SIZE + 1));
                        }
                        else {
                            ASSERTV(LINE, tj, SIZE == X.size());

                            TestValues exp(EXPECTED);
                            ASSERTV(LINE, tj,
                                    0 == verifyContainer(X, exp, SIZE));
                        }
                    }
                }
            }
        }
    }
}

template <class KEY, class VALUE, class COMP, class ALLOC>
void TestDriver<KEY, VALUE, COMP, ALLOC>::testCase29()
{
    // ------------------------------------------------------------------------
    // TESTING INSERTION OF MOVABLE VALUES
    //
    // TBD Need to test with types that are convertible to 'value_type' (i.e.,
    // the 'ALT_VALUE_TYPE&&' template method).
    //
    // Concerns:
    //: 1 'insert' returns a pair containing an iterator and a 'bool'
    //:
    //: 2 The iterator returned refers to the newly inserted element if it did
    //:   not already exists, and the the existing element if it did.
    //:
    //: 3 The 'bool' returned is 'true' if a new element is inserted, and
    //:   'false' otherwise.
    //:
    //: 4 A new element is added to the container if the element did not
    //:   already exist, and the order of the container remains correct.
    //:
    //: 5 The new element is move-inserted into the container.
    //:
    //: 6 Internal memory management system is hooked up properly
    //:   so that *all* internally allocated memory draws from a
    //:   user-supplied allocator whenever one is specified.
    //:
    //: 7 Insertion is exception neutral w.r.t. memory allocation.
    //
    // Plan:
    //: 1 For insertion we will create objects of varying sizes and capacities
    //:   containing default values, and insert a 'value'.
    //:
    //:   1 Compute the number of allocations and verify it is as expected.
    //:
    //:   2 If the object did not contain 'value', verify it now exist.
    //:     Otherwise, verify the return value is as expected.  (C-1..4)
    //:
    //:   3 Ensure that the move constructor was called on the value type (if
    //:     that type has a mechanism to detect such) where the value has the
    //:     same allocator as that of the the container and a different
    //:     allocator than that of the  container.  (C-5)
    //:
    //:   4 Verify all allocations are from the object's allocator.  (C-6)
    //:
    //: 2 Repeat P-1 under the presence of injected exceptions.  (C-7)
    //
    // Testing:
    //   pair<iterator, bool> insert(value_type&& value);
    //   pair<iterator, bool> insert(ALT_VALUE_TYPE&& value);
    // -----------------------------------------------------------------------

    const int TYPE_ALLOC = bslma::UsesBslmaAllocator<KEY>::value +
                           bslma::UsesBslmaAllocator<VALUE>::value;

    if (verbose)
        printf("\nTesting parameters: TYPE_ALLOC = %d.\n", TYPE_ALLOC);

    static const struct {
        int         d_line;      // source line number
        const char *d_spec_p;    // specification string
        const char *d_unique_p;  // expected element values
    } DATA[] = {
        //line  spec           isUnique
        //----  ----           --------
        { L_,   "A",           "Y"           },
        { L_,   "AB",          "YY"          },
        { L_,   "ABC",         "YYY"         },
        { L_,   "AAA",         "YNN"         },
        { L_,   "ABCDEFGH",    "YYYYYYYY"    },
        { L_,   "ABCDEABCDEF", "YYYYYNNNNNY" },
        { L_,   "EEDDCCBBAA",  "YNYNYNYNYN"  }
    };
    const int NUM_DATA = static_cast<const int>(sizeof DATA / sizeof *DATA);

    const int MAX_LENGTH = 10;

    if (verbose) printf("\nTesting 'insert' without exceptions.\n");
    {
        for (int ti = 0; ti < NUM_DATA; ++ti) {
            const int         LINE   = DATA[ti].d_line;
            const char *const SPEC   = DATA[ti].d_spec_p;
            const char *const UNIQUE = DATA[ti].d_unique_p;
            const int         LENGTH = (int)strlen(SPEC);

            const TestValues VALUES(SPEC);

            char EXPECTED[MAX_LENGTH];

            if (veryVerbose) { P_(LINE) P_(SPEC) P_(UNIQUE) P(LENGTH); }

            ASSERTV(LINE, LENGTH == (int) strlen(UNIQUE));

            for (char cfg = 'a'; cfg <= 'b'; ++cfg) {
                const char CONFIG = cfg;

                bslma::TestAllocator oa("object",    veryVeryVeryVerbose);
                bslma::TestAllocator za("different", veryVeryVeryVerbose);

                Obj mX(&oa);  const Obj &X = mX;

                bslma::TestAllocator *valAllocator = 0;

                switch (cfg) {
                  case 'a': {
                    // inserted value has same allocator
                    valAllocator = &oa;
                  } break;
                  case 'b': {
                    // inserted value has different allocator
                    valAllocator = &za;
                  } break;
                  default: {
                    ASSERTV(CONFIG, !"Bad allocator config.");
                  } return;                                           // RETURN
                }
                bslma::TestAllocator& sa = *valAllocator;

                bool lastIsUnique = true;
                for (int tj = 0; tj < LENGTH; ++tj) {
                    const bool   IS_UNIQ = 'Y' == UNIQUE[tj];
                    const size_t SIZE    = X.size();

                    if (veryVerbose) { P_(IS_UNIQ) P(SIZE); }

                    if (IS_UNIQ) {
                        EXPECTED[SIZE] = SPEC[tj];
                        std::sort(EXPECTED, EXPECTED + SIZE + 1);
                        EXPECTED[SIZE + 1] = '\0';

                        if (veryVeryVerbose) { P(EXPECTED); }
                    }

                    const bsls::Types::Int64 BB = oa.numBlocksTotal();
                    const bsls::Types::Int64 B  = oa.numBlocksInUse();

                    typedef pair<KEY, VALUE> TValueType;

                    bsls::ObjectBuffer<TValueType> buffer;
                    TValueType *valptr = buffer.address();

                    IntToPairConverter<KEY, VALUE, ALLOC>::createInplace(
                                  valptr,
                                  TstFacility::getIdentifier(VALUES[tj].first),
                                  &sa);

                    pair<Iter, bool> RESULT =
                                            mX.insert(MoveUtil::move(*valptr));
                    MoveState::Enum mStateFirst =
                                TstFacility::getMovedFromState(valptr->first);
                    MoveState::Enum mStateSecond =
                                TstFacility::getMovedFromState(valptr->second);

                    bslma::DestructionUtil::destroy(valptr);

                    ASSERTV(LINE, CONFIG, tj, SIZE,
                            IS_UNIQ    == RESULT.second);
                    ASSERTV(LINE, CONFIG, tj, SIZE,
                            VALUES[tj] == *(RESULT.first));

                    const bsls::Types::Int64 AA = oa.numBlocksTotal();
                    const bsls::Types::Int64 A  = oa.numBlocksInUse();

                    if (IS_UNIQ) {
                        bsls::Types::Int64 expAA = BB + TYPE_ALLOC; // new item
                        bsls::Types::Int64 expA  = B  + TYPE_ALLOC; // new item

                        ASSERTV(mStateFirst,
                                MoveState::e_UNKNOWN == mStateFirst
                             || MoveState::e_MOVED   == mStateFirst);
                        ASSERTV(mStateSecond,
                                MoveState::e_UNKNOWN == mStateSecond
                             || MoveState::e_MOVED   == mStateSecond);

                        if (expectToAllocate(SIZE + 1) && lastIsUnique) {
                            expA  = expA  + 1;              // resize on pool
                            expAA = expAA + 1;              // resize on pool
                        }

                        if (&sa == &oa) {
                            if (MoveState::e_MOVED != mStateFirst) {
                                expAA += bslma::UsesBslmaAllocator<KEY>::value;
                                                       // temporary (not moved)
                            }
                            if (MoveState::e_MOVED != mStateSecond) {
                                expAA +=
                                       bslma::UsesBslmaAllocator<VALUE>::value;
                                                       // temporary (not moved)
                            }
                        }

                        ASSERTV(LINE, CONFIG, tj, AA, expAA, expAA == AA);
                        ASSERTV(LINE, CONFIG, tj, A,  expA,  expA  == A);
                        ASSERTV(LINE, CONFIG, tj, SIZE, SIZE + 1 == X.size());

                        TestValues exp(EXPECTED);
                        ASSERTV(LINE, CONFIG, tj, 0 == verifyContainer(
                                                                    X,
                                                                    exp,
                                                                    SIZE + 1));
                    }
                    else {
                        bsls::Types::Int64 expAA = BB + TYPE_ALLOC;
                        bsls::Types::Int64 expA  = B;

                        ASSERTV(mStateFirst,
                                MoveState::e_UNKNOWN == mStateFirst
                             || MoveState::e_MOVED   == mStateFirst);
                        ASSERTV(mStateSecond,
                                MoveState::e_UNKNOWN == mStateSecond
                             || MoveState::e_MOVED   == mStateSecond);

                        if (expectToAllocate(SIZE + 1) && lastIsUnique) {
                            expA  = expA  + 1;              // resize on pool
                            expAA = expAA + 1;              // resize on pool
                        }

                        if (&sa == &oa) {
                            if (MoveState::e_MOVED != mStateFirst) {
                                expAA += bslma::UsesBslmaAllocator<KEY>::value;
                                                       // temporary (not moved)
                            }
                            if (MoveState::e_MOVED != mStateSecond) {
                                expAA +=
                                       bslma::UsesBslmaAllocator<VALUE>::value;
                                                       // temporary (not moved)
                            }
                        }

                        ASSERTV(LINE, CONFIG, tj, AA, expAA, expAA == AA);
                        ASSERTV(LINE, CONFIG, tj, A,  expA,  expA  == A);
                        ASSERTV(LINE, CONFIG, tj, SIZE == X.size());

                        TestValues exp(EXPECTED);
                        ASSERTV(LINE, CONFIG, tj, 0 == verifyContainer(X,
                                                                       exp,
                                                                       SIZE));
                    }

                    lastIsUnique = IS_UNIQ;
                }
            }
        }
    }

    if (verbose) printf("\nTesting 'insert' with injected exceptions.\n");
    {
        for (int ti = 0; ti < NUM_DATA; ++ti) {
            const int         LINE   = DATA[ti].d_line;
            const char *const SPEC   = DATA[ti].d_spec_p;
            const char *const UNIQUE = DATA[ti].d_unique_p;
            const int         LENGTH = (int)strlen(SPEC);

            const TestValues VALUES(SPEC);

            char EXPECTED[MAX_LENGTH];

            if (veryVerbose) { P_(LINE) P_(SPEC) P_(UNIQUE) P(LENGTH); }

            ASSERTV(LINE, LENGTH == (int) strlen(UNIQUE));

            for (char cfg = 'a'; cfg <= 'b'; ++cfg) {
                const char CONFIG = cfg;

                bslma::TestAllocator oa("object",    veryVeryVeryVerbose);
                bslma::TestAllocator za("different", veryVeryVeryVerbose);

                Obj mX(&oa);  const Obj &X = mX;

                bslma::TestAllocator *valAllocator = 0;

                switch (cfg) {
                  case 'a': {
                    // inserted value has same allocator
                    valAllocator = &oa;
                  } break;
                  case 'b': {
                    // inserted value has different allocator
                    valAllocator = &za;
                  } break;
                  default: {
                    ASSERTV(CONFIG, !"Bad allocator config.");
                  } return;                                           // RETURN
                }
                bslma::TestAllocator& sa = *valAllocator;

                for (int tj = 0; tj < LENGTH; ++tj) {
                    const bool   IS_UNIQ = 'Y' == UNIQUE[tj];
                    const size_t SIZE    = X.size();

                    if (veryVerbose) { P_(IS_UNIQ) P(SIZE); }

                    if (IS_UNIQ) {
                        EXPECTED[SIZE] = SPEC[tj];
                        std::sort(EXPECTED, EXPECTED + SIZE + 1);
                        EXPECTED[SIZE + 1] = '\0';

                        if (veryVeryVerbose) { P(EXPECTED); }
                    }

                    bslma::TestAllocator scratch("scratch",
                                                 veryVeryVeryVerbose);
                    BSLMA_TESTALLOCATOR_EXCEPTION_TEST_BEGIN(oa) {
                        Obj mZ(&scratch);   const Obj& Z = mZ;
                        for (int tk = 0; tk < tj; ++tk) {
                            primaryManipulator(
                                  &mZ,
                                  TstFacility::getIdentifier(VALUES[tk].first),
                                  &scratch);
                        }
                        ASSERTV(Z, X, Z == X);

                        ExceptionProctor<Obj> proctor(&X, L_,
                                                      MoveUtil::move(mZ));

                        typedef pair<KEY, VALUE> TValueType;

                        bsls::ObjectBuffer<TValueType> buffer;
                        TValueType *valptr = buffer.address();

                        IntToPairConverter<KEY, VALUE, ALLOC>::createInplace(
                                  valptr,
                                  TstFacility::getIdentifier(VALUES[tj].first),
                                  &sa);

                        bslma::DestructorGuard<TValueType> valueGuard(valptr);

                        pair<Iter, bool> RESULT =
                                            mX.insert(MoveUtil::move(*valptr));

                        proctor.release();

                        ASSERTV(LINE, tj, SIZE, IS_UNIQ == RESULT.second);
                        ASSERTV(LINE, tj, SIZE, VALUES[tj] == *(RESULT.first));
                    } BSLMA_TESTALLOCATOR_EXCEPTION_TEST_END

                    if (IS_UNIQ) {
                        TestValues exp(EXPECTED);
                        ASSERTV(LINE, tj,
                                0 == verifyContainer(X, exp, SIZE + 1));
                    }
                    else {
                        TestValues exp(EXPECTED);
                        ASSERTV(LINE, tj,
                                0 == verifyContainer(X, exp, SIZE));
                    }
                }
            }
        }
    }
}

template <class KEY, class VALUE, class COMP, class ALLOC>
template <bool PROPAGATE_ON_CONTAINER_MOVE_ASSIGNMENT_FLAG,
          bool OTHER_FLAGS>
void TestDriver<KEY, VALUE, COMP, ALLOC>::
                   testCase28_propagate_on_container_move_assignment_dispatch()
{
    // Set the three properties of 'bsltf::StdStatefulAllocator' that are not
    // under test in this test case to 'false'.

    typedef bsltf::StdStatefulAllocator<
                                   KEY,
                                   OTHER_FLAGS,
                                   OTHER_FLAGS,
                                   OTHER_FLAGS,
                                   PROPAGATE_ON_CONTAINER_MOVE_ASSIGNMENT_FLAG>
                                                 StdAlloc;

    typedef bsl::map<KEY, VALUE, COMP, StdAlloc> Obj;

    const bool PROPAGATE = PROPAGATE_ON_CONTAINER_MOVE_ASSIGNMENT_FLAG;

    static const char *SPECS[] = {
        "",
        "A",
        "BC",
        "CDE",
    };
    const int NUM_SPECS = static_cast<const int>(sizeof SPECS / sizeof *SPECS);

    bslma::TestAllocator da("default", veryVeryVeryVerbose);
    bslma::DefaultAllocatorGuard dag(&da);

    // Create control and source objects.
    for (int ti = 0; ti < NUM_SPECS; ++ti) {
        const char *const ISPEC   = SPECS[ti];
        const size_t      ILENGTH = strlen(ISPEC);

        TestValues IVALUES(ISPEC);

        bslma::TestAllocator oas("source", veryVeryVeryVerbose);
        bslma::TestAllocator oat("target", veryVeryVeryVerbose);

        StdAlloc mas(&oas);
        StdAlloc mat(&oat);

        StdAlloc scratch(&da);

        Obj mW(IVALUES.begin(), IVALUES.end(), COMP(), scratch);  // control
        const Obj& W = mW;

        // Create target object.
        for (int tj = 0; tj < NUM_SPECS; ++tj) {
            const char *const JSPEC   = SPECS[tj];
            const size_t      JLENGTH = strlen(JSPEC);

            TestValues JVALUES(JSPEC);

            {
                IVALUES.resetIterators();

                Obj mY(IVALUES.begin(), IVALUES.end(), COMP(), mas);
                const Obj& Y = mY;

                if (veryVerbose) { T_ P_(ISPEC) P_(Y) P(W) }

                Obj mX(JVALUES.begin(), JVALUES.end(), COMP(), mat);
                const Obj& X = mX;

                bslma::TestAllocatorMonitor oasm(&oas);
                bslma::TestAllocatorMonitor oatm(&oat);

                Obj *mR = &(mX = MoveUtil::move(mY));

                ASSERTV(ISPEC, JSPEC,  W,   X,  W == X);
                ASSERTV(ISPEC, JSPEC, mR, &mX, mR == &mX);

                ASSERTV(ISPEC, JSPEC, PROPAGATE,
                       !PROPAGATE == (mat == X.get_allocator()));
                ASSERTV(ISPEC, JSPEC, PROPAGATE,
                        PROPAGATE == (mas == X.get_allocator()));

                ASSERTV(ISPEC, JSPEC, mas == Y.get_allocator());

                if (PROPAGATE) {
                    ASSERTV(ISPEC, JSPEC, 0 == oat.numBlocksInUse());
                }
                else {
                    ASSERTV(ISPEC, JSPEC, oasm.isInUseSame());
                }
            }
            ASSERTV(ISPEC, 0 == oas.numBlocksInUse());
            ASSERTV(ISPEC, 0 == oat.numBlocksInUse());
        }
    }
    ASSERTV(0 == da.numBlocksInUse());
}

template <class KEY, class VALUE, class COMP, class ALLOC>
void TestDriver<KEY, VALUE, COMP, ALLOC>::
                            testCase28_propagate_on_container_move_assignment()
{
    // ------------------------------------------------------------------------
    // MOVE-ASSIGNMENT OPERATOR: ALLOCATOR PROPAGATION
    //
    // Concerns:
    //: 1 If the 'propagate_on_container_move_assignment' trait is 'false', the
    //:   allocator used by the target object remains unchanged (i.e., the
    //:   source object's allocator is *not* propagated).
    //:
    //: 2 If the 'propagate_on_container_move_assignment' trait is 'true', the
    //:   allocator used by the target object is updated to be a copy of that
    //:   used by the source object (i.e., the source object's allocator *is*
    //:   propagated).
    //:
    //: 3 The allocator used by the source object remains unchanged whether or
    //;   not it is propagated to the target object.
    //:
    //: 4 If the allocator is propagated from the source object to the target
    //:   object, all memory allocated from the target object's original
    //:   allocator is released.
    //:
    //: 5 The effect of the 'propagate_on_container_move_assignment' trait is
    //:   independent of the other three allocator propagation traits.
    //
    // Plan:
    //: 1 Specify a set S of object values with varied differences, ordered by
    //:   increasing length, to be used in the following tests.
    //:
    //: 2 Create two 'bsltf::StdStatefulAllocator' objects with their
    //:   'propagate_on_container_move_assignment' property configured to
    //:   'false'.  In two successive iterations of P-3, first configure the
    //:   three properties not under test to be 'false', then configure them
    //:   all to be 'true'.
    //:
    //: 3 For each value '(x, y)' in the cross product S x S:  (C-1)
    //:
    //:   1 Initialize an object 'X' from 'x' using one of the allocators from
    //:     P-2.
    //:
    //:   2 Initialize two objects from 'y', a control object 'W' using a
    //:     scratch allocator and an object 'Y' using the other allocator from
    //:     P-2.
    //:
    //:   3 Move-assign 'Y' to 'X' and use 'operator==' to verify that 'X'
    //:     subsequently has the same value as 'W'.
    //:
    //:   4 Use the 'get_allocator' method to verify that the allocator of 'Y'
    //:     is *not* propagated to 'X' and that the allocator used by 'Y'
    //:     remains unchanged.  (C-1)
    //:
    //: 4 Repeat P-2..3 except that this time configure the allocator property
    //:   under test to 'true' and verify that the allocator of 'Y' *is*
    //:   propagated to 'X'.  Also verify that all memory is released to the
    //:   allocator that was in use by 'X' prior to the assignment.  (C-2..5)
    //
    // Testing:
    //   propagate_on_container_move_assignment
    // ------------------------------------------------------------------------

    if (verbose) printf("\nMOVE-ASSIGNMENT OPERATOR: ALLOCATOR PROPAGATION"
                        "\n===============================================\n");

    if (verbose)
        printf("\n'propagate_on_container_move_assignment::value == false'\n");

    testCase28_propagate_on_container_move_assignment_dispatch<false, false>();
    testCase28_propagate_on_container_move_assignment_dispatch<false, true>();

    if (verbose)
        printf("\n'propagate_on_container_move_assignment::value == true'\n");

    testCase28_propagate_on_container_move_assignment_dispatch<true, false>();
    testCase28_propagate_on_container_move_assignment_dispatch<true, true>();
}

template <class KEY, class VALUE, class COMP, class ALLOC>
void TestDriver<KEY, VALUE, COMP, ALLOC>::testCase28()
{
    // ------------------------------------------------------------------------
    // TESTING MOVE-ASSIGNMENT OPERATOR
    //
    // Concerns:
    //  TBD: the test does not yet cover the case where allocator propagation
    //       is enabled for move assignment (hard-coded to 'false') -- i.e.,
    //       parts of C-5..6 are currently not addressed.
    //
    //: 1 The signature and return type are standard.
    //:
    //: 2 The reference returned is to the target object (i.e., '*this').
    //:
    //: 3 The move assignment operator can change the value of a modifiable
    //:   target object to that of any source object.
    //:
    //: 4 The object has its internal memory management system hooked up
    //:   properly so that *all* internally allocated memory draws from a
    //:   user-supplied allocator whenever one is specified.
    //:
    //: 5 If allocator propagation is not enabled for move-assignment, the
    //:   allocator address held by the target object is unchanged; otherwise,
    //:   the allocator address held by the target object is changed to that of
    //:   the source.
    //:
    //: 6 If allocator propagation is enabled for move-assignment, any memory
    //:   allocation from the original target allocator is released after the
    //:   operation has completed.
    //:
    //: 7 All elements in the target object are either move-assigned to or
    //:   destroyed.
    //:
    //: 8 The source object is left in a valid state but unspecified state; the
    //:   allocator address held by the original object is unchanged.
    //:
    //: 9 Subsequent changes to or destruction of the original object have no
    //:   effect on the move-constructed object and vice-versa.
    //:
    //:10 Assigning a source object having the default-constructed value
    //:   allocates no memory; assigning a value to a target object in the
    //:   default state does not allocate or deallocate any memory.
    //:
    //:11 Every object releases any allocated memory at destruction.
    //:
    //:12 Any memory allocation is exception neutral.
    //:
    //:13 Assigning an object to itself behaves as expected (alias-safety).
    //
    // Plan:
    //: 1 Use the address of 'operator=' to initialize a member-function
    //:   pointer having the appropriate signature and return type for the
    //:   copy-assignment operator defined in this component.             (C-1)
    //:
    //: 2 Iterate over a set of object values with substantial and varied
    //:   differences, ordered by increasing length, and create for each a
    //:   control object representing the source of the assignment, with its
    //:   own scratch allocator.
    //:
    //: 3 Iterate again over the same set of object values and create a
    //:   object representing the target of the assignment, with its own unique
    //:   object allocator.
    //:
    //: 4 In a loop consisting of two iterations, create a source object (a
    //:   copy of the control object in P-1) with 1) a different allocator than
    //:   that of target and 2) the same allocator as that of the target.
    //:
    //: 5 Call the move-assignment operator in the presence of exceptions
    //:   during memory allocations (using a 'bslma::Allocator' and varying
    //:   its allocation limit) and verify the following:                (C-12)
    //:
    //:   1 The address of the return value is the same as that of the target
    //:     object.                                                       (C-2)
    //:
    //:   2 The object being assigned to has the same value as that of the
    //:     source object before assignment (i.e., the control object).   (C-3)
    //:
    //:   3 CONTAINER SPECIFIC NOTE: Ensure that the comparator was assigned.
    //:
    //:   4 If the source and target objects use the same allocator, ensure
    //:     that there is no net increase in memory use from the common
    //:     allocator.  Also consider the following cases:
    //:
    //:     1 If the source object is empty, confirm that there are no bytes
    //:       currently in use from the common allocator.                (C-10)
    //:
    //:     2 If the target object is empty, confirm that there was no memory
    //:       change in memory usage.                                    (C-10)
    //:
    //:   5 If the source and target objects use different allocators, ensure
    //:     that each element in the source object is move-inserted into the
    //:     target object.                                                (C-7)
    //:
    //:   6 Ensure that the source, target, and control object continue to have
    //:     the correct allocator and that all memory allocations come from the
    //:     appropriate allocator.                                        (C-4)
    //:
    //:   7 Manipulate the source object (after assignment) to ensure that it
    //:     is in a valid state, destroy it, and then manipulate the target
    //:     object to ensure that it is in a valid state.                 (C-8)
    //:
    //:   8 Verify all memory is released when the source and target objects
    //:     are destroyed.                                               (C-11)
    //:
    //: 6 Use a test allocator installed as the default allocator to verify
    //:   that no memory is ever allocated from the default allocator.
    //
    // Testing:
    //   map& operator=(map&& rhs);
    // ------------------------------------------------------------------------

    const int TYPE_ALLOC = bslma::UsesBslmaAllocator<KEY>::value +
                           bslma::UsesBslmaAllocator<VALUE>::value;

    const int              NUM_DATA        = DEFAULT_NUM_DATA;
    const DefaultDataRow (&DATA)[NUM_DATA] = DEFAULT_DATA;

    bslma::TestAllocator         da("default", veryVeryVeryVerbose);
    bslma::DefaultAllocatorGuard dag(&da);

    Obj& (Obj::*operatorMAg) (bslmf::MovableRef<Obj>) = &Obj::operator=;
    (void)operatorMAg;  // quash potential compiler warning

    const TestValues VALUES;
    // Create first object.
    if (verbose)
        printf("\nTesting move assignment.\n");
    {
        for (int ti = 0; ti < NUM_DATA; ++ti) {
            const int         LINE1   = DATA[ti].d_line;
            const int         INDEX1  = DATA[ti].d_index;
            const char *const SPEC1   = DATA[ti].d_spec_p;
            const char *const RESULT1 = DATA[ti].d_results_p;
            const size_t      LENGTH1 = strlen(RESULT1);

            bslma::TestAllocator scratch("scratch", veryVeryVeryVerbose);

            Obj  mZZ(&scratch);  const Obj&  ZZ = gg(&mZZ, SPEC1);

            const bsls::Types::Int64 BEFORE = scratch.numBytesInUse();

            Obj mZZZ(&scratch);  const Obj& ZZZ = gg(&mZZZ, SPEC1);

            const bsls::Types::Int64 BIU = scratch.numBytesInUse() - BEFORE;

            if (veryVerbose) { T_ P_(LINE1) P_(ZZZ) P(ZZ) }

            // Ensure the first row of the table contains the
            // default-constructed value.
            static bool firstFlag = true;
            if (firstFlag) {
                ASSERTV(LINE1, Obj(), ZZZ, Obj() == ZZZ);
                firstFlag = false;
            }

            // Create second object.
            for (int tj = 0; tj < NUM_DATA; ++tj) {
                const int         LINE2   = DATA[tj].d_line;
                const int         INDEX2  = DATA[tj].d_index;
                const char *const SPEC2   = DATA[tj].d_spec_p;
                const char *const RESULT2 = DATA[tj].d_results_p;
                const size_t      LENGTH2 = strlen(RESULT2);

                for (char cfg = 'a'; cfg <= 'b'; ++cfg) {
                    const char CONFIG = cfg;  // how we specify the allocator

                    bslma::TestAllocator fa("footprint", veryVeryVeryVerbose);
                    bslma::TestAllocator za("different", veryVeryVeryVerbose);
                    bslma::TestAllocator oa(   "object", veryVeryVeryVerbose);

                    Obj *objPtr = new (fa) Obj(&oa);
                    Obj& mX = *objPtr;  const Obj& X = gg(&mX, SPEC2);

                    Obj *srcPtr = 0;
                    bslma::TestAllocator *srcAllocatorPtr;

                    switch (CONFIG) {
                      case 'a': {
                        srcPtr = new (fa) Obj(&za); gg(srcPtr, SPEC1);
                        srcAllocatorPtr = &za;
                      } break;
                      case 'b': {
                        srcPtr = new (fa) Obj(&oa); gg(srcPtr, SPEC1);
                        srcAllocatorPtr = &oa;
                      } break;
                      default: {
                        ASSERTV(CONFIG, !"Bad allocator config.");
                      } return;                                       // RETURN
                    }

                    Obj& mZ = *srcPtr;  const Obj& Z = mZ;
                    bslma::TestAllocator& sa = *srcAllocatorPtr;

                    if (veryVerbose) { T_ P_(LINE2) P(Z) }
                    if (veryVerbose) { T_ P_(LINE2) P(X) }

                    ASSERTV(SPEC1, SPEC2, Z, X,
                            (Z == X) == (INDEX1 == INDEX2));

                    bool empty = 0 == ZZ.size();

                    const typename Obj::value_type *pointers[2];
                    storeFirstNElemAddr(pointers, Z,
                                        sizeof pointers / sizeof *pointers);

                    bslma::TestAllocatorMonitor oam(&oa), zam(&za);

                    Obj *mR = &(mX = MoveUtil::move(mZ));
                    ASSERTV(SPEC1, SPEC2, mR, &mX, mR == &mX);

                    // Verify the value of the object.
                    ASSERTV(SPEC1, SPEC2,  X,  ZZ,  X ==  ZZ);

                    if (0 == LENGTH1) {
                        // assigned an empty map
                        ASSERTV(SPEC1, SPEC2, oa.numBytesInUse(),
                                0 == oa.numBytesInUse());
                    }

                    // CONTAINER SPECIFIC NOTE: For 'map', the original object
                    // is left in the default state even when the source and
                    // target objects use different allocators because
                    // move-insertion changes the value of the source elements
                    // and violates the uniqueness requirements for keys
                    // contained in the 'map'.

                    if (&sa == &oa) {
                        // same allocator
                        ASSERTV(SPEC1, SPEC2, oam.isTotalSame());
                        if (0 == LENGTH2) {
                            // assigning to an empty map
                            ASSERTV(SPEC1, SPEC2, oam.isInUseSame());
                            ASSERTV(SPEC1, SPEC2, BIU, oa.numBytesInUse(),
                                    BIU == oa.numBytesInUse());
                        }

                        // 2. unchanged address of contained element(s)
                        ASSERT(0 == checkFirstNElemAddr(pointers,
                                                        X,
                                                        sizeof pointers /
                                                            sizeof *pointers));

                        // 3. original object left empty
                        ASSERTV(SPEC1, SPEC2, &sa == &oa, Z, 0 == Z.size());

                        // 4. nothing from the other allocator
                        ASSERTV(SPEC1, SPEC2, 0 == za.numBlocksTotal());
                    }
                    else {
                        // 1. each element in original move-inserted
                        ASSERTV(SPEC1,
                                SPEC2,
                                X.end() == TstMoveUtil::findFirstNotMovedInto(
                                               X.begin(), X.end()));

                        // 2. CONTAINER SPECIFIC NOTE: original object left
                        // empty
                        ASSERTV(SPEC1, SPEC2, &sa == &oa, Z, 0 == Z.size());

                        // 3. additional memory checks
                        ASSERTV(SPEC1, SPEC2, &sa == &oa,
                                empty || oam.isTotalUp());
                        ASSERTV(SPEC1, SPEC2, 0 == zam.isInUseUp());

                    }
                    // Verify that 'X', 'Z', and 'ZZ' have correct allocator.
                    ASSERTV(SPEC1, SPEC2, &scratch == ZZ.get_allocator());
                    ASSERTV(SPEC1, SPEC2,      &oa ==  X.get_allocator());
                    ASSERTV(SPEC1, SPEC2,      &sa ==  Z.get_allocator());

                    // Manipulate source object 'Z' to ensure it is in a valid
                    // state and is independent of 'X'.
                    pair<Iter, bool> RESULT =
                                             primaryManipulator(&mZ, 'Z', &sa);
                    ASSERTV(true == RESULT.second);
                    ASSERTV(SPEC1, SPEC2, Z, 1 == Z.size());
                    ASSERTV(SPEC1, SPEC2, Z, ZZ, Z != ZZ);
                    ASSERTV(SPEC1, SPEC2, X, ZZ, X == ZZ);

                    fa.deleteObject(srcPtr);

                    ASSERTV(SPEC1, SPEC2, oa.numBlocksInUse(),
                            empty ||
                                  ((&sa == &oa) == (0 < sa.numBlocksInUse())));

                    // Verify subsequent manipulation of target object 'X'.
                    RESULT = primaryManipulator(&mX, 'Z', &oa);
                    ASSERTV(true == RESULT.second);
                    ASSERTV(SPEC1, SPEC2, LENGTH1 + 1, X.size(),
                            LENGTH1 + 1 == X.size());
                    ASSERTV(SPEC1, SPEC2, X, ZZ, X != ZZ);

                    fa.deleteObject(objPtr);

                    ASSERTV(SPEC1, SPEC2, oa.numBlocksInUse(),
                            0 == oa.numBlocksInUse());
                    ASSERTV(SPEC1, SPEC2, sa.numBlocksInUse(),
                            0 == sa.numBlocksInUse());
                }
            }

            // self-assignment

            bslma::TestAllocator oa("object", veryVeryVeryVerbose);

            {
                bslma::TestAllocator scratch("scratch", veryVeryVeryVerbose);

                Obj mX(&oa);        const Obj& X  = gg(&mX,  SPEC1);
                Obj mZZ(&scratch);  const Obj& ZZ = gg(&mZZ, SPEC1);

                const Obj& Z = mX;

                ASSERTV(SPEC1, ZZ, Z, ZZ == Z);

                bslma::TestAllocatorMonitor oam(&oa), sam(&scratch);

                BSLMA_TESTALLOCATOR_EXCEPTION_TEST_BEGIN(oa) {
                    if (veryVeryVerbose) { T_ T_ Q(ExceptionTestBody) }

                    Obj *mR = &(mX = MoveUtil::move(mX));
                    ASSERTV(SPEC1, ZZ,  Z, ZZ == Z);
                    ASSERTV(SPEC1, mR, &X, mR == &X);
                } BSLMA_TESTALLOCATOR_EXCEPTION_TEST_END

                ASSERTV(SPEC1, &oa == Z.get_allocator());

                ASSERTV(SPEC1, sam.isTotalSame());
                ASSERTV(SPEC1, oam.isTotalSame());

                ASSERTV(SPEC1, 0 == da.numBlocksTotal());
            }

            // Verify all object memory is released on destruction.

            ASSERTV(SPEC1, oa.numBlocksInUse(), 0 == oa.numBlocksInUse());
        }
    }

    if (verbose)
        printf("\nTesting move assignment with injected exceptions.\n");
    {
        // Create first object.
        for (int ti = 0; ti < NUM_DATA; ++ti) {
            const int         LINE1   = DATA[ti].d_line;
            const int         INDEX1  = DATA[ti].d_index;
            const char *const SPEC1   = DATA[ti].d_spec_p;
            const char *const RESULT1 = DATA[ti].d_results_p;
            const size_t      LENGTH1 = strlen(RESULT1);

            bslma::TestAllocator scratch("scratch", veryVeryVeryVerbose);

            Obj mZZ(&scratch);  const Obj& ZZ = gg(&mZZ, SPEC1);

            if (veryVerbose) { T_ P_(LINE1) P(ZZ) }

            // Create second object.
            for (int tj = 0; tj < NUM_DATA; ++tj) {
                const int         LINE2  = DATA[tj].d_line;
                const int         INDEX2 = DATA[tj].d_index;
                const char *const SPEC2  = DATA[tj].d_spec_p;

                for (char cfg = 'a'; cfg <= 'b'; ++cfg) {
                    const char CONFIG = cfg;  // how we specify the allocator

                    bslma::TestAllocator za("different", veryVeryVeryVerbose);
                    bslma::TestAllocator oa(   "object", veryVeryVeryVerbose);

                    int numPasses = 0;
                    BSLMA_TESTALLOCATOR_EXCEPTION_TEST_BEGIN(oa) {
                        ++numPasses;
                        if (veryVeryVerbose) { T_ T_ Q(ExceptionTestBody) }

                        bsls::Types::Int64 al = oa.allocationLimit();
                        oa.setAllocationLimit(-1);
                        Obj mX(&oa);  const Obj& X = gg(&mX, SPEC2);

                        bslma::TestAllocator *srcAllocatorPtr;
                        switch (CONFIG) {
                          case 'a': {
                            srcAllocatorPtr = &za;
                          } break;
                          case 'b': {
                            srcAllocatorPtr = &oa;
                          } break;
                          default: {
                            ASSERTV(CONFIG, !"Bad allocator config.");
                          } return;                                   // RETURN
                        }
                        bslma::TestAllocator& sa = *srcAllocatorPtr;

                        Obj mZ(&sa);  const Obj& Z = gg(&mZ, SPEC1);

                        if (veryVerbose) { T_ P_(LINE2) P(Z) }
                        if (veryVerbose) { T_ P_(LINE2) P(X) }

                        ASSERTV(SPEC1, SPEC2, Z, X,
                                (Z == X) == (INDEX1 == INDEX2));

                        const typename Obj::value_type *pointers[2];
                        storeFirstNElemAddr(pointers, Z,
                                            sizeof pointers /sizeof *pointers);

                        oa.setAllocationLimit(al);

                        Obj mE(&scratch);
                        if (&sa != &oa
                         && oa.allocationLimit() >= 0
                         && oa.allocationLimit() <= TYPE_ALLOC) {
                            // We will throw on the reserveNodes so that source
                            // object will be unchanged on exception.
                            gg(&mE, SPEC1);
                        }
                        ExceptionProctor<Obj> proctor(&Z, L_,
                                                      MoveUtil::move(mE));

                        Obj *mR = &(mX = MoveUtil::move(mZ));
                        ASSERTV(SPEC1, SPEC2, mR, &mX, mR == &mX);

                        // Verify the value of the object.
                        ASSERTV(SPEC1, SPEC2,  X,  ZZ,  X ==  ZZ);

                        proctor.release();

                        al = oa.allocationLimit();
                        oa.setAllocationLimit(-1);

                        // Manipulate source object 'Z' to ensure it is in a
                        // valid state and is independent of 'X'.
                        pair<Iter, bool> RESULT =
                                             primaryManipulator(&mZ, 'Z', &sa);
                        ASSERTV(true == RESULT.second);
                        ASSERTV(SPEC1, SPEC2, Z, 1 == Z.size());
                        ASSERTV(SPEC1, SPEC2, Z, ZZ, Z != ZZ);
                        ASSERTV(SPEC1, SPEC2, X, ZZ, X == ZZ);

                        // Verify subsequent manipulation of target object 'X'.
                        RESULT = primaryManipulator(&mX, 'Z', &oa);
                        ASSERTV(true == RESULT.second);
                        ASSERTV(SPEC1, SPEC2, LENGTH1 + 1, X.size(),
                                LENGTH1 + 1 == X.size());
                        ASSERTV(SPEC1, SPEC2, X, ZZ, X != ZZ);

                        oa.setAllocationLimit(al);
                    } BSLMA_TESTALLOCATOR_EXCEPTION_TEST_END
                    ASSERTV((!PLAT_EXC || 0 == ti || 'b' == CONFIG)
                                                          == (1 == numPasses));
                }
            }
        }
    }
    ASSERTV(0 == da.numAllocations());
}

template <class KEY, class VALUE, class COMP, class ALLOC>
void TestDriver<KEY, VALUE, COMP, ALLOC>::testCase27()
{
    // ------------------------------------------------------------------------
    // MOVE CONSTRUCTOR
    //
    // Concerns:
    //: 1 The newly created object has the same value (using the equality
    //:   operator) as that of the original object before the call.
    //:
    //: 2 All internal representations of a given value can be used to create a
    //:   new object of equivalent value.
    //:
    //: 3 The allocator is propagated to the newly created object if (and only
    //:   if) no allocator is specified in the call to the move constructor.
    //:
    //: 4 A constant-time move, with no additional memory allocations or
    //:   deallocations, is performed when no allocator or the same allocator
    //:   as that of the original object is passed to the move constructor.
    //:
    //: 5 A linear operation, where each element is move-inserted into the
    //:   newly created object, is performed when a 0 or an allocator that is
    //:   different than that of the original object is explicitly passed to
    //:   the move constructor.
    //:
    //: 6 The original object is always left in a valid state; the allocator
    //:   address held by the original object is unchanged.
    //:
    //: 7 Subsequent changes to, or destruction of, the original object have no
    //:   effect on the move-constructed object and vice-versa.
    //:
    //: 8 The object has its internal memory management system hooked up
    //:   properly so that *all* internally allocated memory draws from a
    //:   user-supplied allocator whenever one is specified.
    //:
    //: 9 Every object releases any allocated memory at destruction.
    //
    //:10 Any memory allocation is exception neutral.
    //
    // Plan:
    //: 1 Specify a set 'S' of object values with substantial and varied
    //:   differences, ordered by increasing length, to be used sequentially in
    //:   the following tests; for each entry, create a control object.   (C-2)
    //:
    //: 2 Call the move constructor to create the container in all relevant use
    //:   cases involving the allocator 1) no allocator passed in, 2) a 0 is
    //    explicitly passed in as the allocator argument, 3) the same allocator
    //:   as that of the original object is explicitly passed in, and 4) a
    //:   different allocator than that of the original object is passed in.
    //:
    //: 3 For each of the object values (P-1) and for each configuration (P-2),
    //:   verify the following:
    //:
    //:   1 Verify the newly created object has the same value as that of the
    //:     original object before the call to the move constructor (control
    //:     value).                                                       (C-1)
    //:
    //:   2 CONTAINER SPECIFIC NOTE: Ensure that the comparator was copied.
    //:
    //:   3 Where a constant-time move is expected, ensure that no memory was
    //:     allocated, that element addresses did not change, and that the
    //:     original object is left in the default state.         (C-3..5, C-7)
    //:
    //:   4 Where a linear-time move is expected, ensure that the move
    //:     constructor was called for each element.                   (C-6..7)
    //:
    //:   5 CONTAINER SPECIFIC:
    //:     Where a linear-time move is expected, the value of the original
    //:     object is also left in the default state because move insertion
    //:     changes the value of the original pair object and violates the
    //:     class invariant enforcing uniqueness of keys.                 (C-7)
    //:
    //:   6 Ensure that the new original, and control object continue to have
    //:     the correct allocator and that all memory allocations come from the
    //:     appropriate allocator.                                   (C-3, C-9)
    //:
    //:   7 Manipulate the original object (after the move construction) to
    //:     ensure it is in a valid state, destroy it, and then manipulate the
    //:     newly created object to ensure that it is in a valid state.   (C-8)
    //:
    //:   8 Verify all memory is released when the object is destroyed.  (C-11)
    //;
    //: 4 Perform tests in the presence of exceptions during memory allocations
    //:   using a 'bslma::TestAllocator' and varying its *allocation* *limit*.
    //:                                                                  (C-10)
    //
    // Testing:
    //   map(map&& original);
    //   map(map&& original, const A& allocator);
    // ------------------------------------------------------------------------

    const TestValues VALUES;

    const int TYPE_ALLOC = bslma::UsesBslmaAllocator<KEY>::value +
                           bslma::UsesBslmaAllocator<VALUE>::value;

    if (verbose)
        printf("\nTesting parameters: TYPE_ALLOC = %d.\n", TYPE_ALLOC);

    static const char *SPECS[] = {
        "",
        "A",
        "BC",
        "CDE",
        "DEAB",
        "EABCD",
        "ABCDEFG",
        "HFGEDCBA",
        "CFHEBIDGA",
        "BENCKHGMALJDFOI",
        "IDMLNEFHOPKGBCJA",
        "OIQGDNPMLKBACHFEJ"
    };
    const int NUM_SPECS = static_cast<const int>(sizeof SPECS / sizeof *SPECS);

    if (verbose)
        printf("\nTesting both versions of move constructor.\n");
    {
        for (int ti = 0; ti < NUM_SPECS; ++ti) {
            const char *const SPEC   = SPECS[ti];
            const size_t      LENGTH = strlen(SPEC);

            if (verbose) {
                printf("\nFor an object of length " ZU ":\n", LENGTH);
                P(SPEC);
            }

            // Create control object, 'ZZ', with the scratch allocator.

            bslma::TestAllocator scratch("scratch", veryVeryVeryVerbose);

            Obj mZZ(&scratch);  const Obj& ZZ = gg(&mZZ, SPEC);

            static bool firstFlag = true;
            if (firstFlag) {
                ASSERTV(ti, Obj(), ZZ, Obj() == ZZ);
                firstFlag = false;
            }

            for (char cfg = 'a'; cfg <= 'd'; ++cfg) {
                const char CONFIG = cfg;  // how we specify the allocator

                bslma::TestAllocator fa("footprint", veryVeryVeryVerbose);
                bslma::TestAllocator da("default",   veryVeryVeryVerbose);
                bslma::TestAllocator sa("supplied",  veryVeryVeryVerbose);
                bslma::TestAllocator za("different", veryVeryVeryVerbose);

                bslma::Default::setDefaultAllocatorRaw(&da);

                // Create source object 'Z'.
                Obj *srcPtr = new (fa) Obj(&sa);
                Obj& mZ = *srcPtr;  const Obj& Z = gg(&mZ, SPEC);

                const typename Obj::value_type *pointers[2];
                storeFirstNElemAddr(pointers, Z,
                                    sizeof pointers / sizeof *pointers);

                bslma::TestAllocatorMonitor oam(&da), sam(&sa);

                Obj                  *objPtr;
                bslma::TestAllocator *objAllocatorPtr;
                bslma::TestAllocator *othAllocatorPtr;

                bool empty = 0 == ZZ.size();

                switch (CONFIG) {
                  case 'a': {
                    oam.reset(&sa);
                    objPtr = new (fa) Obj(MoveUtil::move(mZ));
                    objAllocatorPtr = &sa;
                    othAllocatorPtr = &da;
                  } break;
                  case 'b': {
                    oam.reset(&da);
                    objPtr = new (fa) Obj(MoveUtil::move(mZ), 0);
                    objAllocatorPtr = &da;
                    othAllocatorPtr = &za;
                  } break;
                  case 'c': {
                    oam.reset(&sa);
                    objPtr = new (fa) Obj(MoveUtil::move(mZ), &sa);
                    objAllocatorPtr = &sa;
                    othAllocatorPtr = &da;
                  } break;
                  case 'd': {
                    oam.reset(&za);
                    objPtr = new (fa) Obj(MoveUtil::move(mZ), &za);
                    objAllocatorPtr = &za;
                    othAllocatorPtr = &da;
                  } break;
                  default: {
                    ASSERTV(CONFIG, !"Bad allocator config.");
                  } return;                                           // RETURN
                }

                bslma::TestAllocator&  oa = *objAllocatorPtr;
                bslma::TestAllocator& noa = *othAllocatorPtr;

                Obj& mX = *objPtr;      const Obj& X = mX;

                // Verify the value of the object.
                ASSERTV(SPEC, CONFIG, X == ZZ);

                // Verify that the comparator was copied.
                ASSERTV(SPEC, CONFIG,
                        X.key_comp().count() == Z.key_comp().count());

                // CONTAINER SPECIFIC NOTE: For 'map', the original object is
                // left in the default state even when the source and target
                // objects use different allocators because move-insertion
                // changes the value of the source element and violates the
                // uniqueness requirements for keys contained in the 'map'.

                if (&sa == &oa) {
                    // 1. no memory allocation
                    ASSERTV(SPEC, CONFIG, &sa == &oa, oam.isTotalSame());
                    // 2. unchanged address of contained element(s)
                    ASSERT(0 == checkFirstNElemAddr(
                                          pointers, X,
                                          sizeof pointers / sizeof *pointers));
                    // 3. original object left empty
                    ASSERTV(SPEC, CONFIG, &sa == &oa, Z, 0 == Z.size());
                }
                else {
                    // 1. each element in original move-inserted
                    ASSERTV(SPEC, X.end() ==
                     TstMoveUtil::findFirstNotMovedInto(X.cbegin(), X.cend()));

                    // 2. original object left empty
                    ASSERTV(SPEC, CONFIG, &sa == &oa, Z, 0 == Z.size());

                    // 3. additional memory checks
                    ASSERTV(SPEC, CONFIG, &sa == &oa,
                            oam.isTotalUp() || empty);
                }

                // Verify that 'X', 'Z', and 'ZZ' have the correct allocator.

                ASSERTV(SPEC, CONFIG, &scratch == ZZ.get_allocator());
                ASSERTV(SPEC, CONFIG,      &sa ==  Z.get_allocator());
                ASSERTV(SPEC, CONFIG,      &oa ==  X.get_allocator());

                // Verify no allocation from the non-object allocator and that
                // object allocator is hooked up.

                ASSERTV(SPEC, CONFIG, 0 == noa.numBlocksTotal());
                ASSERTV(SPEC, CONFIG, 0 < oa.numBlocksTotal() || empty);

                // Manipulate source object 'Z' to ensure it is in a valid
                // state and is independent of 'X'.

                pair<Iter, bool> RESULT = primaryManipulator(&mZ, 'Z', &sa);
                ASSERTV(true == RESULT.second);
                ASSERTV(SPEC, CONFIG, Z, 1 == Z.size());
                ASSERTV(SPEC, CONFIG, Z, ZZ, Z != ZZ);
                ASSERTV(SPEC, CONFIG, X, ZZ, X == ZZ);

                fa.deleteObject(srcPtr);

                ASSERTV(SPEC, CONFIG, X, ZZ, X == ZZ);

                // Verify subsequent manipulation of new object 'X'.

                RESULT = primaryManipulator(&mX, 'Z', &oa);
                ASSERTV(true == RESULT.second);
                ASSERTV(SPEC, LENGTH + 1 == X.size());
                ASSERTV(SPEC, X != ZZ);

                fa.deleteObject(objPtr);

                // Verify all memory is released on object destruction.

                ASSERTV(SPEC, 0 == fa.numBlocksInUse());
                ASSERTV(SPEC, 0 == da.numBlocksInUse());
                ASSERTV(SPEC, 0 == sa.numBlocksInUse());
                ASSERTV(SPEC, 0 == za.numBlocksInUse());
            }
        }
    }

    if (verbose)
        printf("\nTesting move constructor with injected exceptions.\n");
#if defined(BDE_BUILD_TARGET_EXC)
    {
        for (int ti = 0; ti < NUM_SPECS; ++ti) {
            const char *const SPEC   = SPECS[ti];
            const size_t      LENGTH = strlen(SPEC);

            bslma::TestAllocator scratch("scratch", veryVeryVeryVerbose);

            Obj mZZ(&scratch);  const Obj& ZZ = gg(&mZZ, SPEC);

            if (verbose) {
                printf("\nFor an object of length " ZU ":\n", LENGTH);
                P(SPEC);
            }

            bslma::TestAllocator oa("object",    veryVeryVeryVerbose);
            bslma::TestAllocator za("different", veryVeryVeryVerbose);

            const bsls::Types::Int64 BB = oa.numBlocksTotal();
            const bsls::Types::Int64  B = oa.numBlocksInUse();

            if (veryVerbose) {
                printf("\t\t\t\tBefore Creation: "); P_(BB); P(B);
            }

            BSLMA_TESTALLOCATOR_EXCEPTION_TEST_BEGIN(oa) {
                Obj mE(&scratch);
                if (oa.allocationLimit() >= 0
                 && oa.allocationLimit() <= TYPE_ALLOC) {
                    // We will throw on the reserveNodes so that source object
                    // will be unchanged on exception.
                    gg(&mE, SPEC);
                }
                // The else here is that the source object will be made empty
                // on exception.
                Obj mZ(&za);  const Obj& Z = gg(&mZ, SPEC);
                ExceptionProctor<Obj> proctor(&Z, L_, MoveUtil::move(mE));

                Obj mX(MoveUtil::move(mZ), &oa);  const Obj& X = mX;

                proctor.release();

                if (veryVerbose) {
                    printf("\t\t\tException Case  :\n");
                    printf("\t\t\t\tObj : "); P(X);
                }

                ASSERTV(SPEC, X, ZZ, ZZ == X);
                ASSERTV(SPEC, 0 == Z.size());
                ASSERTV(SPEC, Z.get_allocator() != X.get_allocator());

                // Manipulate source object 'Z' to ensure it is in a valid
                // state and is independent of 'X'.

                pair<Iter, bool> RESULT = primaryManipulator(&mZ, 'Z', &za);

                ASSERTV(SPEC, Z, true == RESULT.second);
                ASSERTV(SPEC, Z, 1    == Z.size());
                ASSERTV(SPEC, Z, ZZ, Z != ZZ);
                ASSERTV(SPEC, X, ZZ, X == ZZ);

            } BSLMA_TESTALLOCATOR_EXCEPTION_TEST_END

            const bsls::Types::Int64 AA = oa.numBlocksTotal();
            const bsls::Types::Int64  A = oa.numBlocksInUse();

            if (veryVerbose) {
                printf("\t\t\t\tAfter Creation: "); P_(AA); P(A);
            }

            if (0 == LENGTH) {
                ASSERTV(SPEC, BB + 0 == AA);
                ASSERTV(SPEC,  B + 0 ==  A);
            }
            else {
                const int TL = static_cast<int>(TYPE_ALLOC * LENGTH);
                const int TYPE_ALLOCS = (TL + 1) * (TL + 2) / 2;
                ASSERTV(SPEC, BB, AA, TYPE_ALLOCS, BB + TYPE_ALLOCS == AA);
                ASSERTV(SPEC, B + 0 == A);
            }
        }
    }
#endif  // BDE_BUILD_TARGET_EXC
}

template <class KEY, class VALUE, class COMP, class ALLOC>
void TestDriver<KEY, VALUE, COMP, ALLOC>::testCase26()
{
    // ------------------------------------------------------------------------
    // TESTING STANDARD INTERFACE COVERAGE
    //
    // Concerns:
    //: 1 The type provides the full interface defined by the section
    //:   '[map.overview]' in the C++11 standard, with exceptions for methods
    //:   that require C+11 compiler support.
    //
    // Plan:
    //: 1 Invoke each constructor defined by the standard.  (C-1)
    //:
    //: 2 For each method and free function defined in the standard, use the
    //:   respective address of the method to initialize function pointers
    //:   having the appropriate signatures and return type for that method
    //:   according to the standard.  (C-1)
    //
    // Testing:
    //   CONCERN: The type provides the full interface defined by the standard.
    // ------------------------------------------------------------------------

    // 23.4.4.2, construct/copy/destroy

    // explicit map(const Compare& comp = Compare(), const Allocator& =
    // Allocator());

    bsl::map<KEY, VALUE, COMP, StlAlloc> A((COMP()), StlAlloc());

    // template <class InputIterator> map(InputIterator first, InputIterator
    // last, const Compare& comp = Compare(), const Allocator& = Allocator());

    bslma::TestAllocator scratch("scratch", veryVeryVeryVerbose);

    TestValues values("ABC", &scratch);
    bsl::map<KEY, VALUE, COMP, StlAlloc>
                           B(values.begin(), values.end(), COMP(), StlAlloc());

    {
        TestValues values("DEF", &scratch);
        bsl::map<KEY, VALUE, COMP, StlAlloc>
                           B(values.begin(), values.end(), StlAlloc());
    }

    // map(const map<Key, T, Compare, Allocator>& x);
    bsl::map<KEY, VALUE, COMP, StlAlloc> C(B);

    // C++11 only:
    // map(map<Key, T, Compare, Allocator>&& x);
#ifdef BSLS_COMPILERFEATURES_SUPPORT_RVALUE_REFERENCES
    bsl::map<KEY, VALUE, COMP, StlAlloc>
                     D(MoveUtil::move(bsl::map<KEY, VALUE, COMP, StlAlloc>()));
#else
    bsl::map<KEY, VALUE, COMP, StlAlloc> dummyD;
    bsl::map<KEY, VALUE, COMP, StlAlloc> D(MoveUtil::move(dummyD));
#endif

    // explicit map(const Allocator&);
    bsl::map<KEY, VALUE, COMP, StlAlloc> E((StlAlloc()));

    // map(const map&, const Allocator&);
    bsl::map<KEY, VALUE, COMP, StlAlloc> F(B, StlAlloc());

    // C++11 only:
    // map(map&&, const Allocator&);
#ifdef BSLS_COMPILERFEATURES_SUPPORT_RVALUE_REFERENCES
    bsl::map<KEY, VALUE, COMP, StlAlloc>
                     G(MoveUtil::move(bsl::map<KEY, VALUE, COMP, StlAlloc>()),
                     StlAlloc());
#else
    bsl::map<KEY, VALUE, COMP, StlAlloc> dummyG;
    bsl::map<KEY, VALUE, COMP, StlAlloc> G(MoveUtil::move(dummyG), StlAlloc());
#endif

    // C++11 only:
    // map(initializer_list<value_type>, const Compare& = Compare(),
    //                                   const Allocator& = Allocator());
#if defined(BSLS_COMPILERFEATURES_SUPPORT_GENERALIZED_INITIALIZERS)
#if !defined(BSLS_PLATFORM_CMP_MSVC) || BSLS_PLATFORM_CMP_VERSION != 1800
    // MSVC cl 18.00 fails to compile for KEY/VALUE int/int or char/char.
    bsl::map<KEY, VALUE, COMP, StlAlloc> H({});
#endif
#endif

    // ~map();  (destructor always exist)

    // map<Key, T, Compare, Allocator>& operator=(
    //                               const map<Key, T, Compare, Allocator>& x);
    Obj& (Obj::*operatorAg)(const Obj&) = &Obj::operator=;
    (void)operatorAg;  // quash potential compiler warning

    // C++11 only:
    // map<Key, T, Compare, Allocator>& operator=(
    //                                    map<Key, T, Compare, Allocator>&& x);
    Obj& (Obj::*operatorMAg)(bslmf::MovableRef<Obj>) = &Obj::operator=;
    (void)operatorMAg;  // quash potential compiler warning

    // C++11 only:
    // map& operator=(initializer_list<value_type>);
#if defined(BSLS_COMPILERFEATURES_SUPPORT_GENERALIZED_INITIALIZERS)
    Obj& (Obj::*operatorILAg)(std::initializer_list<typename Obj::value_type>)
                                                             = &Obj::operator=;
    (void)operatorILAg;  // quash potential compiler warning
#endif

    // allocator_type get_allocator() const noexcept;
    typename Obj::allocator_type (Obj::*methodGetAllocator)() const =
                                                           &Obj::get_allocator;
    (void)methodGetAllocator;

    // iterators

    // iterator begin() noexcept;
    typename Obj::iterator (Obj::*methodBegin)() = &Obj::begin;
    (void)methodBegin;

    // const_iterator begin() const noexcept;
    typename Obj::const_iterator (Obj::*methodBeginConst)() const =
                                                                   &Obj::begin;
    (void)methodBeginConst;

    // iterator end() noexcept;
    typename Obj::iterator (Obj::*methodEnd)() = &Obj::end;
    (void)methodEnd;

    // const_iterator end() const noexcept;
    typename Obj::const_iterator (Obj::*methodEndConst)() const = &Obj::end;
    (void)methodEndConst;

    // reverse_iterator rbegin() noexcept;
    typename Obj::reverse_iterator (Obj::*methodRbegin)() = &Obj::rbegin;
    (void)methodRbegin;

    // const_reverse_iterator rbegin() const noexcept;
    typename Obj::const_reverse_iterator (Obj::*methodRbeginConst)() const =
                                                                  &Obj::rbegin;
    (void)methodRbeginConst;

    // reverse_iterator rend() noexcept;
    typename Obj::reverse_iterator (Obj::*methodRend)() = &Obj::rend;
    (void)methodRend;

    // const_reverse_iterator rend() const noexcept;
    typename Obj::const_reverse_iterator (Obj::*methodRendConst)() const =
                                                                    &Obj::rend;
    (void)methodRendConst;

    // const_iterator cbegin() const noexcept;
    typename Obj::const_iterator (Obj::*methodCbegin)() const = &Obj::cbegin;
    (void)methodCbegin;

    // const_iterator cend() const noexcept;
    typename Obj::const_iterator (Obj::*methodCend)() const = &Obj::cend;
    (void)methodCend;

    // const_reverse_iterator crbegin() const noexcept;
    typename Obj::const_reverse_iterator (Obj::*methodCrbegin)() const =
                                                                 &Obj::crbegin;
    (void)methodCrbegin;

    // const_reverse_iterator crend() const noexcept;
    typename Obj::const_reverse_iterator (Obj::*methodCrend)() const =
                                                                   &Obj::crend;
    (void)methodCrend;

    // capacity

    // bool empty() const noexcept;
    bool (Obj::*methodEmpty)() const = &Obj::empty;
    (void)methodEmpty;

    // size_type size() const noexcept;
    typename Obj::size_type (Obj::*methodSize)() const = &Obj::size;
    (void)methodSize;

    // size_type max_size() const noexcept;
    typename Obj::size_type (Obj::*methodMaxSize)() const = &Obj::max_size;
    (void)methodMaxSize;

    // 23.4.4.3, element access

    // T& operator[](const key_type& x);
    VALUE& (Obj::*operatorIdx)(const typename Obj::key_type&) =
                                                              &Obj::operator[];
    (void)operatorIdx;

    // C++11 only:
    // T& operator[](key_type&& x);
    VALUE& (Obj::*operatorMIdx)(bslmf::MovableRef<typename Obj::key_type>) =
                                                              &Obj::operator[];
    (void)operatorMIdx;

    // T& at(const key_type& x);
    VALUE& (Obj::*methodAt)(const typename Obj::key_type&) = &Obj::at;
    (void)methodAt;

    // const T& at(const key_type& x) const;
    const VALUE& (Obj::*methodAtConst)(const typename Obj::key_type&) const =
                                                                      &Obj::at;
    (void)methodAtConst;

    // 23.4.4.4, modifiers

    TestValues empValues("AB", &scratch);

    // C++11 only:
    // template <class... Args> pair<iterator, bool> emplace(Args&&... args);
    E.emplace(empValues[0]);

    // C++11 only:
    // template <class... Args>
    // iterator emplace_hint(const_iterator position, Args&&... args);
    E.emplace_hint(E.end(), empValues[1]);

    // pair<iterator, bool> insert(const value_type& x);

    pair<typename Obj::iterator, bool> (Obj::*methodInsert)(
                               const typename Obj::value_type&) = &Obj::insert;
    (void)methodInsert;

    // C++11 only:
    // template <class P> pair<iterator, bool> insert(P&& x);
#if !defined(BSLS_PLATFORM_CMP_MSVC) || BSLS_PLATFORM_CMP_VERSION != 1800
    // MSVC cl 18.00 fails to compile for KEY/VALUE int/int or char/char.
    pair<typename Obj::iterator, bool> (Obj::*methodInsert2)(
                 BSLS_COMPILERFEATURES_FORWARD_REF(typename Obj::value_type)) =
                                                                  &Obj::insert;
    (void)methodInsert2;
#endif

    // iterator insert(const_iterator position, const value_type& x);
    typename Obj::iterator (Obj::*methodInsert3)(
        typename Obj::const_iterator, const typename Obj::value_type&) =
                                                                  &Obj::insert;
    (void)methodInsert3;

    // C++11 only:
    // template <class P> iterator insert(const_iterator position, P&&);
#if !defined(BSLS_PLATFORM_CMP_MSVC) || BSLS_PLATFORM_CMP_VERSION != 1800
    // MSVC cl 18.00 fails to compile for KEY/VALUE int/int or char/char.
    typename Obj::iterator (Obj::*methodInsert4)(
                 typename Obj::const_iterator,
                 BSLS_COMPILERFEATURES_FORWARD_REF(typename Obj::value_type)) =
                                                                  &Obj::insert;
    (void)methodInsert4;
#endif

    // template <class InputIterator>
    // void insert(InputIterator first, InputIterator last);
    void (Obj::*methodInsert5)(
                typename Obj::iterator, typename Obj::iterator) = &Obj::insert;
    (void)methodInsert5;

    // C++11 only:
    // void insert(initializer_list<value_type>);
#if defined(BSLS_COMPILERFEATURES_SUPPORT_GENERALIZED_INITIALIZERS)
    void (Obj::*methodInsert6)(std::initializer_list<typename Obj::value_type>)
                                                                = &Obj::insert;
    (void)methodInsert6;
#endif

    // iterator erase(const_iterator position);
    typename Obj::iterator (Obj::*methodErase)(typename Obj::const_iterator) =
                                                                   &Obj::erase;
    (void)methodErase;

    // size_type erase(const key_type& x);
    typename Obj::size_type (Obj::*methodErase2)(
        const typename Obj::key_type&) = &Obj::erase;
    (void)methodErase2;

    // iterator erase(const_iterator first, const_iterator last);
    typename Obj::iterator (Obj::*methodErase3)(
        typename Obj::const_iterator, typename Obj::const_iterator) =
                                                                   &Obj::erase;
    (void)methodErase3;

    // void swap(map<Key, T, Compare, Allocator>&);
    void (Obj::*methodSwap)(Obj&) = &Obj::swap;
    (void)methodSwap;

    // void clear() noexcept;
    void (Obj::*methodClear)() = &Obj::clear;
    (void)methodClear;

    // observers

    // key_compare key_comp() const;
    typename Obj::key_compare (Obj::*methodKeyComp)() const = &Obj::key_comp;
    (void)methodKeyComp;

    // value_compare value_comp() const;
    typename Obj::value_compare (Obj::*methodValueComp)() const =
                                                           &Obj::value_comp;
    (void)methodValueComp;

    // 23.4.4.5, map operations

    // iterator find(const key_type& x);
    typename Obj::iterator (Obj::*methodFind)(const typename Obj::key_type&) =
                                                                    &Obj::find;
    (void)methodFind;

    // const_iterator find(const key_type& x) const;
    typename Obj::const_iterator (Obj::*methodFindConst)(
                             const typename Obj::key_type&) const = &Obj::find;
    (void)methodFindConst;

    // size_type count(const key_type& x) const;
    typename Obj::size_type (Obj::*methodCount)(
                            const typename Obj::key_type&) const = &Obj::count;
    (void)methodCount;

    // iterator lower_bound(const key_type& x);
    typename Obj::iterator (Obj::*methodLowerBound)(
                            const typename Obj::key_type&) = &Obj::lower_bound;
    (void)methodLowerBound;

    // const_iterator lower_bound(const key_type& x) const;
    typename Obj::const_iterator (Obj::*methodLowerBoundConst)(
                      const typename Obj::key_type&) const = &Obj::lower_bound;
    (void)methodLowerBoundConst;

    // iterator upper_bound(const key_type& x);
    typename Obj::iterator (Obj::*methodUpperBound)(
                            const typename Obj::key_type&) = &Obj::upper_bound;
    (void)methodUpperBound;

    // const_iterator upper_bound(const key_type& x) const;
    typename Obj::const_iterator (Obj::*methodUpperBoundConst)(
                      const typename Obj::key_type&) const = &Obj::upper_bound;
    (void)methodUpperBoundConst;

    // pair<iterator, iterator> equal_range(const key_type& x);
    pair<typename Obj::iterator, typename Obj::iterator> (
        Obj::*methodEqualRange)(const typename Obj::key_type&) =
                                                             &Obj::equal_range;
    (void)methodEqualRange;

    // pair<const_iterator, const_iterator> equal_range(const key_type& x)
    // const;
    pair<typename Obj::const_iterator, typename Obj::const_iterator> (
        Obj::*methodEqualRangeConst)(const typename Obj::key_type&) const =
                                                             &Obj::equal_range;
    (void)methodEqualRangeConst;

    // template <class Key, class T, class Compare, class Allocator>
    // bool operator==(const map<Key, T, Compare, Allocator>& x,
    //                 const map<Key, T, Compare, Allocator>& y);

    bool (*operatorEq)(const Obj&, const Obj&) = operator==;
    (void)operatorEq;

    // template <class Key, class T, class Compare, class Allocator>
    // bool operator!=(const map<Key, T, Compare, Allocator>& x,
    //                 const map<Key, T, Compare, Allocator>& y);

    bool (*operatorNe)(const Obj&, const Obj&) = operator!=;
    (void)operatorNe;

    // template <class Key, class T, class Compare, class Allocator>
    // bool operator< (const map<Key, T, Compare, Allocator>& x,
    //                 const map<Key, T, Compare, Allocator>& y);

    bool (*operatorLt)(const Obj&, const Obj&) = operator<;
    (void)operatorLt;

    // template <class Key, class T, class Compare, class Allocator>
    // bool operator> (const map<Key, T, Compare, Allocator>& x,
    //                 const map<Key, T, Compare, Allocator>& y);

    bool (*operatorGt)(const Obj&, const Obj&) = operator>;
    (void)operatorGt;

    // template <class Key, class T, class Compare, class Allocator>
    // bool operator>=(const map<Key, T, Compare, Allocator>& x,
    //                 const map<Key, T, Compare, Allocator>& y);

    bool (*operatorGe)(const Obj&, const Obj&) = operator>=;
    (void)operatorGe;

    // template <class Key, class T, class Compare, class Allocator>
    // bool operator<=(const map<Key, T, Compare, Allocator>& x,
    //                 const map<Key, T, Compare, Allocator>& y);

    bool (*operatorLe)(const Obj&, const Obj&) = operator<=;
    (void)operatorLe;

    // specialized algorithms

    // template <class Key, class T, class Compare, class Allocator>
    // void swap(map<Key, T, Compare, Allocator>& x,
    //           map<Key, T, Compare, Allocator>& y);

    void (*functionSwap)(Obj&, Obj&) = &swap;
    (void)functionSwap;
}

template <class KEY, class VALUE, class COMP, class ALLOC>
void TestDriver<KEY, VALUE, COMP, ALLOC>::testCase25()
{
    // ------------------------------------------------------------------------
    // TESTING CONSTRUCTORS OF A TEMPLATE WRAPPER CLASS
    //
    // Concerns:
    //: 1 The constructors of a parameterized wrapper around the container
    //:   compile.
    //
    // Plan:
    //: 1 Invoke each constructor of a template class that wraps the container.
    //:   (C-1)
    //
    // Testing:
    //   CONCERN: The constructors of a template wrapper class compile.
    // ------------------------------------------------------------------------

    // The following may fail to compile on AIX.

    TemplateWrapper<KEY,
                    VALUE,
                    DummyComparator,
                    DummyAllocator<pair<const KEY, VALUE> > > obj1;
    (void)obj1;

    // The following compiles because the copy constructor doesn't have any
    // default arguments.

    TemplateWrapper<KEY,
                    VALUE,
                    DummyComparator,
                    DummyAllocator<pair<const KEY, VALUE> > > obj2(obj1);
    (void)obj2;

    // The following also compiles, most likely because the constructor is
    // parameterized.

    typename Obj::value_type array[1];
    TemplateWrapper<KEY,
                    VALUE,
                    DummyComparator,
                    DummyAllocator<pair<const KEY, VALUE> > > obj3(array,
                                                                   array);
    (void)obj3;
}

template <class KEY, class VALUE, class COMP, class ALLOC>
void TestDriver<KEY, VALUE, COMP, ALLOC>::testCase24()
{
    // ------------------------------------------------------------------------
    // TESTING ELEMENTAL ACCESS
    //
    // Concerns:
    //: 1 All elemental access methods return the value associated with the
    //:   key.
    //:
    //: 2 'operator[]' and 'at' can be used to set the value.
    //:
    //: 3 'at' throws 'std::out_of_range' exception if the key does not exist.
    //:
    //: 4 'operator[]' creates a default constructed value if the key does not
    //:   exist in the object.
    //:
    //: 5 Any memory allocations come from the object's allocator.
    //:
    //: 6 'operator[]' is exception neutral.
    //
    // Plan:
    //: 1 Using the table-driven technique, for each set of key-value pairs:
    //:
    //:   1 For each key-value pair in the object:
    //:
    //:     1 Verify 'operator[]' and 'at' returns the expected 'VALUE'.
    //:
    //:     2 Verify no memory is allocated.
    //:
    //:     3 Set the value to something different with 'operator[]' and verify
    //:       the value is changed.  Set the value back to its original value.
    //:
    //:     4 Repeat P-1.1.3 with the 'at' method.
    //:
    //:     5 Verify memory use did not increase.
    //:
    //:   2 Verify no memory is allocated from the default allocator.
    //:
    //:   3 Invoke the 'const' version of 'at' method with a key that does not
    //:     exist in the container.
    //:
    //:   4 Verify 'std::out_of_range' is thrown.
    //:
    //:   5 Repeat P-1.3..4 with the non-'const' version of the 'at' method.
    //:
    //:   6 Invoke 'operator[]' using the out-of-range key in the presence of
    //:     exceptions.
    //:
    //:   7 Verify that a default 'VALUE' is created.
    //:
    //:   8 Verify memory usage is as expected.
    //
    // Testing:
    //   VALUE& operator[](const key_type& key);
    //   VALUE& at(const key_type& key);
    //   const VALUE& at(const key_type& key) const;
    // ------------------------------------------------------------------------

    const size_t NUM_DATA                  = DEFAULT_NUM_DATA;
    const DefaultDataRow (&DATA)[NUM_DATA] = DEFAULT_DATA;

    const VALUE D  = VALUE();                    // default value
    const KEY   ZK = TestValues("y")[0].first;   // A value not in any spec.
    const VALUE ZV = TestValues("z")[0].second;  // A value not in any spec.

    if (verbose) printf("Testing elemental access.");
    {
        for (size_t ti = 0; ti < NUM_DATA; ++ti) {
            const int         LINE   = DATA[ti].d_line;
            const char *const SPEC   = DATA[ti].d_spec_p;
            const size_t      LENGTH = strlen(DATA[ti].d_results_p);
            const TestValues  VALUES(DATA[ti].d_results_p);

            bslma::TestAllocator da("default", veryVeryVeryVerbose);
            bslma::TestAllocator oa("object",  veryVeryVeryVerbose);

            bslma::DefaultAllocatorGuard dag(&da);

            Obj mX(&oa);  const Obj& X = gg(&mX, SPEC);

            if (veryVeryVerbose) { T_ P_(LINE) P_(SPEC) P(LENGTH); }

            for (size_t tj = 0; tj < LENGTH; ++tj) {
                const KEY&   K = VALUES[tj].first;
                const VALUE& V = VALUES[tj].second;

                bslma::TestAllocatorMonitor oam(&oa);

                ASSERTV(LINE, V, mX[K],    V == mX[K]);
                ASSERTV(LINE, V, mX.at(K), V == mX.at(K));
                ASSERTV(LINE, V, X.at(K),  V == X.at(K));

                ASSERTV(LINE, tj, oam.isTotalSame());
                ASSERTV(LINE, tj, oam.isInUseSame());

                // Verify 'operator[]' and 'at' can be used to set the value.

                mX[K] = ZV;
                ASSERTV(LINE, ZV == X.find(K)->second);

                mX[K] = V;
                ASSERTV(LINE,  V == X.find(K)->second);

                mX.at(K) = ZV;
                ASSERTV(LINE, ZV == X.find(K)->second);

                mX.at(K) = V;
                ASSERTV(LINE,  V == X.find(K)->second);

                ASSERTV(LINE, tj, oam.isInUseSame());
            }

            ASSERTV(LINE, 0 == da.numBlocksTotal());

#if defined(BDE_BUILD_TARGET_EXC)
            if (veryVeryVerbose) printf("Test correct exception is thrown.\n");
            {
                bool exceptionCaught = false;
                try {
                    X.at(ZK);
                }
                catch (std::out_of_range) {
                    exceptionCaught = true;
                }
                ASSERTV(LINE, true == exceptionCaught);
            }
            {
                bool exceptionCaught = false;
                try {
                    mX.at(ZK);
                }
                catch (std::out_of_range) {
                    exceptionCaught = true;
                }
                ASSERTV(LINE, true == exceptionCaught);
            }

            if (veryVeryVerbose) printf(
                                   "Test 'operator[]' on out-of-range key.\n");
            {
                const size_t SIZE = X.size();

                bslma::TestAllocator scratch("scratch", veryVeryVeryVerbose);

                BSLMA_TESTALLOCATOR_EXCEPTION_TEST_BEGIN(oa) {
                    ExceptionProctor<Obj> proctor(&X, L_, &scratch);

                    mX[ZK];

                    proctor.release();
                } BSLMA_TESTALLOCATOR_EXCEPTION_TEST_END

                ASSERTV(LINE, D == X.find(ZK)->second);
                ASSERTV(LINE, SIZE, SIZE + 1 == X.size());
            }
#endif

            ASSERTV(LINE, 0 == da.numBlocksInUse());
        }
    }
}

template <class KEY, class VALUE, class COMP, class ALLOC>
void TestDriver<KEY, VALUE, COMP, ALLOC>::testCase23()
{
    // ------------------------------------------------------------------------
    // TESTING TYPE TRAITS
    //
    // Concerns:
    //: 1 The object has the necessary type traits.
    //
    // Plan:
    //: 1 Use 'BSLMF_ASSERT' to verify all the type traits exists.  (C-1)
    //
    // Testing:
    //   CONCERN: 'map' has the necessary type traits.
    // ------------------------------------------------------------------------

    // Verify map defines the expected traits.

    BSLMF_ASSERT((1 == bslalg::HasStlIterators<Obj>::value));
    BSLMF_ASSERT((1 == bslma::UsesBslmaAllocator<Obj>::value));

    // Verify the bslma-allocator trait is not defined for non
    // bslma-allocators.

    BSLMF_ASSERT((0 == bslma::UsesBslmaAllocator<bsl::map<KEY, VALUE,
                                          std::less<KEY>, StlAlloc> >::value));

    // Verify map does not define other common traits.

    BSLMF_ASSERT((0 == bsl::is_trivially_copyable<Obj>::value));

    BSLMF_ASSERT((0 == bslmf::IsBitwiseEqualityComparable<Obj>::value));

    BSLMF_ASSERT((0 == bslmf::IsBitwiseMoveable<Obj>::value));

    BSLMF_ASSERT((0 == bslmf::HasPointerSemantics<Obj>::value));

    BSLMF_ASSERT((0 == bsl::is_trivially_default_constructible<Obj>::value));
}

template <class KEY, class VALUE, class COMP, class ALLOC>
void TestDriver<KEY, VALUE, COMP, ALLOC>::testCase22()
{
    // ------------------------------------------------------------------------
    // TESTING STL ALLOCATOR
    //
    // Concerns:
    //: 1 A standard compliant allocator can be used instead of
    //:   'bsl::allocator'.
    //:
    //: 2 Methods that uses the allocator (e.g., variations of constructor,
    //:   'insert' and 'swap') can successfully populate the object.
    //:
    //: 3 'KEY' types that allocate memory uses the default allocator instead
    //:   of the object allocator.
    //:
    //: 4 Every object releases any allocated memory at destruction.
    //
    // Plan:
    //: 1 Using a loop base approach, create a list of specs and their
    //:   expected value.  For each spec:
    //:
    //:   1 Create an object using a standard allocator through multiple ways,
    //:     including: range-based constructor, copy constructor, range-based
    //:     insert, multiple inserts, and swap.
    //:
    //:   2 Verify the value of each objects is as expected.
    //:
    //:   3 For types that allocate memory, verify memory for the elements
    //:     comes from the default allocator.
    //
    // Testing:
    //   CONCERN: 'map' is compatible with standard allocators.
    // ------------------------------------------------------------------------

    const int TYPE_ALLOC = bslma::UsesBslmaAllocator<KEY>::value +
                           bslma::UsesBslmaAllocator<VALUE>::value;

    const size_t NUM_DATA                  = DEFAULT_NUM_DATA;
    const DefaultDataRow (&DATA)[NUM_DATA] = DEFAULT_DATA;

    typedef bsl::map<KEY, VALUE, COMP, StlAlloc> Obj;

    // bslma::TestAllocator scratch("scratch", veryVeryVeryVerbose);
    StlAlloc scratch;

    for (size_t ti = 0; ti < NUM_DATA; ++ti) {
        const int         LINE   = DATA[ti].d_line;
        const char *const SPEC   = DATA[ti].d_spec_p;
        const ptrdiff_t   LENGTH = strlen(DATA[ti].d_results_p);
        const TestValues  EXP(DATA[ti].d_results_p, scratch);

        ASSERT(0 <= LENGTH);

        TestValues CONT(SPEC, scratch);

        typename TestValues::iterator BEGIN = CONT.begin();
        typename TestValues::iterator END   = CONT.end();

        bslma::TestAllocator da("default", veryVeryVeryVerbose);

        bslma::DefaultAllocatorGuard dag(&da);

        {
            Obj mX(BEGIN, END);  const Obj& X = mX;

            ASSERTV(StlAlloc() == X.get_allocator());

            ASSERTV(LINE, 0 == verifyContainer(X, EXP, LENGTH));
            ASSERTV(LINE, da.numBlocksInUse(),
                    TYPE_ALLOC * LENGTH == da.numBlocksInUse());

            Obj mY(X);  const Obj& Y = mY;

            ASSERTV(StlAlloc() == Y.get_allocator());

            ASSERTV(LINE, 0 == verifyContainer(Y, EXP, LENGTH));
            ASSERTV(LINE, da.numBlocksInUse(),
                    2 * TYPE_ALLOC * LENGTH == da.numBlocksInUse());

            Obj mZ;  const Obj& Z = mZ;

            ASSERTV(StlAlloc() == Z.get_allocator());

            mZ.swap(mX);

            ASSERTV(LINE, 0 == verifyContainer(Z, EXP, LENGTH));
            ASSERTV(LINE, da.numBlocksInUse(),
                    2 * TYPE_ALLOC * LENGTH == da.numBlocksInUse());
        }

        CONT.resetIterators();

        {
            Obj mX;  const Obj& X = mX;
            mX.insert(BEGIN, END);

            ASSERTV(LINE, 0 == verifyContainer(X, EXP, LENGTH));
            ASSERTV(LINE, da.numBlocksInUse(),
                    TYPE_ALLOC * LENGTH == da.numBlocksInUse());
        }

        CONT.resetIterators();

        {
            Obj mX;  const Obj& X = mX;
            for (size_t tj = 0; tj < CONT.size(); ++tj) {
                pair<Iter, bool> RESULT = mX.insert(CONT[tj]);

                if (RESULT.second) {
                    ASSERTV(LINE, tj, LENGTH, CONT[tj] == *(RESULT.first));
                }
            }
            ASSERTV(LINE, 0 == verifyContainer(X, EXP, LENGTH));
            ASSERTV(LINE, da.numBlocksInUse(),
                    TYPE_ALLOC * LENGTH == da.numBlocksInUse());
        }

        ASSERTV(LINE, da.numBlocksInUse(), 0 == da.numBlocksInUse());
    }

    // IBM empty class swap bug test

    {
        typedef bsl::map<int, int, std::less<int>, StlAlloc> TestObj;
        TestObj mX;
        mX.insert(typename TestObj::value_type(1, 1));
        TestObj mY;
        mY = mX;
    }
}

template <class KEY, class VALUE, class COMP, class ALLOC>
void TestDriver<KEY, VALUE, COMP, ALLOC>::testCase21()
{
    // ------------------------------------------------------------------------
    // TESTING COMPARATOR
    //
    // Concerns:
    //: 1 Both a functor and a function type can be used.
    //:
    //: 2 If a comparator is not supplied, it defaults to 'std::less'.
    //:
    //: 3 The comparator is set correctly.
    //:
    //: 4 'key_comp' returns the comparator that was supplied at construction;
    //:   'value_comp' returns a nested 'value_compare' object holding a copy
    //:   of the originally supplied comparator.
    //:
    //: 5 The supplied comparator is used in all key-comparison operations
    //:   instead of 'operator<' *except* for the free comparison operators.
    //:
    //: 6 The comparator is properly propagated on copy construction, move
    //:   construction, copy assignment, move assignment, and swap.
    //:
    //: 7 A functor with a non-'const' function call operator can be used --
    //:   any non-'const' operation on a map that utilizes the comparator can
    //:   be invoked from a reference providing non-modifiable access to the
    //:   map.
    //
    // Plan:
    //: 1 Create a default object and verify that the comparator is
    //:   'std::less'.  (C-2)
    //:
    //: 2 Create an object with a function-type comparator.
    //:
    //: 3 Create an object with a functor-type comparator with each of the
    //:   constructors.  (C-1, 3..4)
    //:
    //: 4 Using the table-driven technique, specify a set of (unique) valid
    //:   object values.
    //:
    //: 5 For each row (representing a distinct object value, 'V') in the table
    //:   described in P-4:
    //:
    //:   1 Create a comparator object using the greater-than operator for
    //:     comparisons.
    //:
    //:   2 Create an object having the value 'V' using the range constructor
    //:     passing in the comparator created in P-5.1.  Verify the object's
    //:     value.  (P-5)
    //:
    //:   3 Copy construct an object from the object created in P-5.2, and
    //:     verify that the comparator compares equal to the one created in
    //:     P-5.1.  (P-6)
    //:
    //:   4 Default construct an object and assign to the object from the one
    //:     created in P-5.2.  Verify that the comparator of the new object
    //:     compares equal to the one created in P-5.1.  (P-6)
    //:
    //:   5 Default construct an object and swap this object with the one
    //:     created in P-5.2.  Verify that the comparator of the new object
    //:     compares equal to the one created in P-5.1, and the original object
    //:     has a default-constructed comparator.  (P-6)
    //:
    //: 6 Repeat P-5 except with a comparator having a non-'const' function
    //:   call operator.  (P-7)
    //
    // Testing:
    //   key_compare key_comp() const;
    //   value_compare value_comp() const;
    // ------------------------------------------------------------------------

// TBD Also test function pointer for each constructor; 0 for null pointer most
// likely to cause problems, especially with stateful comparators (as well as
// 'bslma::Allocator *).
//
// 'value_comp' accessor not nested.
//
// Comparator propagation not tested with move construction, move assignment.

    bslma::TestAllocator scratch("scratch", veryVeryVeryVerbose);

    {
        bsl::map<int, int> X;

        std::less<int>                    keyComparator   = X.key_comp();
        bsl::map<int, int>::value_compare valueComparator = X.value_comp();

        (void)keyComparator;    // quash potential compiler warning
        (void)valueComparator;  // quash potential compiler warning
    }

    {
        typedef bool (*ComparatorFunction)(const KEY&, const KEY& rhs);
        bsl::map<KEY, VALUE, ComparatorFunction> X(&lessThanFunction<KEY>);
        ASSERTV((ComparatorFunction)&lessThanFunction<KEY> == X.key_comp());
    }

    static const int ID[] = { 0, 1, 2 };
    const int NUM_ID = static_cast<const int>(sizeof ID / sizeof *ID);

    for (int ti = 0; ti < NUM_ID; ++ti) {
        const COMP C(ti);
        {
            const Obj X(C);
            ASSERTV(ti, C.id() == X.key_comp().id());
            ASSERTV(ti,      0 == X.key_comp().count());
        }
        {
            const Obj X(C, &scratch);
            ASSERTV(ti, C.id() == X.key_comp().id());
            ASSERTV(ti,      0 == X.key_comp().count());
        }
        {
            const Obj X(C, (bslma::Allocator *)0);
            ASSERTV(ti, C.id() == X.key_comp().id());
            ASSERTV(ti,      0 == X.key_comp().count());
        }
        {
            const Obj X((typename Obj::value_type *)0,
                        (typename Obj::value_type *)0,
                        C,
                        &scratch);
            ASSERTV(ti, C.id() == X.key_comp().id());
            ASSERTV(ti,      0 == X.key_comp().count());
        }
        {
            const Obj X((typename Obj::value_type *)0,
                        (typename Obj::value_type *)0,
                        C,
                        (bslma::Allocator *)0);
            ASSERTV(ti, C.id() == X.key_comp().id());
            ASSERTV(ti,      0 == X.key_comp().count());
        }
    }

    static const struct {
        int         d_line;       // source line number
        const char *d_spec_p;     // spec
        const char *d_results_p;
    } DATA[] = {
        { L_,  "",           ""          },
        { L_,  "A",          "A"         },
        { L_,  "ABC",        "CBA"       },
        { L_,  "ACBD",       "DCBA"      },
        { L_,  "BCDAE",      "EDCBA"     },
        { L_,  "GFEDCBA",    "GFEDCBA"   },
        { L_,  "ABCDEFGH",   "HGFEDCBA"  },
        { L_,  "BCDEFGHIA",  "IHGFEDCBA" }
    };
    const size_t NUM_DATA = sizeof DATA / sizeof *DATA;

    for (size_t ti = 0; ti < NUM_DATA; ++ti) {
        const int         LINE   = DATA[ti].d_line;
        const char *const SPEC   = DATA[ti].d_spec_p;
        const size_t      LENGTH = strlen(DATA[ti].d_results_p);
        const TestValues  EXP(DATA[ti].d_results_p, &scratch);

        TestValues CONT(SPEC, &scratch);

        typename TestValues::iterator BEGIN = CONT.begin();
        typename TestValues::iterator END   = CONT.end();

        bslma::TestAllocator da("default", veryVeryVeryVerbose);

        bslma::DefaultAllocatorGuard dag(&da);

        const COMP C(1, false);  // create comparator that uses greater than

        {
            Obj mW(BEGIN, END, C);  const Obj& W = mW;

            ASSERTV(LINE, 0 == verifyContainer(W, EXP, LENGTH));
            ASSERTV(LINE, C == W.key_comp());

            Obj mX(W);  const Obj& X = mX;

            ASSERTV(LINE, 0 == verifyContainer(X, EXP, LENGTH));
            ASSERTV(LINE, C == X.key_comp());

            Obj mY;  const Obj& Y = mY;
            mY = mW;

            ASSERTV(LINE, 0 == verifyContainer(Y, EXP, LENGTH));
            ASSERTV(LINE, C == Y.key_comp());

            Obj mZ;  const Obj& Z = mZ;
            mZ.swap(mW);

            ASSERTV(LINE, 0      == verifyContainer(Z, EXP, LENGTH));
            ASSERTV(LINE, C      == Z.key_comp());
            ASSERTV(LINE, COMP() == W.key_comp());
        }

        CONT.resetIterators();

        {
            Obj mX(C);  const Obj& X = mX;
            mX.insert(BEGIN, END);

            ASSERTV(LINE, 0 == verifyContainer(X, EXP, LENGTH));
        }

        CONT.resetIterators();

        {
            Obj mX(C);  const Obj& X = mX;
            for (size_t tj = 0; tj < CONT.size(); ++tj) {
                pair<Iter, bool> RESULT = mX.insert(CONT[tj]);

                ASSERTV(LINE, tj, LENGTH, CONT[tj] == *(RESULT.first));
            }
            ASSERTV(LINE, 0 == verifyContainer(X, EXP, LENGTH));
        }

        ASSERTV(LINE, da.numBlocksInUse(), 0 == da.numBlocksInUse());
    }

    for (size_t ti = 0; ti < NUM_DATA; ++ti) {
        const int         LINE   = DATA[ti].d_line;
        const char *const SPEC   = DATA[ti].d_spec_p;
        const size_t      LENGTH = strlen(DATA[ti].d_results_p);
        const TestValues  EXP(DATA[ti].d_results_p, &scratch);

        TestValues CONT(SPEC, &scratch);

        typename TestValues::iterator BEGIN = CONT.begin();
        typename TestValues::iterator END   = CONT.end();

        bslma::TestAllocator da("default", veryVeryVeryVerbose);

        bslma::DefaultAllocatorGuard dag(&da);

        const NonConstComp C(1, false);  // create non-'const' comparator that
                                         // uses the greater-than operator
        typedef bsl::map<KEY, VALUE, NonConstComp> ObjNCC;

        {
            ObjNCC mW(BEGIN, END, C);  const ObjNCC& W = mW;

            ASSERTV(LINE, 0 == verifyContainer(W, EXP, LENGTH));
            ASSERTV(LINE, C == W.key_comp());

            ObjNCC mX(W);  const ObjNCC& X = mX;

            ASSERTV(LINE, 0 == verifyContainer(X, EXP, LENGTH));
            ASSERTV(LINE, C == X.key_comp());

            ObjNCC mY;  const ObjNCC& Y = mY;
            mY = W;

            ASSERTV(LINE, 0 == verifyContainer(Y, EXP, LENGTH));
            ASSERTV(LINE, C == Y.key_comp());

            ObjNCC mZ;  const ObjNCC& Z = mZ;
            mZ.swap(mW);

            ASSERTV(LINE, 0              == verifyContainer(Z, EXP, LENGTH));
            ASSERTV(LINE, C              == Z.key_comp());
            ASSERTV(LINE, NonConstComp() == W.key_comp());
        }

        CONT.resetIterators();

        {
            ObjNCC mX(C);  const ObjNCC& X = mX;
            mX.insert(BEGIN, END);

            ASSERTV(LINE, 0 == verifyContainer(X, EXP, LENGTH));
        }

        CONT.resetIterators();

        {
            ObjNCC mX(C);  const ObjNCC& X = mX;
            for (size_t tj = 0; tj < CONT.size(); ++tj) {
                pair<Iter, bool> RESULT = mX.insert(CONT[tj]);

                ASSERTV(LINE, tj, LENGTH, CONT[tj] == *(RESULT.first));
            }
            ASSERTV(LINE, 0 == verifyContainer(X, EXP, LENGTH));
        }

        ASSERTV(LINE, da.numBlocksInUse(), 0 == da.numBlocksInUse());
    }
}

template <class KEY, class VALUE, class COMP, class ALLOC>
void TestDriver<KEY, VALUE, COMP, ALLOC>::testCase20()
{
    // ------------------------------------------------------------------------
    // TESTING 'max_size' and 'empty'
    //
    // Concerns:
    //: 1 'max_size' returns the 'max_size' of the supplied allocator.
    //:
    //: 2 'empty' returns 'true' only when the object is empty.
    //
    // Plan:
    //: 1 Run each function and verify the result.  (C-1..2)
    //
    // Testing:
    //   bool empty() const;
    //   size_type max_size() const;
    // ------------------------------------------------------------------------

    bslma::TestAllocator  oa(veryVeryVeryVerbose);

    if (verbose) printf("\tTesting 'max_size'.\n");
    {
        // This is the maximum value.  Any larger value would be cause for
        // potential bugs.

        Obj X;
        ALLOC a;
        ASSERTV(~(size_t)0 / sizeof(KEY) >= X.max_size());
        ASSERTV(a.max_size(), X.max_size(), a.max_size() == X.max_size());
    }

    static const struct {
        int         d_lineNum;  // source line number
        const char *d_spec_p;   // initial
    } DATA[] = {
        { L_,  ""          },
        { L_,  "A"         },
        { L_,  "ABC"       },
        { L_,  "ABCD"      },
        { L_,  "ABCDE"     },
        { L_,  "ABCDEFG"   },
        { L_,  "ABCDEFGH"  },
        { L_,  "ABCDEFGHI" }
    };
    const int NUM_DATA = static_cast<const int>(sizeof DATA / sizeof *DATA);

    if (verbose) printf("\tTesting 'empty'.\n");
    {
        for (int ti = 0; ti < NUM_DATA; ++ti) {
            const int   LINE = DATA[ti].d_lineNum;
            const char *SPEC = DATA[ti].d_spec_p;

            Obj mX(&oa);  const Obj& X = gg(&mX, SPEC);

            ASSERTV(LINE, SPEC, (0 == ti) == X.empty());

            mX.clear();

            ASSERTV(LINE, SPEC, true == X.empty());
        }
    }
}

template <class KEY, class VALUE, class COMP, class ALLOC>
void TestDriver<KEY, VALUE, COMP, ALLOC>::testCase19()
{
    // ------------------------------------------------------------------------
    // TESTING FREE COMPARISON OPERATORS
    //
    // Concerns:
    //: 1 'operator<' returns the lexicographic comparison on two containers.
    //:
    //: 2 Comparison operator uses 'operator<' on 'key_type' instead of the
    //:   supplied comparator.
    //:
    //: 3 'operator>', 'operator<=', and 'operator>=' are correctly tied to
    //:   'operator<'.  I.e., for two maps, 'a' and 'b':
    //:
    //:   1 '(a > b) == (b < a)'
    //:
    //:   2 '(a <= b) == !(b < a)'
    //:
    //:   3 '(a >= b) == !(a < b)'
    //
    // Plan:
    //: 1 For a variety of objects of different sizes and different values,
    //:   test that the comparison returns as expected.  (C-1..3)
    //
    // Testing:
    //   bool operator< (const map& lhs, const map& rhs);
    //   bool operator> (const map& lhs, const map& rhs);
    //   bool operator>=(const map& lhs, const map& rhs);
    //   bool operator<=(const map& lhs, const map& rhs);
    // ------------------------------------------------------------------------

    const int NUM_DATA                     = DEFAULT_NUM_DATA;
    const DefaultDataRow (&DATA)[NUM_DATA] = DEFAULT_DATA;

    if (verbose) printf("\nCompare each pair of similar and different"
                        " values (u, ua, v, va) in S X A X S X A"
                        " without perturbation.\n");
    {
        // Create first object.
        for (int ti = 0; ti < NUM_DATA; ++ti) {
            const int         LINE1   = DATA[ti].d_line;
            const int         INDEX1  = DATA[ti].d_index;
            const char *const SPEC1   = DATA[ti].d_spec_p;
            const size_t      LENGTH1 = strlen(DATA[ti].d_results_p);

           if (veryVerbose) { T_ P_(LINE1) P_(INDEX1) P_(LENGTH1) P(SPEC1) }

            // Ensure an object compares correctly with itself (alias test).
            {
                bslma::TestAllocator scratch("scratch", veryVeryVeryVerbose);

                Obj mX(&scratch);  const Obj& X = gg(&mX, SPEC1);

                ASSERTV(LINE1, X,   X == X);
                ASSERTV(LINE1, X, !(X != X));
            }

            // Create second object.
            for (int tj = 0; tj < NUM_DATA; ++tj) {
                const int         LINE2   = DATA[tj].d_line;
                const int         INDEX2  = DATA[tj].d_index;
                const char *const SPEC2   = DATA[tj].d_spec_p;
                const size_t      LENGTH2 = strlen(DATA[tj].d_results_p);

                if (veryVerbose) {
                              T_ T_ P_(LINE2) P_(INDEX2) P_(LENGTH2) P(SPEC2) }

                // Create two distinct test allocators, 'oax' and 'oay'.

                bslma::TestAllocator oax("objectx", veryVeryVeryVerbose);
                bslma::TestAllocator oay("objecty", veryVeryVeryVerbose);

                // Map allocators above to objects 'X' and 'Y' below.

                Obj mX(&oax);  const Obj& X = gg(&mX, SPEC1);
                Obj mY(&oay);  const Obj& Y = gg(&mY, SPEC2);

                if (veryVerbose) { T_ T_ P_(X) P(Y); }

                // Verify value and no memory allocation.

                bslma::TestAllocatorMonitor oaxm(&oax);
                bslma::TestAllocatorMonitor oaym(&oay);

                const bool isLess   = INDEX1 <  INDEX2;
                const bool isLessEq = INDEX1 <= INDEX2;

                TestComparator<KEY>::disableFunctor();

                ASSERTV(LINE1, LINE2,  isLess   == (X < Y));
                ASSERTV(LINE1, LINE2, !isLessEq == (X > Y));
                ASSERTV(LINE1, LINE2,  isLessEq == (X <= Y));
                ASSERTV(LINE1, LINE2, !isLess   == (X >= Y));

                TestComparator<KEY>::enableFunctor();

                ASSERTV(LINE1, LINE2, oaxm.isTotalSame());
                ASSERTV(LINE1, LINE2, oaym.isTotalSame());
            }
        }
    }
}

template <class KEY, class VALUE, class COMP, class ALLOC>
void TestDriver<KEY, VALUE, COMP, ALLOC>::testCase18()
{
    // ------------------------------------------------------------------------
    // TESTING ERASE
    //
    // Concerns:
    //: 1 'erase' with iterators returns the iterator right after the erased
    //:   value(s).
    //:
    //: 2 'erase' with 'key' returns 1 if 'key' exist, and 0 with no other
    //:   effect otherwise.
    //:
    //: 3 Erased values are removed.
    //:
    //: 4 Erasing do not throw.
    //:
    //: 5 No memory is allocated.
    //:
    //: 6 QoI: Asserted precondition violations are detected when enabled.
    //
    // Plan:
    //: 1 For each distinct length, 'l':
    //:
    //:   1 For each value, v, that would be in the object with that length:
    //:
    //:     1 Create an object with length, 'l'.
    //:
    //:     2 Find 'v' to get its iterator
    //:
    //:     2 Erase 'v' with 'erase(const_iterator position)'.  (C-4)
    //:
    //:     2 Verify return value.  (C-1)
    //:
    //:     3 Verify value is erased with 'find'.  (C-3)
    //:
    //:     4 Verify no memory is allocated.  (C-5)
    //:
    //: 2 Repeat P-1 with 'erase(const key_type& key)' (C-2).
    //:
    //: 3 For range erase, call erase on all possible range of for each length,
    //:   'l' and verify result is as expected.
    //:
    //: 4 Verify that, in appropriate build modes, defensive checks are
    //:   triggered for invalid values, but not triggered for adjacent valid
    //:   ones (using the 'BSLS_ASSERTTEST_*' macros).  (C-6)
    //
    // Testing:
    //   iterator erase(const_iterator position);
    //   size_type erase(const key_type& key);
    //   iterator erase(const_iterator first, const_iterator last);
    // -----------------------------------------------------------------------

    const int TYPE_ALLOC = bslma::UsesBslmaAllocator<KEY>::value +
                           bslma::UsesBslmaAllocator<VALUE>::value;

    const size_t NUM_DATA                  = DEFAULT_NUM_DATA;
    const DefaultDataRow (&DATA)[NUM_DATA] = DEFAULT_DATA;

    if (verbose) printf("\nTesting 'erase(pos)' on non-empty map.\n");
    {
        for (size_t ti = 1; ti < NUM_DATA; ++ti) {
            const int         LINE   = DATA[ti].d_line;
            const char *const SPEC   = DATA[ti].d_spec_p;
            const size_t      LENGTH = strlen(DATA[ti].d_results_p);
            const TestValues  VALUES(DATA[ti].d_results_p);

            if (veryVerbose) { T_ P_(LINE) P_(SPEC) P(LENGTH); }

            for (size_t tj = 0; tj < LENGTH; ++tj) {
                bslma::TestAllocator oa("object", veryVeryVeryVerbose);

                Obj mX(&oa);  const Obj& X = gg(&mX, SPEC);

                CIter POS = X.find(VALUES[tj].first);
                CIter AFTER  = LENGTH - 1 == tj
                               ? X.end()
                               : X.find(VALUES[tj + 1].first);
                CIter BEFORE = 0 == tj
                               ? X.end()
                               : X.find(VALUES[tj - 1].first);

                ASSERTV(LINE, tj, POS != X.end());
                ASSERTV(LINE, tj, AFTER  != POS);
                ASSERTV(LINE, tj, BEFORE != POS);

                if (veryVerbose) { P(*POS); }

                bslma::TestAllocatorMonitor oam(&oa);

                const Iter R = mX.erase(POS);

                if (veryVeryVerbose) { T_ T_ P(X); }

                ASSERTV(LINE, tj, AFTER == R); // Check return value

                // Check the element does not exist

                ASSERTV(LINE, tj, X.end() == X.find(VALUES[tj].first));
                if (0 == tj) {
                    ASSERTV(LINE, tj, X.begin() == AFTER);
                }
                else {
                    ++BEFORE;
                    ASSERTV(LINE, tj, BEFORE == AFTER);
                }

                ASSERTV(LINE, tj, oam.isTotalSame());
                if (TYPE_ALLOC) {
                    ASSERTV(LINE, tj, oam.isInUseDown());
                }
                else {
                    ASSERTV(LINE, tj, oam.isInUseSame());
                }
                ASSERTV(LINE, tj, X.size(), LENGTH - 1 == X.size());
            }
        }
    }

    if (verbose) printf("\nTesting 'erase(key)' on non-empty map.\n");
    {
        for (size_t ti = 1; ti < NUM_DATA; ++ti) {
            const int         LINE   = DATA[ti].d_line;
            const char *const SPEC   = DATA[ti].d_spec_p;
            const size_t      LENGTH = strlen(DATA[ti].d_results_p);
            const TestValues  VALUES(DATA[ti].d_results_p);

            if (veryVerbose) { T_ P_(LINE) P_(SPEC) P(LENGTH); }

            for (size_t tj = 0; tj < LENGTH; ++tj) {
                bslma::TestAllocator oa("object", veryVeryVeryVerbose);

                Obj mX(&oa);  const Obj& X = gg(&mX, SPEC);

                CIter AFTER  = LENGTH - 1 == tj
                               ? X.end()
                               : X.find(VALUES[tj + 1].first);
                CIter BEFORE = 0 == tj
                               ? X.end()
                               : X.find(VALUES[tj - 1].first);

                if (veryVerbose) { P(tj); }

                bslma::TestAllocatorMonitor oam(&oa);

                ASSERTV(LINE, tj, 1 == mX.erase(VALUES[tj].first));

                if (veryVeryVerbose) {
                    T_ T_ P(X);
                }

                // Check the element does not exist

                ASSERTV(LINE, tj, X.end() == X.find(VALUES[tj].first));
                if (0 == tj) {
                    ASSERTV(LINE, tj, X.begin() == AFTER);
                }
                else {
                    ++BEFORE;
                    ASSERTV(LINE, tj, BEFORE == AFTER);
                }

                ASSERTV(LINE, tj, oam.isTotalSame());
                if (TYPE_ALLOC) {
                    ASSERTV(LINE, tj, oam.isInUseDown());
                }
                else {
                    ASSERTV(LINE, tj, oam.isInUseSame());
                }
                ASSERTV(LINE, tj, X.size(), LENGTH - 1 == X.size());

                // Erase a non-existing element.
                ASSERTV(LINE, tj, 0 == mX.erase(VALUES[tj].first));
                ASSERTV(LINE, tj, X.size(), LENGTH - 1 == X.size());
            }
        }
    }

    if (verbose) printf("\nTesting 'erase(first, last)'.\n");
    {
        for (size_t ti = 1; ti < NUM_DATA; ++ti) {
            const int         LINE   = DATA[ti].d_line;
            const char *const SPEC   = DATA[ti].d_spec_p;
            const size_t      LENGTH = strlen(DATA[ti].d_results_p);
            const TestValues  VALUES(DATA[ti].d_results_p);

            if (veryVerbose) { T_ P_(LINE) P_(SPEC) P(LENGTH); }

            for (size_t tj = 0;  tj <= LENGTH; ++tj) {
                for (size_t tk = tj; tk <= LENGTH; ++tk) {
                    bslma::TestAllocator oa("object", veryVeryVeryVerbose);

                    Obj mX(&oa);  const Obj& X = gg(&mX, SPEC);

                    CIter FIRST = LENGTH == tj
                                  ? X.end()
                                  : X.find(VALUES[tj].first);
                    CIter LAST  = LENGTH == tk
                                  ? X.end()
                                  : X.find(VALUES[tk].first);
                    const size_t NUM_ELEMENTS = tk - tj;

                    const CIter AFTER  = LAST;
                    const CIter BEFORE = 0 == tj
                                         ? X.end()
                                         : X.find(VALUES[tj - 1].first);

                    if (veryVerbose) {
                        if (FIRST != X.end()) {
                            P(*FIRST)
                        }
                        if (LAST != X.end()) {
                            P(*LAST);
                        }
                    }

                    bslma::TestAllocatorMonitor oam(&oa);

                    const Iter R = mX.erase(FIRST, LAST);
                    ASSERTV(LINE, tj, AFTER == R);  // Check return value.

                    if (veryVeryVerbose) {
                        T_ T_ P(X);
                    }

                    // Check the element does not exist.

                    if (0 == tj) {
                        ASSERTV(LINE, tj, tk, X.begin() == AFTER);
                    }
                    else {
                        CIter next = BEFORE;
                        ++next;
                        ASSERTV(LINE, tj, tk, AFTER == next);
                    }

                    ASSERTV(LINE, tj, oam.isTotalSame());
                    if (TYPE_ALLOC && 1 <= NUM_ELEMENTS) {
                        ASSERTV(LINE, tj, tk, oam.isInUseDown());
                    }
                    else {
                        ASSERTV(LINE, tj, tk, oam.isInUseSame());
                    }
                    ASSERTV(LINE, tj, tk, LENGTH,
                            LENGTH == X.size() + NUM_ELEMENTS);
                }
            }
        }
    }

    if (verbose) printf("\nNegative Testing.\n");
    {
        bsls::AssertFailureHandlerGuard hG(bsls::AssertTest::failTestDriver);

        if (veryVerbose) printf("'erase'\n");
        {
            bslma::TestAllocator scratch("scratch", veryVeryVeryVerbose);

            Obj mX;  const Obj& X = mX;

            pair<Iter, bool> RESULT = primaryManipulator(&mX, 'A', &scratch);
            ASSERTV(RESULT.second);

            (void)X;  // 'X' is not used in some build modes

            ASSERT_SAFE_FAIL(mX.erase(X.end()));
            ASSERT_SAFE_PASS(mX.erase(RESULT.first));
        }
    }
}

template <class KEY, class VALUE, class COMP, class ALLOC>
void TestDriver<KEY, VALUE, COMP, ALLOC>::testCase17()
{
    // ------------------------------------------------------------------------
    // TESTING RANGE 'insert'
    //
    // Concerns:
    //: 1 All values within the range [first, last) are inserted.
    //:
    //: 2 Each iterator is dereferenced only once.
    //:
    //: 3 Repeated values are ignored.
    //:
    //: 4 Any memory allocation is from the object allocator.
    //:
    //: 5 There is no temporary memory allocation from any allocator.
    //:
    //: 6 Inserting no elements allocates no memory.
    //:
    //: 7 Any memory allocation is exception neutral.
    //
    // Plan:
    //: 1 Using the table-driven technique:
    //:
    //:   1 Specify a map of (unique) valid object values.
    //:
    //: 2 For each row (representing a distinct object value map, 'V') in the
    //:   table described in P-1:
    //:
    //:   1 Use the range constructor to create a object with part of the
    //:     elements in 'V'.
    //:
    //:   2 Insert the rest of 'V' under the presence of exceptions.  (C-7)
    //:
    //:   3 Verify the object's value.  (C-1..3)
    //:
    //:   4 If the range is empty, verify no memory is allocated  (C-6)
    //:
    //:   5 Verify no temporary memory is allocated.  (C-5)
    //:
    //:   6 Verify no memory is allocated from the default allocator (C-4)
    //
    // Testing:
    //   void insert(INPUT_ITERATOR first, INPUT_ITERATOR last);
    // ------------------------------------------------------------------------

    const size_t NUM_DATA                  = DEFAULT_NUM_DATA;
    const DefaultDataRow (&DATA)[NUM_DATA] = DEFAULT_DATA;

    for (size_t ti = 0; ti < NUM_DATA; ++ti) {
        const int         LINE   = DATA[ti].d_line;
        const char *const SPEC   = DATA[ti].d_spec_p;
        const size_t      LENGTH = strlen(DATA[ti].d_results_p);
        const TestValues  EXP(DATA[ti].d_results_p);

        TestValues CONT(SPEC);
        for (size_t tj = 0; tj <= CONT.size(); ++tj) {

            CONT.resetIterators();
            typename TestValues::iterator BEGIN = CONT.begin();
            typename TestValues::iterator MID   = CONT.index(tj);
            typename TestValues::iterator END   = CONT.end();

            bslma::TestAllocator da("default", veryVeryVeryVerbose);
            bslma::TestAllocator oa("object",  veryVeryVeryVerbose);

            bslma::DefaultAllocatorGuard dag(&da);

            Obj mX(BEGIN, MID, COMP(), &oa);  const Obj& X = mX;

            bslma::TestAllocatorMonitor oam(&oa);

            BSLMA_TESTALLOCATOR_EXCEPTION_TEST_BEGIN(oa) {
                if (veryVeryVerbose) { T_ T_ Q(ExceptionTestBody) }

                CONT.resetIterators();

                mX.insert(MID, END);
            } BSLMA_TESTALLOCATOR_EXCEPTION_TEST_END

            if (CONT.size() == tj) {
                ASSERTV(LINE, oam.isTotalSame());
            }
            ASSERTV(LINE, tj, 0 == verifyContainer(X, EXP, LENGTH));
            ASSERTV(LINE, tj, da.numBlocksTotal(), 0 == da.numBlocksTotal());
        }
    }
}

template <class KEY, class VALUE, class COMP, class ALLOC>
void TestDriver<KEY, VALUE, COMP, ALLOC>::testCase16()
{
    // ------------------------------------------------------------------------
    // TESTING INSERTION-WITH-HINT OF SINGLE VALUE
    //
    // Concerns:
    //: 1 'insert' returns an iterator referring to the newly inserted element
    //:   if it did not already exists, and the the existing element if it did.
    //:
    //: 2 A new element is added to the container if the element did not
    //:   already exist, and the order of the container remains correct.
    //:
    //: 3 Inserting with the correct hint places the new element right before
    //:   the hint.
    //:
    //: 4 Inserting with the correct hint requires no more than 2 comparisons.
    //:
    //: 5 Incorrect hint will be ignored and 'insert' will proceed as if the
    //:   hint is not supplied.
    //:
    //: 6 Internal memory management system is hooked up properly
    //:   so that *all* internally allocated memory draws from a
    //:   user-supplied allocator whenever one is specified.
    //:
    //: 7 Insertion is exception neutral w.r.t. memory allocation.
    //
    // Plan:
    //: 1 For insertion we will create objects of varying sizes and capacities
    //:   containing default values, and insert a 'value'.
    //:
    //:   1 For each set of values, set hint to be 'lower_bound', 'begin',
    //:     'begin' + 1, 'end' - 1, 'end'
    //:
    //:     1 For each value in the set, 'insert' the value with hint.
    //:
    //:       1 Compute the number of allocations and verify it is as
    //:         expected.
    //:
    //:       2 Verify the return value and the resulting data in the container
    //:         is as expected.
    //:
    //:       3 Verify the new element is inserted right before the hint if
    //:         the hint is valid.  (C-3)
    //:
    //:       4 Verify the number of comparisons is no more than 2 if the hint
    //:         is valid.  (C-4)
    //:
    //:       5 Verify all allocations are from the object's allocator.  (C-6)
    //:
    //: 2 Repeat P-1 under the presence of injected exceptions.  (C-7)
    //
    // Testing:
    //   iterator insert(const_iterator position, const value_type& value);
    // -----------------------------------------------------------------------

    const int TYPE_ALLOC = bslma::UsesBslmaAllocator<KEY>::value +
                           bslma::UsesBslmaAllocator<VALUE>::value;

    if (verbose)
        printf("\nTesting parameters: TYPE_ALLOC = %d.\n", TYPE_ALLOC);

    static const struct {
        int         d_line;      // source line number
        const char *d_spec_p;    // specification string
        const char *d_unique_p;  // expected element values
    } DATA[] = {
        //line  spec           isUnique
        //----  --------       --------

        { L_,   "A",           "Y"           },
        { L_,   "AAA",         "YNN"         },
        { L_,   "ABCDEFGH",    "YYYYYYYY"    },
        { L_,   "ABCDEABCDEF", "YYYYYNNNNNY" },
        { L_,   "EEDDCCBBAA",  "YNYNYNYNYN"  }
    };
    const int NUM_DATA = static_cast<const int>(sizeof DATA / sizeof *DATA);

    const int MAX_LENGTH = 10;

    if (verbose) printf("\nTesting 'insert' with hint.\n");
    {
        for (int ti = 0; ti < NUM_DATA; ++ti) {
            const int         LINE   = DATA[ti].d_line;
            const char *const SPEC   = DATA[ti].d_spec_p;
            const char *const UNIQUE = DATA[ti].d_unique_p;
            const int         LENGTH = (int)strlen(SPEC);

            const TestValues VALUES(SPEC);

            char EXPECTED[MAX_LENGTH];

            if (veryVerbose) { P_(LINE) P_(SPEC) P_(UNIQUE) P(LENGTH); }

            ASSERTV(LINE, LENGTH == (int) strlen(UNIQUE));

            for (char cfg = 'a'; cfg <= 'e'; ++cfg) {
                const char CONFIG = cfg;

                bslma::TestAllocator oa("object", veryVeryVeryVerbose);
                Obj mX(&oa);  const Obj &X = mX;

                for (int tj = 0; tj < LENGTH; ++tj) {
                    const bool   IS_UNIQ = 'Y' == UNIQUE[tj];
                    const size_t SIZE    = X.size();

                    if (veryVerbose) { P_(IS_UNIQ) P(SIZE); }

                    if (IS_UNIQ) {
                        EXPECTED[SIZE] = SPEC[tj];
                        std::sort(EXPECTED, EXPECTED + SIZE + 1);
                        EXPECTED[SIZE + 1] = '\0';

                        if (veryVeryVerbose) { P(EXPECTED); }
                    }

                    CIter hint;

                    switch (CONFIG) {
                      case 'a': {
                        hint = X.lower_bound(VALUES[tj].first);
                      } break;
                      case 'b': {
                        hint = X.begin();
                      } break;
                      case 'c': {
                        hint = X.begin();
                        if (hint != X.end()) {
                            ++hint;
                        }
                      } break;
                      case 'd': {
                        hint = X.end();
                        if (hint != X.begin()) {
                            --hint;
                        }
                      } break;
                      case 'e': {
                        hint = X.end();
                      } break;
                      default: {
                        ASSERTV(!"Unexpected configuration");
                      } return;                                       // RETURN
                    }

                    size_t EXP_COMP = X.key_comp().count();
                    if ('a' == CONFIG) {
                        if (!IS_UNIQ) {
                            EXP_COMP += 2;
                        }
                        else {
                            if (hint != X.begin()) {
                                ++EXP_COMP;
                            }
                            if (hint != X.end()) {
                                ++EXP_COMP;
                            }
                        }
                    }

                    const bsls::Types::Int64 BB = oa.numBlocksTotal();
                    const bsls::Types::Int64 B  = oa.numBlocksInUse();

                    Iter RESULT = mX.insert(hint, VALUES[tj]);

                    const bsls::Types::Int64 AA = oa.numBlocksTotal();
                    const bsls::Types::Int64 A  = oa.numBlocksInUse();

                    ASSERTV(LINE, CONFIG, tj, SIZE,
                            VALUES[tj] == *RESULT);

                    if ('a' == CONFIG) {
                        ASSERTV(LINE, tj, EXP_COMP, X.key_comp().count(),
                                EXP_COMP == X.key_comp().count());

                        if (IS_UNIQ) {
                            ASSERTV(LINE, tj, hint == ++RESULT);
                        }
                        else {
                            ASSERTV(LINE, tj, hint == RESULT);
                        }
                    }

                    if (IS_UNIQ) {
                        if (expectToAllocate(SIZE + 1)) {
                            ASSERTV(LINE, tj, A, B,
                                    B + 1 + TYPE_ALLOC == A);
                        }
                        else {
                            ASSERTV(LINE, tj, A, B, B + 0 + TYPE_ALLOC == A);
                        }
                        ASSERTV(LINE, tj, SIZE, SIZE + 1 == X.size());

                        TestValues exp(EXPECTED);
                        ASSERTV(LINE, tj,
                                0 == verifyContainer(X, exp, SIZE + 1));
                    }
                    else {
                        ASSERTV(LINE, tj, AA, BB, BB == AA);
                        ASSERTV(LINE, tj, A,  B,  B == A);
                        ASSERTV(LINE, tj, SIZE == X.size());

                        TestValues exp(EXPECTED);
                        ASSERTV(LINE, tj, 0 == verifyContainer(X, exp, SIZE));
                    }
                }
            }
        }
    }

    if (verbose) printf("\nTesting 'insert' with exception.\n");
    {
        for (int ti = 0; ti < NUM_DATA; ++ti) {
            const int         LINE   = DATA[ti].d_line;
            const char *const SPEC   = DATA[ti].d_spec_p;
            const char *const UNIQUE = DATA[ti].d_unique_p;
            const int         LENGTH = (int)strlen(SPEC);

            const TestValues VALUES(SPEC);

            char EXPECTED[MAX_LENGTH];

            if (veryVerbose) { P_(LINE) P_(SPEC) P_(UNIQUE) P(LENGTH); }

            ASSERTV(LINE, LENGTH == (int) strlen(UNIQUE));

            for (char cfg = 'a'; cfg <= 'e'; ++cfg) {
                const char CONFIG = cfg;

                bslma::TestAllocator oa("object", veryVeryVeryVerbose);
                Obj mX(&oa);  const Obj &X = mX;

                for (int tj = 0; tj < LENGTH; ++tj) {
                    const bool   IS_UNIQ = 'Y' == UNIQUE[tj];
                    const size_t SIZE    = X.size();

                    if (veryVerbose) { P_(IS_UNIQ) P(SIZE); }

                    if (IS_UNIQ) {
                        EXPECTED[SIZE] = SPEC[tj];
                        std::sort(EXPECTED, EXPECTED + SIZE + 1);
                        EXPECTED[SIZE + 1] = '\0';

                        if (veryVeryVerbose) { P(EXPECTED); }
                    }

                    CIter hint;

                    switch (CONFIG) {
                      case 'a': {
                        hint = X.lower_bound(VALUES[tj].first);
                      } break;
                      case 'b': {
                        hint = X.begin();
                      } break;
                      case 'c': {
                        hint = X.begin();
                        if (hint != X.end()) {
                            ++hint;
                        }
                      } break;
                      case 'd': {
                        hint = X.end();
                        if (hint != X.begin()) {
                            --hint;
                        }
                      } break;
                      case 'e': {
                        hint = X.end();
                      } break;
                      default: {
                        ASSERTV(!"Unexpected configuration");
                      } return;                                       // RETURN
                    }

                    bslma::TestAllocator scratch("scratch",
                                                 veryVeryVeryVerbose);

                    const bsls::Types::Int64 BB = oa.numBlocksTotal();
                    const bsls::Types::Int64 B  = oa.numBlocksInUse();

                    Iter RESULT;
                    BSLMA_TESTALLOCATOR_EXCEPTION_TEST_BEGIN(oa) {
                        ExceptionProctor<Obj> proctor(&X, L_, &scratch);

                        RESULT = mX.insert(hint, VALUES[tj]);

                        proctor.release();
                    } BSLMA_TESTALLOCATOR_EXCEPTION_TEST_END

                    const bsls::Types::Int64 AA = oa.numBlocksTotal();
                    const bsls::Types::Int64 A  = oa.numBlocksInUse();

                    ASSERTV(LINE, CONFIG, tj, SIZE, VALUES[tj] == *RESULT);

                    if (IS_UNIQ) {
                        if (expectToAllocate(SIZE + 1)) {
                            ASSERTV(LINE, tj, AA, BB,
                                    BB + 1 + TYPE_ALLOC == AA);
                            ASSERTV(LINE, tj, A, B, B + 1 + TYPE_ALLOC == A);
                        }
                        else {
                            ASSERTV(LINE, tj, A, B, B + 0 + TYPE_ALLOC == A);
                        }
                        ASSERTV(LINE, tj, SIZE, SIZE + 1 == X.size());

                        TestValues exp(EXPECTED);
                        ASSERTV(LINE, tj,
                                0 == verifyContainer(X, exp, SIZE + 1));
                    }
                    else {
                        ASSERTV(LINE, tj, AA, BB, BB == AA);
                        ASSERTV(LINE, tj, A,  B,  B  == A);
                        ASSERTV(LINE, tj, SIZE == X.size());

                        TestValues exp(EXPECTED);
                        ASSERTV(LINE, tj, 0 == verifyContainer(X, exp, SIZE));
                    }
                }
            }
        }
    }
}

template <class KEY, class VALUE, class COMP, class ALLOC>
void TestDriver<KEY, VALUE, COMP, ALLOC>::testCase15()
{
    // ------------------------------------------------------------------------
    // TESTING INSERTION OF SINGLE VALUE
    //
    // Concerns:
    //: 1 'insert' returns a pair containing an iterator and a 'bool'
    //:
    //: 2 The iterator returned refers to the newly inserted element if it did
    //:   not already exists, and the the existing element if it did.
    //:
    //: 3 The 'bool' returned is 'true' if a new element is inserted, and
    //:   'false' otherwise.
    //:
    //: 4 A new element is added to the container if the element did not
    //:   already exist, and the order of the container remains correct.
    //:
    //: 5 Internal memory management system is hooked up properly
    //:   so that *all* internally allocated memory draws from a
    //:   user-supplied allocator whenever one is specified.
    //:
    //: 6 Insertion is exception neutral w.r.t. memory allocation.
    //
    // Plan:
    //: 1 For insertion we will create objects of varying sizes and capacities
    //:   containing default values, and insert a 'value'.
    //:
    //:   1 Compute the number of allocations and verify it is as expected.
    //:
    //:   2 If the object did not contain 'value', verify it now exist.
    //:     Otherwise, verify the return value is as expected.  (C-1..4)
    //:
    //:   3 Verify all allocations are from the object's allocator.  (C-5)
    //:
    //: 2 Repeat P-1 under the presence of injected exceptions.  (C-6)
    //
    // Testing:
    //   pair<iterator, bool> insert(const value_type& value);
    // -----------------------------------------------------------------------

    const int TYPE_ALLOC = bslma::UsesBslmaAllocator<KEY>::value +
                           bslma::UsesBslmaAllocator<VALUE>::value;

    if (verbose)
        printf("\nTesting parameters: TYPE_ALLOC = %d.\n", TYPE_ALLOC);

    static const struct {
        int         d_line;      // source line number
        const char *d_spec_p;    // specification string
        const char *d_unique_p;  // expected element values
    } DATA[] = {
        //line  spec           isUnique
        //----  ----           --------

        { L_,   "A",           "Y"           },
        { L_,   "AAA",         "YNN"         },
        { L_,   "ABCDEFGH",    "YYYYYYYY"    },
        { L_,   "ABCDEABCDEF", "YYYYYNNNNNY" },
        { L_,   "EEDDCCBBAA",  "YNYNYNYNYN"  }
    };
    const int NUM_DATA = static_cast<const int>(sizeof DATA / sizeof *DATA);

    const int MAX_LENGTH = 10;

    if (verbose) printf("\nTesting 'insert' without exceptions.\n");
    {
        for (int ti = 0; ti < NUM_DATA; ++ti) {
            const int         LINE   = DATA[ti].d_line;
            const char *const SPEC   = DATA[ti].d_spec_p;
            const char *const UNIQUE = DATA[ti].d_unique_p;
            const int         LENGTH = (int)strlen(SPEC);

            const TestValues VALUES(SPEC);

            char EXPECTED[MAX_LENGTH];

            if (veryVerbose) { P_(LINE) P_(SPEC) P_(UNIQUE) P(LENGTH); }

            ASSERTV(LINE, LENGTH == (int) strlen(UNIQUE));

            bslma::TestAllocator oa("object", veryVeryVeryVerbose);
            Obj mX(&oa);  const Obj &X = mX;

            for (int tj = 0; tj < LENGTH; ++tj) {
                const bool   IS_UNIQ = 'Y' == UNIQUE[tj];
                const size_t SIZE    = X.size();

                if (veryVerbose) { P_(IS_UNIQ) P(SIZE); }

                if (IS_UNIQ) {
                    EXPECTED[SIZE] = SPEC[tj];
                    std::sort(EXPECTED, EXPECTED + SIZE + 1);
                    EXPECTED[SIZE + 1] = '\0';

                    if (veryVeryVerbose) { P(EXPECTED); }
                }

                const bsls::Types::Int64 BB = oa.numBlocksTotal();
                const bsls::Types::Int64 B  = oa.numBlocksInUse();

                pair<Iter, bool> RESULT = mX.insert(VALUES[tj]);

                ASSERTV(LINE, tj, SIZE, IS_UNIQ    == RESULT.second);
                ASSERTV(LINE, tj, SIZE, VALUES[tj] == *(RESULT.first));

                const bsls::Types::Int64 AA = oa.numBlocksTotal();
                const bsls::Types::Int64 A  = oa.numBlocksInUse();

                if (IS_UNIQ) {
                    if (expectToAllocate(SIZE + 1)) {
                        ASSERTV(LINE, tj, AA, BB, BB + 1 + TYPE_ALLOC == AA);
                        ASSERTV(LINE, tj, A, B, B + 1 + TYPE_ALLOC == A);
                    }
                    else {
                        ASSERTV(LINE, tj, AA, BB, BB + 0 + TYPE_ALLOC == AA);
                        ASSERTV(LINE, tj, A, B, B + 0 + TYPE_ALLOC == A);
                    }
                    ASSERTV(LINE, tj, SIZE, SIZE + 1 == X.size());

                    TestValues exp(EXPECTED);
                    ASSERTV(LINE, tj, 0 == verifyContainer(X, exp, SIZE + 1));
                }
                else {
                    ASSERTV(LINE, tj, AA, BB, BB == AA);
                    ASSERTV(LINE, tj, A,  B,  B == A);
                    ASSERTV(LINE, tj, SIZE == X.size());

                    TestValues exp(EXPECTED);
                    ASSERTV(LINE, tj, 0 == verifyContainer(X, exp, SIZE));
                }
            }
        }
    }

    if (verbose) printf("\nTesting 'insert' with injected exceptions.\n");
    {
        for (int ti = 0; ti < NUM_DATA; ++ti) {
            const int         LINE   = DATA[ti].d_line;
            const char *const SPEC   = DATA[ti].d_spec_p;
            const char *const UNIQUE = DATA[ti].d_unique_p;
            const int         LENGTH = (int)strlen(SPEC);

            const TestValues VALUES(SPEC);

            char EXPECTED[MAX_LENGTH];

            if (veryVerbose) { P_(LINE) P_(SPEC) P_(UNIQUE) P(LENGTH); }

            ASSERTV(LINE, LENGTH == (int) strlen(UNIQUE));

            bslma::TestAllocator oa("object", veryVeryVeryVerbose);
            Obj mX(&oa);  const Obj &X = mX;

            for (int tj = 0; tj < LENGTH; ++tj) {
                const bool   IS_UNIQ = 'Y' == UNIQUE[tj];
                const size_t SIZE    = X.size();

                if (veryVerbose) { P_(IS_UNIQ) P(SIZE); }

                if (IS_UNIQ) {
                    EXPECTED[SIZE] = SPEC[tj];
                    std::sort(EXPECTED, EXPECTED + SIZE + 1);
                    EXPECTED[SIZE + 1] = '\0';

                    if (veryVeryVerbose) { P(EXPECTED); }
                }

                bslma::TestAllocator scratch("scratch", veryVeryVeryVerbose);

                BSLMA_TESTALLOCATOR_EXCEPTION_TEST_BEGIN(oa) {
                    ExceptionProctor<Obj> proctor(&X, L_, &scratch);

                    pair<Iter, bool> RESULT = mX.insert(VALUES[tj]);

                    proctor.release();

                    ASSERTV(LINE, tj, SIZE, IS_UNIQ    == RESULT.second);
                    ASSERTV(LINE, tj, SIZE, VALUES[tj] == *(RESULT.first));
                } BSLMA_TESTALLOCATOR_EXCEPTION_TEST_END

                if (IS_UNIQ) {
                    TestValues exp(EXPECTED);
                    ASSERTV(LINE, tj, 0 == verifyContainer(X, exp, SIZE + 1));
                }
                else {
                    TestValues exp(EXPECTED);
                    ASSERTV(LINE, tj, 0 == verifyContainer(X, exp, SIZE));
                }
            }
        }
    }
}

template <class KEY, class VALUE, class COMP, class ALLOC>
void TestDriver<KEY, VALUE, COMP, ALLOC>::testCase14()
{
    // ------------------------------------------------------------------------
    // TESTING ITERATORS
    //
    // Concerns:
    //: 1 'begin' and 'end' return non-mutable iterators.
    //:
    //: 2 The range '[begin(), end())' contains all values inserted into the
    //:   container in ascending order.
    //:
    //: 3 The range '[rbegin(), rend())' contains all values inserted into the
    //:   container in descending order.
    //:
    //: 4 'iterator' is a pointer to 'const KEY'.
    //:
    //: 5 'const_iterator' is a pointer to 'const KEY'.
    //:
    //: 6 'reverse_iterator' and 'const_reverse_iterator' are implemented by
    //:   the (fully-tested) 'bslstl_ReverseIterator' over a pointer to
    //:   'const TYPE'.
    //
    // Plan:
    //: 1 For each value given by variety of specifications of different
    //:   lengths:
    //:
    //:   1 Create an object this value, and access each element in sequence
    //:     and in reverse sequence, both as a modifiable reference (setting it
    //:     to a default value, then back to its original value, and as a
    //:     non-modifiable reference.  (C-1..3)
    //:
    //: 2 Use 'bsl::is_same' to assert the identity of iterator types.
    //:   (C-4..6)
    //
    // Testing:
    //   iterator begin();
    //   iterator end();
    //   reverse_iterator rbegin();
    //   reverse_iterator rend();
    //   const_iterator begin() const;
    //   const_iterator end() const;
    //   const_reverse_iterator rbegin() const;
    //   const_reverse_iterator rend() const;
    //   const_reverse_iterator crbegin() const;
    //   const_reverse_iterator crend() const;
    // ------------------------------------------------------------------------

    const TestValues VALUES;

    bslma::TestAllocator oa(veryVeryVeryVerbose);

    static const struct {
        int         d_lineNum;  // source line number
        const char *d_spec_p;   // initial
    } DATA[] = {
        { L_,  ""          },
        { L_,  "A"         },
        { L_,  "ABC"       },
        { L_,  "ACBD"      },
        { L_,  "BCDAE"     },
        { L_,  "GFEDCBA"   },
        { L_,  "ABCDEFGH"  },
        { L_,  "BCDEFGHIA" }
    };
    const int NUM_DATA = static_cast<const int>(sizeof DATA / sizeof *DATA);

    if (verbose) printf("Testing 'iterator', 'begin', and 'end',"
                        " and 'const' variants.\n");
    {
        ASSERTV(1 == (bsl::is_same<typename Iter::pointer,
                                   pair<const KEY, VALUE>*>::value));
        ASSERTV(1 == (bsl::is_same<typename Iter::reference,
                                   pair<const KEY, VALUE>&>::value));
        ASSERTV(1 == (bsl::is_same<typename CIter::pointer,
                                   const pair<const KEY, VALUE>*>::value));
        ASSERTV(1 == (bsl::is_same<typename CIter::reference,
                                   const pair<const KEY, VALUE>&>::value));

        for (int ti = 0; ti < NUM_DATA; ++ti) {
            const int     LINE   = DATA[ti].d_lineNum;
            const char   *SPEC   = DATA[ti].d_spec_p;
            const size_t  LENGTH = strlen(SPEC);

            Obj mX(&oa);  const Obj& X = gg(&mX, SPEC);

            if (verbose) { P_(LINE); P(SPEC); }

            size_t i = 0;
            if (0 == ti) {
                ASSERTV(mX.size(), 0 == mX.size());
                ASSERTV(mX.begin() == mX.end());
            }
            for (Iter iter = mX.begin(); iter != mX.end(); ++iter, ++i) {
                ASSERTV(LINE, i, VALUES[i] == *iter);
            }
            ASSERTV(LINE, LENGTH == i);

            i = 0;
            for (CIter iter = X.begin(); iter != X.end(); ++iter, ++i) {
                ASSERTV(LINE, i, VALUES[i] == *iter);
            }
            ASSERTV(LINE, LENGTH == i);
        }
    }

    if (verbose) printf("Testing 'reverse_iterator', 'rbegin', and 'rend',"
                        " and 'const' variants.\n");
    {
        ASSERTV(1 == (bsl::is_same<RIter,
                                   bsl::reverse_iterator<Iter> >::value));
        ASSERTV(1 == (bsl::is_same<CRIter,
                                   bsl::reverse_iterator<CIter> >::value));

        for (int ti = 0; ti < NUM_DATA; ++ti) {
            const int     LINE   = DATA[ti].d_lineNum;
            const char   *SPEC   = DATA[ti].d_spec_p;
            const size_t  LENGTH = strlen(SPEC);

            Obj mX(&oa);  const Obj& X = gg(&mX, SPEC);

            if (verbose) { P_(LINE); P(SPEC); }

            int i = static_cast<int>(LENGTH) - 1;
            for (RIter riter = mX.rbegin(); riter != mX.rend(); ++riter, --i) {
                ASSERTV(LINE, VALUES[i] == *riter);
            }
            ASSERTV(LINE, -1 == i);

            i = static_cast<int>(LENGTH) - 1;
            for (CRIter riter = X.rbegin(); riter != X.rend(); ++riter, --i) {
                ASSERTV(LINE, VALUES[i] == *riter);
            }
            ASSERTV(LINE, -1 == i);

            i = static_cast<int>(LENGTH) - 1;
            for (CRIter riter = mX.crbegin(); riter != mX.crend();
                                                                ++riter, --i) {
                ASSERTV(LINE, VALUES[i] == *riter);
            }
            ASSERTV(LINE, -1 == i);
        }
    }
}

template <class KEY, class VALUE, class COMP, class ALLOC>
void TestDriver<KEY, VALUE, COMP, ALLOC>::testCase13()
{
    // ------------------------------------------------------------------------
    // SEARCH FUNCTIONS
    //
    // Concerns:
    //: 1 If the key being searched exists in the container, 'find' and
    //:   'lower_bound' return an iterator referring to the existing element,
    //:   and 'upper_bound' returns an iterator referring to the element after
    //:   the searched element.
    //:
    //: 2 If the key being searched does not exist in the container, 'find'
    //:   returns the 'end' iterator, and 'lower_bound' and 'upper_bound'
    //:   return an iterator referring to the smallest element greater than the
    //:   searched element.
    //:
    //: 3 'equal_range(key)' returns
    //:   'std::make_pair(lower_bound(key), upper_bound(key))'.
    //:
    //: 4 'count' returns the number of elements having equivalent keys as
    //:   defined by the comparator (i.e., 0 or 1).
    //:
    //: 5 Both the 'const' and non-'const' versions of the methods return the
    //:   same value.
    //:
    //: 6 The methods work with movable and move-only types.
    //:
    //: 7 No memory is allocated.
    //
    // Plan:
    //: 1 Use a loop-based approach for different lengths:
    //:
    //:   1 Create an object for each length using values where every
    //:     consecutive pair of values has at least 1 value that is between
    //:     those two values.
    //:
    //:   2 Exercise all search functions on all values in the container and
    //:     values between each consecutive pair of values in the container,
    //:     ensuring that movable and move-only types are tested.
    //:
    //:   3 Verify the expected result is returned.  (C-1..6)
    //:
    //:   4 Verify no memory is allocated from any allocator.  (C-7)
    //
    // Testing:
    //   iterator find(const key_type& key);
    //   const_iterator find(const key_type& key) const;
    //   size_type count(const key_type& key) const;
    //   iterator lower_bound(const key_type& key);
    //   const_iterator lower_bound(const key_type& key) const;
    //   iterator upper_bound(const key_type& key);
    //   const_iterator upper_bound(const key_type& key) const;
    //   pair<iterator, iterator> equal_range(const key_type& key);
    //   pair<const_iter, const_iter> equal_range(const key_type&) const;
    // ------------------------------------------------------------------------

    const TestValues VALUES;    // contains 52 distinct increasing values

    const int MAX_LENGTH = 13;  // effectively use only 25 elements in 'VALUES'

    if (verbose) printf("\nTesting various search methods.\n");
    {
        for (int ti = 0; ti < MAX_LENGTH; ++ti) {
            const int LENGTH = ti;

            CIter CITER[MAX_LENGTH];
            Iter  ITER[MAX_LENGTH];

            bslma::TestAllocator da("default",      veryVeryVeryVerbose);
            bslma::TestAllocator oa("object",       veryVeryVeryVerbose);
            bslma::TestAllocator scratch("scratch", veryVeryVeryVerbose);

            bslma::DefaultAllocatorGuard dag(&da);

            Obj mX(&oa);  const Obj& X = mX;

            for (int i = 0; i < LENGTH; ++i) {
                const int idx = 2 * i + 1;

                pair<Iter, bool> RESULT = primaryManipulator(
                                 &mX,
                                 TstFacility::getIdentifier(VALUES[idx].first),
                                 &scratch);

                ASSERTV(ti, i, true        == RESULT.second);
                ASSERTV(ti, i, VALUES[idx] == *RESULT.first);

                CITER[i] = RESULT.first;
                ITER[i]  = RESULT.first;
            }
            CITER[LENGTH] = X.cend();
            ITER[LENGTH]  = mX.end();
            ASSERTV(ti, LENGTH == (int)X.size());

            bslma::TestAllocatorMonitor oam(&oa);

            for (int tj = 0; tj <= 2 * LENGTH; ++tj) {
                if (1 == tj % 2) {
                    const int idx = tj / 2;
                    ASSERTV(ti, tj, CITER[idx] == X.find(VALUES[tj].first));
                    ASSERTV(ti, tj, ITER[idx]  == mX.find(VALUES[tj].first));
                    ASSERTV(ti, tj,
                            CITER[idx] == X.lower_bound(VALUES[tj].first));
                    ASSERTV(ti, tj,
                            ITER[idx] == mX.lower_bound(VALUES[tj].first));
                    ASSERTV(ti, tj,
                            CITER[idx + 1] == X.upper_bound(VALUES[tj].first));
                    ASSERTV(ti, tj,
                            ITER[idx + 1] == mX.upper_bound(VALUES[tj].first));

                    pair<CIter, CIter> R1 = X.equal_range(VALUES[tj].first);
                    ASSERTV(ti, tj, CITER[idx]     == R1.first);
                    ASSERTV(ti, tj, CITER[idx + 1] == R1.second);

                    pair<Iter, Iter> R2 = mX.equal_range(VALUES[tj].first);
                    ASSERTV(ti, tj, ITER[idx]     == R2.first);
                    ASSERTV(ti, tj, ITER[idx + 1] == R2.second);

                    ASSERTV(ti, tj, 1 == X.count(VALUES[tj].first));
                }
                else {
                    const int idx = tj / 2;
                    ASSERTV(ti, tj, X.cend() == X.find(VALUES[tj].first));
                    ASSERTV(ti, tj, mX.end() == mX.find(VALUES[tj].first));
                    ASSERTV(ti, tj,
                            CITER[idx] == X.lower_bound(VALUES[tj].first));
                    ASSERTV(ti, tj,
                            ITER[idx]  == mX.lower_bound(VALUES[tj].first));
                    ASSERTV(ti, tj,
                            CITER[idx] == X.upper_bound(VALUES[tj].first));
                    ASSERTV(ti, tj,
                            ITER[idx]  == mX.upper_bound(VALUES[tj].first));

                    pair<CIter, CIter> R1 = X.equal_range(VALUES[tj].first);
                    ASSERTV(ti, tj, CITER[idx] == R1.first);
                    ASSERTV(ti, tj, CITER[idx] == R1.second);

                    pair<Iter, Iter> R2 = mX.equal_range(VALUES[tj].first);
                    ASSERTV(ti, tj, ITER[idx] == R2.first);
                    ASSERTV(ti, tj, ITER[idx] == R2.second);

                    ASSERTV(ti, tj, 0 == X.count(VALUES[tj].first));
                }
            }
            ASSERTV(ti, oam.isTotalSame());
            ASSERTV(ti, da.numBlocksInUse(), 0 == da.numBlocksInUse());
        }
    }
}

template <class KEY, class VALUE, class COMP, class ALLOC>
void TestDriver<KEY, VALUE, COMP, ALLOC>::testCase12()
{
    // ------------------------------------------------------------------------
    // RANGE (TEMPLATE) CONSTRUCTORS
    //
    // Concerns:
    //: 1 All values within the range '[first, last)' are inserted.
    //:
    //: 2 Each iterator is dereferenced only once.
    //:
    //: 3 Repeated values are ignored.
    //:
    //: 4 If an allocator is NOT supplied to the value constructor, the
    //:   default allocator in effect at the time of construction becomes
    //:   the object allocator for the resulting object.
    //:
    //: 5 If an allocator IS supplied to the value constructor, that
    //:   allocator becomes the object allocator for the resulting object.
    //:
    //: 6 Supplying a null allocator address has the same effect as not
    //:   supplying an allocator.
    //:
    //: 7 Supplying an allocator to the value constructor has no effect
    //:   on subsequent object values.
    //:
    //: 8 Constructing from an ordered list requires linear time.
    //:
    //: 9 Any memory allocation is from the object allocator.
    //:
    //:10 There is no temporary memory allocation from any allocator.
    //:
    //:11 Every object releases any allocated memory at destruction.
    //:
    //:12 QoI: Creating an object having the default-constructed value
    //:   allocates no memory.
    //:
    //:13 Any memory allocation is exception neutral.
    //
    // TBD Missing concerns that the correct comparator is used.  We should be
    // testing with a stateful comparator (testing two states) and the default
    // comparator.  A (stateful) comparator that simply holds an ID would be
    // good enough.  (also test cases 2 & 33).
    //
    // Plan:
    //: 1 Using the table-driven technique:
    //:
    //:   1 Specify a set of (unique) valid object values.
    //:
    //: 2 For each row (representing a distinct object value, 'V') in the table
    //:   described in P-1:
    //:
    //:   1 Execute an inner loop creating three distinct objects, in turn,
    //:     each object having the same value, 'V', but configured differently:
    //:     (a) without passing an allocator, (b) passing a null allocator
    //:     address explicitly, and (c) passing the address of a test allocator
    //:     distinct from the default allocator.
    //:
    //:   2 For each of the three iterations in P-2.1:
    //:
    //:     1 Insert the test data to a specialized container that have returns
    //:       standard conforming input iterators.
    //:
    //:     2 Create three 'bslma::TestAllocator' objects, and install one as
    //:       the current default allocator (note that a ubiquitous test
    //:       allocator is already installed as the global allocator).
    //:
    //:     3 Use the value constructor to dynamically create an object using
    //:       'begin' and 'end' from the container in P-2.1, with its object
    //:       allocator configured appropriately (see P-2.2), supplying all the
    //:       arguments as 'const'; use a distinct test allocator for the
    //:       object's footprint.
    //:
    //:     4 Verify that all of the attributes of each object have their
    //:       expected values.
    //:
    //:     5 Use the 'allocator' accessor of each underlying attribute capable
    //:       of allocating memory to ensure that its object allocator is
    //:       properly installed; also invoke the (as yet unproven) 'allocator'
    //:       accessor of the object under test.
    //:
    //:     6 Use the appropriate test allocators to verify that:
    //:
    //:       1 An object that IS expected to allocate memory does so from the
    //:         object allocator only (irrespective of the specific number of
    //:         allocations or the total amount of memory allocated).
    //:
    //:       2 An object that is expected NOT to allocate memory does not
    //:         allocate memory.
    //:
    //:       3 If an allocator was supplied at construction (P-2.1c), the
    //:         default allocator doesn't allocate any memory.
    //:
    //:       4 If the input range is ordered, verify the number of comparisons
    //:         is equal to 'LENGTH - 1', where 'LENGTH' is the number of
    //:         elements in the input range.
    //:
    //:       5 No temporary memory is allocated from the object allocator.
    //:
    //:       6 All object memory is released when the object is destroyed.
    //:
    //: 3 Repeat the steps in P-2 for the supplied allocator configuration
    //:   (P-2.1c) on the data of P-1, but this time create the object as an
    //:   automatic variable in the presence of injected exceptions (using the
    //:   'BSLMA_TESTALLOCATOR_EXCEPTION_TEST_*' macros); represent any string
    //:   arguments in terms of 'string' using a "scratch" allocator.
    //
    // Testing:
    //   map(ITER first, ITER last, const C& comparator, const A& allocator);
    //   map(ITER first, ITER last, const A& allocator);
    // ------------------------------------------------------------------------

    static const struct {
        int         d_line;         // source line number
        const char *d_spec_p;       // specification string
        const char *d_results_p;    // expected element values
        bool        d_orderedFlag;  // is the spec in ascending order
    } DATA[] = {
        //line  spec          elements  ordered
        //----  --------      --------  -------
        { L_,   "",           "",          true },
        { L_,   "A",          "A",         true },
        { L_,   "AB",         "AB",        true },
        { L_,   "ABC",        "ABC",       true },
        { L_,   "ABCD",       "ABCD",      true },
        { L_,   "ABCDE",      "ABCDE",     true },
        { L_,   "AABCCDDDE",  "ABCDE",     true },
        { L_,   "DABEC",      "ABCDE",    false },
        { L_,   "EDCBACBA",   "ABCDE",    false },
        { L_,   "ABCDEABCD",  "ABCDE",    false }
    };
    const int NUM_DATA = static_cast<const int>(sizeof DATA / sizeof *DATA);

    if (verbose) printf("\nTesting without injected exceptions.\n");
    {
        for (int ti = 0; ti < NUM_DATA; ++ti) {
            const int         LINE    = DATA[ti].d_line;
            const char       *SPEC    = DATA[ti].d_spec_p;
            const size_t      LENGTH  = strlen(DATA[ti].d_results_p);
            const bool        ORDERED = DATA[ti].d_orderedFlag;
            const TestValues  EXP(DATA[ti].d_results_p);

            if (verbose) { P_(LINE) P_(SPEC) P(LENGTH); }

            for (char cfg = 'a'; cfg <= 'e'; ++cfg) {
                const char CONFIG = cfg;  // how we specify the allocator

                if (veryVerbose) { T_ T_ P(CONFIG) }

                TestValues CONT(SPEC);
                typename TestValues::iterator BEGIN = CONT.begin();
                typename TestValues::iterator END   = CONT.end();

                bslma::TestAllocator da("default",   veryVeryVeryVerbose);
                bslma::TestAllocator fa("footprint", veryVeryVeryVerbose);
                bslma::TestAllocator sa("supplied",  veryVeryVeryVerbose);

                bslma::DefaultAllocatorGuard dag(&da);

                Obj                  *objPtr;
                bslma::TestAllocator *objAllocatorPtr;

                switch (CONFIG) {
                  case 'a': {
                    objPtr = new (fa) Obj(BEGIN, END);
                    objAllocatorPtr = &da;
                  } break;
                  case 'b': {
                    objPtr = new (fa) Obj(BEGIN, END, COMP(), 0);
                    objAllocatorPtr = &da;
                  } break;
                  case 'c': {
                    objPtr = new (fa) Obj(BEGIN, END, COMP(), &sa);
                    objAllocatorPtr = &sa;
                  } break;
                  case 'd': {
                    objPtr = new (fa) Obj(BEGIN, END, 0);
                    objAllocatorPtr = &da;
                  } break;
                  case 'e': {
                    objPtr = new (fa) Obj(BEGIN, END, &sa);
                    objAllocatorPtr = &sa;
                  } break;
                  default: {
                    ASSERTV(LINE, CONFIG, !"Bad allocator config.");
                  } return;                                           // RETURN
                }
                ASSERTV(LINE, CONFIG, sizeof(Obj) == fa.numBytesInUse());

                Obj& mX = *objPtr;  const Obj& X = mX;

                if (veryVerbose) { T_ T_ P_(CONFIG) P(X) }

                bslma::TestAllocator&  oa = *objAllocatorPtr;
                bslma::TestAllocator& noa = 'c' == CONFIG || 'e' == CONFIG
                                            ? da
                                            : sa;

                // Use untested functionality to help ensure the first row of
                // the table contains the default-constructed value.

                static bool firstFlag = true;
                if (firstFlag) {
                    ASSERTV(LINE, CONFIG, Obj(), *objPtr, Obj() == *objPtr);
                    firstFlag = false;
                }

                // -------------------------------------------------------
                // Verify any attribute allocators are installed properly.
                // -------------------------------------------------------

                ASSERTV(LINE, CONFIG, &oa == X.get_allocator());

                if (ORDERED && LENGTH > 0) {
                    const size_t SPECLEN = strlen(DATA[ti].d_spec_p);
                    ASSERTV(LINE, CONFIG, (SPECLEN - 1) * 2,
                            X.key_comp().count(),
                            (SPECLEN - 1) * 2 == X.key_comp().count());
                }
                // Verify no allocation from the non-object allocator.

                ASSERTV(LINE, CONFIG, noa.numBlocksTotal(),
                             0 == noa.numBlocksTotal());

                // Verify no temporary memory is allocated from the object
                // allocator.

                ASSERTV(LINE, CONFIG, oa.numBlocksTotal(), oa.numBlocksInUse(),
                        oa.numBlocksTotal() == oa.numBlocksInUse());

                // Reclaim dynamically allocated object under test.

                fa.deleteObject(objPtr);

                // Verify all memory is released on object destruction.

                ASSERTV(LINE, CONFIG, da.numBlocksInUse(),
                        0 == da.numBlocksInUse());
                ASSERTV(LINE, CONFIG, fa.numBlocksInUse(),
                        0 == fa.numBlocksInUse());
                ASSERTV(LINE, CONFIG, sa.numBlocksInUse(),
                        0 == sa.numBlocksInUse());

            }  // end for each configuration
        }  // end for each row
    }

    if (verbose) printf("\nTesting with injected exceptions.\n");
    {
        // Note that any string arguments are now of type 'string', which
        // require their own "scratch" allocator.

        bslma::TestAllocator scratch("scratch", veryVeryVeryVerbose);

        for (int ti = 0; ti < NUM_DATA; ++ti) {
            const int         LINE   = DATA[ti].d_line;
            const char       *SPEC   = DATA[ti].d_spec_p;
            const size_t      LENGTH = strlen(DATA[ti].d_results_p);
            const TestValues  EXP(DATA[ti].d_results_p);

            TestValues CONT(SPEC);
            typename TestValues::iterator BEGIN = CONT.begin();
            typename TestValues::iterator END   = CONT.end();

            if (verbose) { P_(LINE) P(SPEC) P_(LENGTH); }

            bslma::TestAllocator da("default",  veryVeryVeryVerbose);
            bslma::TestAllocator sa("supplied", veryVeryVeryVerbose);

            bslma::DefaultAllocatorGuard dag(&da);

            BSLMA_TESTALLOCATOR_EXCEPTION_TEST_BEGIN(sa) {
                if (veryVeryVerbose) { T_ T_ Q(ExceptionTestBody) }

                CONT.resetIterators();

                Obj mX(BEGIN, END, COMP(), &sa);

                ASSERTV(LINE, mX, 0 == verifyContainer(mX, EXP, LENGTH));
            } BSLMA_TESTALLOCATOR_EXCEPTION_TEST_END

            ASSERTV(LINE, da.numBlocksInUse(), 0 == da.numBlocksInUse());
            ASSERTV(LINE, sa.numBlocksInUse(), 0 == sa.numBlocksInUse());
        }
    }
}

template <class KEY, class VALUE, class COMP, class ALLOC>
template <bool PROPAGATE_ON_CONTAINER_COPY_ASSIGNMENT_FLAG,
          bool OTHER_FLAGS>
void TestDriver<KEY, VALUE, COMP, ALLOC>::
                    testCase9_propagate_on_container_copy_assignment_dispatch()
{
    // Set the three properties of 'bsltf::StdStatefulAllocator' that are not
    // under test in this test case to 'false'.

    typedef bsltf::StdStatefulAllocator<
                                   KEY,
                                   OTHER_FLAGS,
                                   PROPAGATE_ON_CONTAINER_COPY_ASSIGNMENT_FLAG,
                                   OTHER_FLAGS,
                                   OTHER_FLAGS>  StdAlloc;

    typedef bsl::map<KEY, VALUE, COMP, StdAlloc> Obj;

    const bool PROPAGATE = PROPAGATE_ON_CONTAINER_COPY_ASSIGNMENT_FLAG;

    static const char *SPECS[] = {
        "",
        "A",
        "BC",
        "CDE",
    };
    const int NUM_SPECS = static_cast<const int>(sizeof SPECS / sizeof *SPECS);

    bslma::TestAllocator da("default", veryVeryVeryVerbose);
    bslma::DefaultAllocatorGuard dag(&da);

    // Create control and source objects.
    for (int ti = 0; ti < NUM_SPECS; ++ti) {
        const char *const ISPEC   = SPECS[ti];
        const size_t      ILENGTH = strlen(ISPEC);

        TestValues IVALUES(ISPEC);

        bslma::TestAllocator oas("source", veryVeryVeryVerbose);
        bslma::TestAllocator oat("target", veryVeryVeryVerbose);

        StdAlloc mas(&oas);
        StdAlloc mat(&oat);

        StdAlloc scratch(&da);

        Obj mW(IVALUES.begin(), IVALUES.end(), COMP(), scratch);  // control
        const Obj& W = mW;

        // Create target object.
        for (int tj = 0; tj < NUM_SPECS; ++tj) {
            const char *const JSPEC   = SPECS[tj];
            const size_t      JLENGTH = strlen(JSPEC);

            TestValues JVALUES(JSPEC);

            {
                IVALUES.resetIterators();

                Obj mY(IVALUES.begin(), IVALUES.end(), COMP(), mas);
                const Obj& Y = mY;

                if (veryVerbose) { T_ P_(ISPEC) P_(Y) P(W) }

                Obj mX(JVALUES.begin(), JVALUES.end(), COMP(), mat);
                const Obj& X = mX;

                bslma::TestAllocatorMonitor oasm(&oas);
                bslma::TestAllocatorMonitor oatm(&oat);

                Obj *mR = &(mX = Y);

                ASSERTV(ISPEC, JSPEC,  W,   X,  W == X);
                ASSERTV(ISPEC, JSPEC,  W,   Y,  W == Y);
                ASSERTV(ISPEC, JSPEC, mR, &mX, mR == &mX);

                ASSERTV(ISPEC, JSPEC, PROPAGATE,
                       !PROPAGATE == (mat == X.get_allocator()));
                ASSERTV(ISPEC, JSPEC, PROPAGATE,
                        PROPAGATE == (mas == X.get_allocator()));

                ASSERTV(ISPEC, JSPEC, mas == Y.get_allocator());

                if (PROPAGATE) {
                    ASSERTV(ISPEC, JSPEC, 0 == oat.numBlocksInUse());
                }
                else {
                    ASSERTV(ISPEC, JSPEC, oasm.isInUseSame());
                }
            }
            ASSERTV(ISPEC, 0 == oas.numBlocksInUse());
            ASSERTV(ISPEC, 0 == oat.numBlocksInUse());
        }
    }
    ASSERTV(0 == da.numBlocksInUse());
}

template <class KEY, class VALUE, class COMP, class ALLOC>
void TestDriver<KEY, VALUE, COMP, ALLOC>::
                             testCase9_propagate_on_container_copy_assignment()
{
    // ------------------------------------------------------------------------
    // COPY-ASSIGNMENT OPERATOR: ALLOCATOR PROPAGATION
    //
    // Concerns:
    //: 1 If the 'propagate_on_container_copy_assignment' trait is 'false', the
    //:   allocator used by the target object remains unchanged (i.e., the
    //:   source object's allocator is *not* propagated).
    //:
    //: 2 If the 'propagate_on_container_copy_assignment' trait is 'true', the
    //:   allocator used by the target object is updated to be a copy of that
    //:   used by the source object (i.e., the source object's allocator *is*
    //:   propagated).
    //:
    //: 3 The allocator used by the source object remains unchanged whether or
    //;   not it is propagated to the target object.
    //:
    //: 4 If the allocator is propagated from the source object to the target
    //:   object, all memory allocated from the target object's original
    //:   allocator is released.
    //:
    //: 5 The effect of the 'propagate_on_container_copy_assignment' trait is
    //:   independent of the other three allocator propagation traits.
    //
    // Plan:
    //: 1 Specify a set S of object values with varied differences, ordered by
    //:   increasing length, to be used in the following tests.
    //:
    //: 2 Create two 'bsltf::StdStatefulAllocator' objects with their
    //:   'propagate_on_container_copy_assignment' property configured to
    //:   'false'.  In two successive iterations of P-3, first configure the
    //:   three properties not under test to be 'false', then configure them
    //:   all to be 'true'.
    //:
    //: 3 For each value '(x, y)' in the cross product S x S:  (C-1)
    //:
    //:   1 Initialize an object 'X' from 'x' using one of the allocators from
    //:     P-2.
    //:
    //:   2 Initialize two objects from 'y', a control object 'W' using a
    //:     scratch allocator and an object 'Y' using the other allocator from
    //:     P-2.
    //:
    //:   3 Copy-assign 'Y' to 'X' and use 'operator==' to verify that both
    //:     'X' and 'Y' subsequently have the same value as 'W'.
    //:
    //:   4 Use the 'get_allocator' method to verify that the allocator of 'Y'
    //:     is *not* propagated to 'X' and that the allocator used by 'Y'
    //:     remains unchanged.  (C-1)
    //:
    //: 4 Repeat P-2..3 except that this time configure the allocator property
    //:   under test to 'true' and verify that the allocator of 'Y' *is*
    //:   propagated to 'X'.  Also verify that all memory is released to the
    //:   allocator that was in use by 'X' prior to the assignment.  (C-2..5)
    //
    // Testing:
    //   propagate_on_container_copy_assignment
    // ------------------------------------------------------------------------

    if (verbose) printf("\nCOPY-ASSIGNMENT OPERATOR: ALLOCATOR PROPAGATION"
                        "\n===============================================\n");

    if (verbose)
        printf("\n'propagate_on_container_copy_assignment::value == false'\n");

    testCase9_propagate_on_container_copy_assignment_dispatch<false, false>();
    testCase9_propagate_on_container_copy_assignment_dispatch<false, true>();

    if (verbose)
        printf("\n'propagate_on_container_copy_assignment::value == true'\n");

    testCase9_propagate_on_container_copy_assignment_dispatch<true, false>();
    testCase9_propagate_on_container_copy_assignment_dispatch<true, true>();
}

template <class KEY, class VALUE, class COMP, class ALLOC>
void TestDriver<KEY, VALUE, COMP, ALLOC>::testCase9()
{
    // ------------------------------------------------------------------------
    // COPY-ASSIGNMENT OPERATOR
    //   Ensure that we can assign the value of any object of the class to any
    //   other object of the class, such that the two objects subsequently have
    //   the same value.
    //
    // Concerns:
    //: 1 The assignment operator can change the value of any modifiable target
    //:   object to that of any source object.
    //:
    //: 2 If allocator propagation is not enabled for copy assignment, the
    //:   allocator address held by the target object is unchanged.
    //:
    //: 3 If allocator propagation is not enabled for copy assignment, any
    //:   memory allocation is from the target object's allocator.
    //:
    //: 4 The signature and return type are standard.
    //:
    //: 5 The reference returned is to the target object (i.e., '*this').
    //:
    //: 6 The value of the source object is not modified.
    //:
    //: 7 The allocator address held by the source object is unchanged.
    //:
    //: 8 QoI: Assigning a source object having the default-constructed value
    //:   allocates no memory.
    //:
    //: 9 Any memory allocation is exception neutral.
    //:
    //:10 Assigning an object to itself behaves as expected (alias-safety).
    //:
    //:11 Every object releases any allocated memory at destruction.
    //:
    //:12 If allocator propagation is enabled for copy assignment,
    //:   any memory allocation is from the source object's
    //:   allocator.
    //:
    //:13 If allocator propagation is enabled for copy assignment, the
    //:   allocator address held by the target object is changed to that of the
    //:   source.
    //:
    //:14 If allocator propagation is enabled for copy assignment, any memory
    //:   allocation is from the original target allocator will be released
    //:   after copy assignment.
    //
    // Plan:
    //: 1 Use the address of 'operator=' to initialize a member-function
    //:   pointer having the appropriate signature and return type for the
    //:   copy-assignment operator defined in this component.  (C-4)
    //:
    //: 2 Create a 'bslma::TestAllocator' object, and install it as the default
    //:   allocator (note that a ubiquitous test allocator is already installed
    //:   as the global allocator).
    //:
    //: 3 Using the table-driven technique:
    //:
    //:   1 Specify a set of (unique) valid object values.
    //:
    //: 4 For each row 'R1' (representing a distinct object value, 'V') in the
    //:   table described in P-3: (C-1..2, 5..8, 11)
    //:
    //:   1 Use the value constructor and a "scratch" allocator to create two
    //:     'const' 'Obj', 'Z' and 'ZZ', each having the value 'V'.
    //:
    //:   2 Execute an inner loop that iterates over each row 'R2'
    //:     (representing a distinct object value, 'W') in the table described
    //:     in P-3:
    //:
    //:   3 For each of the iterations (P-4.2): (C-1..2, 5..8, 11)
    //:
    //:     1 Create a 'bslma::TestAllocator' object, 'oa'.
    //:
    //:     2 Use the value constructor and 'oa' to create a modifiable 'Obj',
    //:       'mX', having the value 'W'.
    //:
    //:     3 Assign 'mX' from 'Z' in the presence of injected exceptions
    //:       (using the 'BSLMA_TESTALLOCATOR_EXCEPTION_TEST_*' macros).
    //:
    //:     4 Verify that the address of the return value is the same as that
    //:       of 'mX'.  (C-5)
    //:
    //:     5 Use the equality-comparison operator to verify that: (C-1, 6)
    //:
    //:       1 The target object, 'mX', now has the same value as that of 'Z'.
    //:         (C-1)
    //:
    //:       2 'Z' still has the same value as that of 'ZZ'.  (C-6)
    //:
    //:     6 Use the 'allocator' accessor of both 'mX' and 'Z' to verify that
    //:       the respective allocator addresses held by the target and source
    //:       objects are unchanged.  (C-2, 7)
    //:
    //:     7 Use the appropriate test allocators to verify that: (C-8, 11)
    //:
    //:       1 For an object that (a) is initialized with a value that did NOT
    //:         require memory allocation, and (b) is then assigned a value
    //:         that DID require memory allocation, the target object DOES
    //:         allocate memory from its object allocator only (irrespective of
    //:         the specific number of allocations or the total amount of
    //:         memory allocated); also cross check with what is expected for
    //:         'mX' and 'Z'.
    //:
    //:       2 An object that is assigned a value that did NOT require memory
    //:         allocation, does NOT allocate memory from its object allocator;
    //:         also cross check with what is expected for 'Z'.
    //:
    //:       3 No additional memory is allocated by the source object.  (C-8)
    //:
    //:       4 All object memory is released when the object is destroyed.
    //:         (C-11)
    //:
    //: 5 Repeat steps similar to those described in P-4 except that, this
    //:   time, there is no inner loop (as in P-4.2); instead, the source
    //:   object, 'Z', is a reference to the target object, 'mX', and both 'mX'
    //:   and 'ZZ' are initialized to have the value 'V'.  For each row
    //:   (representing a distinct object value, 'V') in the table described in
    //:   P-3: (C-9)
    //:
    //:   1 Create a 'bslma::TestAllocator' object, 'oa'.
    //:
    //:   2 Use the value constructor and 'oa' to create a modifiable 'Obj'
    //:     'mX'; also use the value constructor and a distinct "scratch"
    //:     allocator to create a 'const' 'Obj' 'ZZ'.
    //:
    //:   3 Let 'Z' be a reference providing only 'const' access to 'mX'.
    //:
    //:   4 Assign 'mX' from 'Z' in the presence of injected exceptions (using
    //:     the 'BSLMA_TESTALLOCATOR_EXCEPTION_TEST_*' macros).  (C-9)
    //:
    //:   5 Verify that the address of the return value is the same as that of
    //:     'mX'.
    //:
    //:   6 Use the equality-comparison operator to verify that the target
    //:     object, 'mX', still has the same value as that of 'ZZ'.
    //:
    //:   7 Use the 'allocator' accessor of 'mX' to verify that it is still the
    //:     object allocator.
    //:
    //:   8 Use the appropriate test allocators to verify that:
    //:
    //:     1 Any memory that is allocated is from the object allocator.
    //:
    //:     2 No additional (e.g., temporary) object memory is allocated when
    //:       assigning an object value that did NOT initially require
    //:       allocated memory.
    //:
    //:     3 All object memory is released when the object is destroyed.
    //:
    //: 6 Use the test allocator from P-2 to verify that no memory is ever
    //:   allocated from the default allocator.  (C-3)
    //
    // Testing:
    //   map& operator=(const map& rhs);
    // ------------------------------------------------------------------------

    const int NUM_DATA                     = DEFAULT_NUM_DATA;
    const DefaultDataRow (&DATA)[NUM_DATA] = DEFAULT_DATA;

    bslma::TestAllocator         da("default", veryVeryVeryVerbose);
    bslma::DefaultAllocatorGuard dag(&da);

    if (verbose) printf("\nCompare each pair of similar and different"
                        " values (u, ua, v, va) in S X A X S X A"
                        " without perturbation.\n");
    {
        // Create first object.
        for (int ti = 0; ti < NUM_DATA; ++ti) {
            const int         LINE1  = DATA[ti].d_line;
            const int         INDEX1 = DATA[ti].d_index;
            const char *const SPEC1  = DATA[ti].d_spec_p;

            bslma::TestAllocator scratch("scratch", veryVeryVeryVerbose);

            Obj mZ(&scratch);   const Obj& Z  = gg(&mZ,  SPEC1);
            Obj mZZ(&scratch);  const Obj& ZZ = gg(&mZZ, SPEC1);

            if (veryVerbose) { T_ P_(LINE1) P_(Z) P(ZZ) }

            // Ensure the first row of the table contains the
            // default-constructed value.

            static bool firstFlag = true;
            if (firstFlag) {
                ASSERTV(LINE1, Obj(), Z, Obj() == Z);
                firstFlag = false;
            }

            // Create second object.
            for (int tj = 0; tj < NUM_DATA; ++tj) {
                const int         LINE2  = DATA[tj].d_line;
                const int         INDEX2 = DATA[tj].d_index;
                const char *const SPEC2  = DATA[tj].d_spec_p;

                bslma::TestAllocator oa("object", veryVeryVeryVerbose);

                {
                    Obj mX(&oa);  const Obj& X = gg(&mX, SPEC2);

                    if (veryVerbose) { T_ P_(LINE2) P(X) }

                    ASSERTV(LINE1, LINE2, Z, X,
                            (Z == X) == (INDEX1 == INDEX2));

                    bslma::TestAllocatorMonitor oam(&oa), sam(&scratch);

                    BSLMA_TESTALLOCATOR_EXCEPTION_TEST_BEGIN(oa) {
                        if (veryVeryVerbose) { T_ T_ Q(ExceptionTestBody) }

                        Obj *mR = &(mX = Z);
                        ASSERTV(LINE1, LINE2,  Z,   X,  Z == X);
                        ASSERTV(LINE1, LINE2, mR, &mX, mR == &mX);
                    } BSLMA_TESTALLOCATOR_EXCEPTION_TEST_END

                    ASSERTV(LINE1, LINE2, ZZ, Z, ZZ == Z);

                    ASSERTV(LINE1, LINE2, &oa == X.get_allocator());
                    ASSERTV(LINE1, LINE2, &scratch == Z.get_allocator());

                    ASSERTV(LINE1, LINE2, sam.isInUseSame());

                    ASSERTV(LINE1, LINE2, 0 == da.numBlocksTotal());
                }

                // Verify all memory is released on object destruction.

                ASSERTV(LINE1, LINE2, oa.numBlocksInUse(),
                             0 == oa.numBlocksInUse());
            }

            // self-assignment

            bslma::TestAllocator oa("object", veryVeryVeryVerbose);

            {
                bslma::TestAllocator scratch("scratch", veryVeryVeryVerbose);

                Obj mX(&oa);        const Obj& X  = gg(&mX,  SPEC1);
                Obj mZZ(&scratch);  const Obj& ZZ = gg(&mZZ, SPEC1);

                const Obj& Z = mX;

                ASSERTV(LINE1, ZZ, Z, ZZ == Z);

                bslma::TestAllocatorMonitor oam(&oa), sam(&scratch);

                BSLMA_TESTALLOCATOR_EXCEPTION_TEST_BEGIN(oa) {
                    if (veryVeryVerbose) { T_ T_ Q(ExceptionTestBody) }

                    Obj *mR = &(mX = Z);
                    ASSERTV(LINE1, ZZ,   Z, ZZ == Z);
                    ASSERTV(LINE1, mR,  &X, mR == &X);
                } BSLMA_TESTALLOCATOR_EXCEPTION_TEST_END

                ASSERTV(LINE1, &oa == Z.get_allocator());

                ASSERTV(LINE1, sam.isTotalSame());
                ASSERTV(LINE1, oam.isTotalSame());

                ASSERTV(LINE1, 0 == da.numBlocksTotal());
            }

            // Verify all object memory is released on destruction.

            ASSERTV(LINE1, oa.numBlocksInUse(), 0 == oa.numBlocksInUse());
        }
    }
}

template <class KEY, class VALUE, class COMP, class ALLOC>
template <bool PROPAGATE_ON_CONTAINER_SWAP_FLAG,
          bool OTHER_FLAGS>
void TestDriver<KEY, VALUE, COMP, ALLOC>::
                               testCase8_propagate_on_container_swap_dispatch()
{
    // Set the three properties of 'bsltf::StdStatefulAllocator' that are not
    // under test in this test case to 'false'.

    typedef bsltf::StdStatefulAllocator<
                                    KEY,
                                    OTHER_FLAGS,
                                    OTHER_FLAGS,
                                    PROPAGATE_ON_CONTAINER_SWAP_FLAG,
                                    OTHER_FLAGS> StdAlloc;

    typedef bsl::map<KEY, VALUE, COMP, StdAlloc> Obj;

    const bool PROPAGATE = PROPAGATE_ON_CONTAINER_SWAP_FLAG;

    static const char *SPECS[] = {
        "",
        "A",
        "BC",
        "CDE",
    };
    const int NUM_SPECS = static_cast<const int>(sizeof SPECS / sizeof *SPECS);

    bslma::TestAllocator da("default", veryVeryVeryVerbose);
    bslma::DefaultAllocatorGuard dag(&da);

    for (int ti = 0; ti < NUM_SPECS; ++ti) {
        const char *const ISPEC   = SPECS[ti];
        const size_t      ILENGTH = strlen(ISPEC);

        TestValues IVALUES(ISPEC);

        bslma::TestAllocator xoa("x-original", veryVeryVeryVerbose);
        bslma::TestAllocator yoa("y-original", veryVeryVeryVerbose);

        StdAlloc xma(&xoa);
        StdAlloc yma(&yoa);

        StdAlloc scratch(&da);

        // control
        Obj mZZ(IVALUES.begin(), IVALUES.end(), COMP(), scratch);
        const Obj& ZZ = mZZ;

        for (int tj = 0; tj < NUM_SPECS; ++tj) {
            const char *const JSPEC   = SPECS[tj];
            const size_t      JLENGTH = strlen(JSPEC);

            TestValues JVALUES(JSPEC);

            // control
            Obj mWW(JVALUES.begin(), JVALUES.end(), COMP(), scratch);
            const Obj& WW = mWW;

            {
                IVALUES.resetIterators();

                Obj mX(IVALUES.begin(), IVALUES.end(), COMP(), xma);
                const Obj& X = mX;

                if (veryVerbose) { T_ P_(ISPEC) P_(X) P(ZZ) }

                JVALUES.resetIterators();

                Obj mY(JVALUES.begin(), JVALUES.end(), COMP(), yma);
                const Obj& Y = mY;

                ASSERTV(ISPEC, JSPEC, ZZ, X, ZZ == X);
                ASSERTV(ISPEC, JSPEC, WW, Y, WW == Y);

                // member 'swap'
                {
                    bslma::TestAllocatorMonitor dam(&da);
                    bslma::TestAllocatorMonitor xoam(&xoa);
                    bslma::TestAllocatorMonitor yoam(&yoa);

                    mX.swap(mY);

                    ASSERTV(ISPEC, JSPEC, WW, X, WW == X);
                    ASSERTV(ISPEC, JSPEC, ZZ, Y, ZZ == Y);

                    if (PROPAGATE) {
                        ASSERTV(ISPEC, JSPEC, yma == X.get_allocator());
                        ASSERTV(ISPEC, JSPEC, xma == Y.get_allocator());

                        ASSERTV(ISPEC, JSPEC, dam.isTotalSame());
                        ASSERTV(ISPEC, JSPEC, xoam.isTotalSame());
                        ASSERTV(ISPEC, JSPEC, yoam.isTotalSame());
                    }
                    else {
                        ASSERTV(ISPEC, JSPEC, xma == X.get_allocator());
                        ASSERTV(ISPEC, JSPEC, yma == Y.get_allocator());
                    }
                }

                // free function 'swap'
                {
                    bslma::TestAllocatorMonitor dam(&da);
                    bslma::TestAllocatorMonitor xoam(&xoa);
                    bslma::TestAllocatorMonitor yoam(&yoa);

                    swap(mX, mY);

                    ASSERTV(ISPEC, JSPEC, ZZ, X, ZZ == X);
                    ASSERTV(ISPEC, JSPEC, WW, Y, WW == Y);

                    ASSERTV(ISPEC, JSPEC, xma == X.get_allocator());
                    ASSERTV(ISPEC, JSPEC, yma == Y.get_allocator());

                    if (PROPAGATE) {
                        ASSERTV(ISPEC, JSPEC, dam.isTotalSame());
                        ASSERTV(ISPEC, JSPEC, xoam.isTotalSame());
                        ASSERTV(ISPEC, JSPEC, yoam.isTotalSame());
                    }
                }
            }
            ASSERTV(ISPEC, 0 == xoa.numBlocksInUse());
            ASSERTV(ISPEC, 0 == yoa.numBlocksInUse());
        }
    }
    ASSERTV(0 == da.numBlocksInUse());
}

template <class KEY, class VALUE, class COMP, class ALLOC>
void TestDriver<KEY, VALUE, COMP, ALLOC>::
                                        testCase8_propagate_on_container_swap()
{
    // ------------------------------------------------------------------------
    // SWAP MEMBER AND FREE FUNCTIONS: ALLOCATOR PROPAGATION
    //
    // Concerns:
    //: 1 If the 'propagate_on_container_swap' trait is 'false', the
    //:   allocators used by the source and target objects remain unchanged
    //:   (i.e., the allocators are *not* exchanged).
    //:
    //: 2 If the 'propagate_on_container_swap' trait is 'true', the
    //:   allocator used by the target (source) object is updated to be a copy
    //:   of that used by the source (target) object (i.e., the allocators
    //:   *are* exchanged).
    //:
    //: 3 If the allocators are propagated (i.e., exchanged), there is no
    //:   additional allocation from any allocator.
    //:
    //: 4 The effect of the 'propagate_on_container_swap' trait is independent
    //:   of the other three allocator propagation traits.
    //:
    //: 5 Following the swap operation, neither object holds on to memory
    //:   allocated from the other object's allocator.
    //
    // Plan:
    //: 1 Specify a set S of object values with varied differences, ordered by
    //:   increasing length, to be used in the following tests.
    //:
    //: 2 Create two 'bsltf::StdStatefulAllocator' objects with their
    //:   'propagate_on_container_swap' property configured to 'false'.  In two
    //:   successive iterations of P-3, first configure the three properties
    //:   not under test to be 'false', then configure them all to be 'true'.
    //:
    //: 3 For each value '(x, y)' in the cross product S x S:  (C-1)
    //:
    //:   1 Initialize two objects from 'x', a control object 'ZZ' using a
    //:     scratch allocator and an object 'X' using one of the allocators
    //:     from P-2.
    //:
    //:   2 Initialize two objects from 'y', a control object 'WW' using a
    //:     scratch allocator and an object 'Y' using the other allocator from
    //:     P-2.
    //:
    //:   3 Using both member 'swap' and free function 'swap', swap 'X' with
    //:     'Y' and use 'operator==' to verify that 'X' and 'Y' have the
    //:     expected values.
    //:
    //:   4 Use the 'get_allocator' method to verify that the allocators of 'X'
    //:     and 'Y' are *not* exchanged.  (C-1)
    //:
    //: 4 Repeat P-2..3 except that this time configure the allocator property
    //:   under test to 'true' and verify that the allocators of 'X' and 'Y'
    //:   *are* exchanged.  Also verify that there is no additional allocation
    //:   from any allocator.  (C-2..5)
    //
    // Testing:
    //   propagate_on_container_swap
    // ------------------------------------------------------------------------

    if (verbose)
        printf("\nSWAP MEMBER AND FREE FUNCTIONS: ALLOCATOR PROPAGATION"
               "\n=====================================================\n");

    if (verbose) printf("\n'propagate_on_container_swap::value == false'\n");

    testCase8_propagate_on_container_swap_dispatch<false, false>();
    testCase8_propagate_on_container_swap_dispatch<false, true>();

    if (verbose) printf("\n'propagate_on_container_swap::value == true'\n");

    testCase8_propagate_on_container_swap_dispatch<true, false>();
    testCase8_propagate_on_container_swap_dispatch<true, true>();
}

template <class KEY, class VALUE, class COMP, class ALLOC>
void TestDriver<KEY, VALUE, COMP, ALLOC>::testCase8()
{
    // ------------------------------------------------------------------------
    // SWAP MEMBER AND FREE FUNCTIONS
    //   Ensure that, when member and free 'swap' are implemented, we can
    //   exchange the values of any two objects that use the same
    //   allocator.
    //
    // Concerns:
    //: 1 Both functions exchange the values of the (two) supplied objects.
    //:
    //: 2 Both functions have standard signatures and return types.
    //:
    //: 3 Using either function to swap an object with itself does not
    //:   affect the value of the object (alias-safety).
    //:
    //: 4 If the two objects being swapped uses the same allocator, neither
    //:   function allocates memory from any allocator and the allocator
    //:   address held by both objects is unchanged.
    //:
    //: 5 If the two objects being swapped uses different allocators and
    //:   'AllocatorTraits::propagate_on_container_swap' is an alias to
    //:   'false_type', then both function may allocate memory and the
    //:   allocator address held by both object is unchanged.
    //:
    //: 6 If the two objects being swapped uses different allocators and
    //:   'AllocatorTraits::propagate_on_container_swap' is an alias to
    //:   'true_type', then no memory will be allocated and the allocators will
    //:   also be swapped.
    //:
    //: 7 Both functions provides the strong exception guarantee w.t.r. to
    //:   memory allocation .
    //:
    //: 8 The free 'swap' function is discoverable through ADL (Argument
    //:   Dependent Lookup).
    //
    // Plan:
    //: 1 Use the addresses of the 'swap' member and free functions defined
    //:   in this component to initialize, respectively, member-function
    //:   and free-function pointers having the appropriate signatures and
    //:   return types.  (C-2)
    //:
    //: 2 Create a 'bslma::TestAllocator' object, and install it as the
    //:   default allocator (note that a ubiquitous test allocator is
    //:   already installed as the global allocator).
    //:
    //: 3 Using the table-driven technique:
    //:
    //:   1 Specify a set of (unique) valid object values (one per row) in
    //:     terms of their individual attributes, including (a) first, the
    //:     default value, (b) boundary values corresponding to every range
    //:     of values that each individual attribute can independently
    //:     attain, and (c) values that should require allocation from each
    //:     individual attribute that can independently allocate memory.
    //:
    //:   2 Additionally, provide a (tri-valued) column, 'MEM', indicating
    //:     the expectation of memory allocation for all typical
    //:     implementations of individual attribute types: ('Y') "Yes",
    //:     ('N') "No", or ('?') "implementation-dependent".
    //:
    //: 4 For each row 'R1' in the table of P-3:  (C-1, 3..7)
    //:
    //:   1 Create two 'bslma::TestAllocator' objects, 'oa' and 'ob'.
    //:
    //:   2 Use the value constructor and 'oa' to create a modifiable
    //:     'Obj', 'mW', having the value described by 'R1'; also use the
    //:     copy constructor and a "scratch" allocator to create a 'const'
    //:     'Obj' 'XX' from 'mW'.
    //:
    //:   3 Use the member and free 'swap' functions to swap the value of
    //:     'mW' with itself; verify, after each swap, that:  (C-3..4)
    //:
    //:     1 The value is unchanged.  (C-3)
    //:
    //:     2 The allocator address held by the object is unchanged.  (C-4)
    //:
    //:     3 There was no additional object memory allocation.  (C-4)
    //:
    //:   4 For each row 'R2' in the table of P-3:  (C-1, 4)
    //:
    //:     1 Use the copy constructor and 'oa' to create a modifiable
    //:       'Obj', 'mX', from 'XX'.  (P-4.2).
    //:
    //:     2 Use the value constructor and 'oa' to create a modifiable
    //:       'Obj', 'mY', and having the value described by 'R2'; also use
    //:       the copy constructor to create, using a "scratch" allocator,
    //:       a 'const' 'Obj', 'YY', from 'Y'.
    //:
    //:     3 Use, in turn, the member and free 'swap' functions to swap
    //:       the values of 'mX' and 'mY'; verify, after each swap, that:
    //:       (C-1, 4)
    //:
    //:       1 The values have been exchanged.  (C-1)
    //:
    //:       2 The common object allocator address held by 'mX' and 'mY'
    //:         is unchanged in both objects.  (C-4)
    //:
    //:       3 There was no additional object memory allocation.  (C-4)
    //:
    //:     4 Create a new object allocator, 'oaz'.
    //:
    //:     5 Use the value constructor and 'oaz' to a create a modifiable
    //:       'Obj' 'mZ', having the value described by 'R2'; also use the copy
    //:       constructor to create, using a "scratch" allocator, a const
    //:       'Obj', 'ZZ', from 'Z'.
    //:
    //:     6 Use the member and free 'swap' functions to swap the values of
    //:       'mX' and 'mZ' respectively (when
    //:       AllocatorTraits::propagate_on_container_swap is an alias to
    //:       false_type) under the presence of exceptions; verify, after each
    //:       swap, that:  (C-1, 5, 7)
    //:
    //:       1 If exception occurred during the swap, both values are
    //:         unchanged.  (C-7)
    //
    //:       2 If no exception occurred, the values have been exchanged.
    //:         (C-1)
    //:
    //:       3 The common object allocator address held by 'mX' and 'mZ' is
    //:         unchanged in both objects.  (C-5)
    //:
    //:       4 Temporary memory were allocated from 'oa' if 'mZ' is is not
    //:         empty, and temporary memory were allocated from 'oaz' if 'mX'
    //:         is not empty.  (C-5)
    //:
    //:     7 Create a new object allocator, 'oap'.
    //:
    //:     8 Use the value constructor and 'oap' to create a modifiable 'Obj'
    //:       'mP', having the value described by 'R2'; also use the copy
    //:       constructor to create, using a "scratch" allocator, a const
    //:       'Obj', 'PP', from 'P.
    //:
    //:     9 Manually change 'AllocatorTraits::propagate_on_container_swap' to
    //:       be an alias to 'true_type' (Instead of this manual step, use an
    //:       allocator that enables propagate_on_container_swap when
    //:       AllocatorTraits supports it) and use the the member and free
    //:       'swap functions to swap the values 'mX' and 'mZ' respectively;
    //:       verify, after each swap, that: (C-1, 6)
    //:
    //:       1 The values have been exchanged.  (C-1)
    //:
    //:       2 The allocators addresses have been exchanged.  (C-6)
    //:
    //:       3 There was no additional object memory allocation.  (C-6)
    //:
    //: 5 Verify that the free 'swap' function is discoverable through ADL:
    //:   (C-8)
    //:
    //:   1 Create a set of attribute values, 'A', distinct from the values
    //:     corresponding to the default-constructed object, choosing
    //:     values that allocate memory if possible.
    //:
    //:   2 Create a 'bslma::TestAllocator' object, 'oa'.
    //:
    //:   3 Use the default constructor and 'oa' to create a modifiable
    //:     'Obj' 'mX' (having default attribute values); also use the copy
    //:     constructor and a "scratch" allocator to create a 'const' 'Obj'
    //:     'XX' from 'mX'.
    //:
    //:   4 Use the value constructor and 'oa' to create a modifiable 'Obj'
    //:     'mY' having the value described by the 'Ai' attributes; also
    //:     use the copy constructor and a "scratch" allocator to create a
    //:     'const' 'Obj' 'YY' from 'mY'.
    //:
    //:   5 Use the 'invokeAdlSwap' helper function template to swap the
    //:     values of 'mX' and 'mY', using the free 'swap' function defined
    //:     in this component, then verify that:  (C-8)
    //:
    //:     1 The values have been exchanged.  (C-1)
    //:
    //:     2 There was no additional object memory allocation.  (C-4)
    //
    // Testing:
    //   void swap(map& other);
    //   void swap(map& a, map& b);
    // ------------------------------------------------------------------------

    if (verbose) printf("\nSWAP MEMBER AND FREE FUNCTIONS"
                        "\n==============================\n");

    if (verbose) printf(
                     "\nAssign the address of each function to a variable.\n");
    {
        typedef void (Obj::*funcPtr)(Obj&);
        typedef void (*freeFuncPtr)(Obj&, Obj&);

        // Verify that the signatures and return types are standard.

        funcPtr     memberSwap = &Obj::swap;
        freeFuncPtr freeSwap   = bsl::swap;

        (void)memberSwap;  // quash potential compiler warnings
        (void)freeSwap;
    }

    if (verbose) printf(
                 "\nCreate a test allocator and install it as the default.\n");

    bslma::TestAllocator         da("default", veryVeryVeryVerbose);
    bslma::DefaultAllocatorGuard dag(&da);

    if (verbose) printf(
       "\nUse a table of distinct object values and expected memory usage.\n");

    const int NUM_DATA                     = DEFAULT_NUM_DATA;
    const DefaultDataRow (&DATA)[NUM_DATA] = DEFAULT_DATA;

    for (int ti = 0; ti < NUM_DATA; ++ti) {
        const int         LINE1   = DATA[ti].d_line;
        const char *const SPEC1   = DATA[ti].d_spec_p;

        bslma::TestAllocator      oa("object",  veryVeryVeryVerbose);
        bslma::TestAllocator scratch("scratch", veryVeryVeryVerbose);

        Obj mW(&oa);  const Obj& W = gg(&mW,  SPEC1);
        const Obj XX(W, &scratch);

        if (veryVerbose) { T_ P_(LINE1) P_(W) P(XX) }

        // Ensure the first row of the table contains the default-constructed
        // value.

        static bool firstFlag = true;
        if (firstFlag) {
            ASSERTV(LINE1, Obj(), W, Obj() == W);
            firstFlag = false;
        }

        // member 'swap'
        {
            bslma::TestAllocatorMonitor oam(&oa);

            mW.swap(mW);

            ASSERTV(LINE1, XX, W, XX == W);
            ASSERTV(LINE1, &oa == W.get_allocator());
            ASSERTV(LINE1, oam.isTotalSame());
        }

        // free function 'swap'
        {
            bslma::TestAllocatorMonitor oam(&oa);

            swap(mW, mW);

            ASSERTV(LINE1, XX, W, XX == W);
            ASSERTV(LINE1, &oa == W.get_allocator());
            ASSERTV(LINE1, oam.isTotalSame());
        }

        for (int tj = 0; tj < NUM_DATA; ++tj) {
            const int         LINE2   = DATA[tj].d_line;
            const char *const SPEC2   = DATA[tj].d_spec_p;

            Obj mX(XX, &oa);  const Obj& X = mX;

            Obj mY(&oa);  const Obj& Y = gg(&mY, SPEC2);
            const Obj YY(Y, &scratch);

            if (veryVerbose) { T_ P_(LINE2) P_(X) P_(Y) P(YY) }

            // member 'swap'
            {
                bslma::TestAllocatorMonitor oam(&oa);

                mX.swap(mY);

                ASSERTV(LINE1, LINE2, YY, X, YY == X);
                ASSERTV(LINE1, LINE2, XX, Y, XX == Y);
                ASSERTV(LINE1, LINE2, &oa == X.get_allocator());
                ASSERTV(LINE1, LINE2, &oa == Y.get_allocator());
                ASSERTV(LINE1, LINE2, oam.isTotalSame());
            }

            // free function 'swap'
            {
                bslma::TestAllocatorMonitor oam(&oa);

                swap(mX, mY);

                ASSERTV(LINE1, LINE2, XX, X, XX == X);
                ASSERTV(LINE1, LINE2, YY, Y, YY == Y);
                ASSERTV(LINE1, LINE2, &oa == X.get_allocator());
                ASSERTV(LINE1, LINE2, &oa == Y.get_allocator());
                ASSERTV(LINE1, LINE2, oam.isTotalSame());
            }

            bslma::TestAllocator oaz("z_object", veryVeryVeryVerbose);

            Obj mZ(&oaz);  const Obj& Z = gg(&mZ, SPEC2);
            const Obj ZZ(Z, &scratch);

            if (veryVerbose) { T_ P_(LINE2) P_(X) P_(Y) P(YY) }

            // member 'swap'
            {
                bslma::TestAllocatorMonitor oam(&oa);
                bslma::TestAllocatorMonitor oazm(&oaz);

                BSLMA_TESTALLOCATOR_EXCEPTION_TEST_BEGIN(oa) {
                    ExceptionProctor<Obj> proctorX(&X, L_, &scratch);
                    ExceptionProctor<Obj> proctorZ(&Z, L_, &scratch);

                    mX.swap(mZ);

                    proctorX.release();
                    proctorZ.release();
                } BSLMA_TESTALLOCATOR_EXCEPTION_TEST_END


                ASSERTV(LINE1, LINE2, ZZ, X, ZZ == X);
                ASSERTV(LINE1, LINE2, XX, Z, XX == Z);
                ASSERTV(LINE1, LINE2, &oa == X.get_allocator());
                ASSERTV(LINE1, LINE2, &oaz == Z.get_allocator());

                if (0 == X.size()) {
                    ASSERTV(LINE1, LINE2, oam.isTotalSame());
                }
                else {
                    ASSERTV(LINE1, LINE2, oam.isTotalUp());
                }

                if (0 == Z.size()) {
                    ASSERTV(LINE1, LINE2, oazm.isTotalSame());
                }
                else {
                    ASSERTV(LINE1, LINE2, oazm.isTotalUp());
                }
            }

            // free function 'swap'
            {
                bslma::TestAllocatorMonitor oam(&oa);
                bslma::TestAllocatorMonitor oazm(&oaz);

                BSLMA_TESTALLOCATOR_EXCEPTION_TEST_BEGIN(oa) {
                    ExceptionProctor<Obj> proctorX(&X, L_, &scratch);
                    ExceptionProctor<Obj> proctorZ(&Z, L_, &scratch);

                    swap(mX, mZ);

                    proctorX.release();
                    proctorZ.release();
                } BSLMA_TESTALLOCATOR_EXCEPTION_TEST_END

                ASSERTV(LINE1, LINE2, XX, X, XX == X);
                ASSERTV(LINE1, LINE2, ZZ, Z, ZZ == Z);
                ASSERTV(LINE1, LINE2, &oa == X.get_allocator());
                ASSERTV(LINE1, LINE2, &oaz == Z.get_allocator());

                if (0 == X.size()) {
                    ASSERTV(LINE1, LINE2, oam.isTotalSame());
                }
                else {
                    ASSERTV(LINE1, LINE2, oam.isTotalUp());
                }

                if (0 == Z.size()) {
                    ASSERTV(LINE1, LINE2, oazm.isTotalSame());
                }
                else {
                    ASSERTV(LINE1, LINE2, oazm.isTotalUp());
                }
            }

        }
    }

    if (verbose) printf(
            "\nInvoke free 'swap' function in a context where ADL is used.\n");
    {
        // 'A' values: Should cause memory allocation if possible.

        bslma::TestAllocator      oa("object",  veryVeryVeryVerbose);
        bslma::TestAllocator scratch("scratch", veryVeryVeryVerbose);

        Obj mX(&oa);  const Obj& X = mX;
        const Obj XX(X, &scratch);

        Obj mY(&oa);  const Obj& Y = gg(&mY, "ABC");
        const Obj YY(Y, &scratch);

        if (veryVerbose) { T_ P_(X) P(Y) }

        bslma::TestAllocatorMonitor oam(&oa);

        invokeAdlSwap(mX, mY);

        ASSERTV(YY, X, YY == X);
        ASSERTV(XX, Y, XX == Y);
        ASSERT(oam.isTotalSame());

        if (veryVerbose) { T_ P_(X) P(Y) }
    }
}

template <class KEY, class VALUE, class COMP, class ALLOC>
template <bool SELECT_ON_CONTAINER_COPY_CONSTRUCTION_FLAG,
          bool OTHER_FLAGS>
void TestDriver<KEY, VALUE, COMP, ALLOC>::
                     testCase7_select_on_container_copy_construction_dispatch()
{
    const int TYPE_ALLOC = bslma::UsesBslmaAllocator<KEY>::value +
                           bslma::UsesBslmaAllocator<VALUE>::value;

    // Set the three properties of 'bsltf::StdStatefulAllocator' that are not
    // under test in this test case to 'false'.

    typedef bsltf::StdStatefulAllocator<
                                    KEY,
                                    SELECT_ON_CONTAINER_COPY_CONSTRUCTION_FLAG,
                                    OTHER_FLAGS,
                                    OTHER_FLAGS,
                                    OTHER_FLAGS> StdAlloc;

    typedef bsl::map<KEY, VALUE, COMP, StdAlloc> Obj;

    const bool PROPAGATE = SELECT_ON_CONTAINER_COPY_CONSTRUCTION_FLAG;

    static const char *SPECS[] = {
        "",
        "A",
        "BC",
        "CDE",
    };
    const int NUM_SPECS = static_cast<const int>(sizeof SPECS / sizeof *SPECS);

    for (int ti = 0; ti < NUM_SPECS; ++ti) {
        const char *const SPEC   = SPECS[ti];
        const size_t      LENGTH = strlen(SPEC);

        TestValues VALUES(SPEC);

        bslma::TestAllocator da("default", veryVeryVeryVerbose);
        bslma::TestAllocator oa("object",  veryVeryVeryVerbose);

        bslma::DefaultAllocatorGuard dag(&da);

        StdAlloc ma(&oa);

        {
            // Create control object 'W'.
            Obj mW(VALUES.begin(), VALUES.end(), COMP(), ma);
            const Obj& W = mW;

            ASSERTV(ti, LENGTH == W.size());  // same lengths
            if (veryVerbose) { printf("\tControl Obj: "); P(W); }

            VALUES.resetIterators();

            Obj mX(VALUES.begin(), VALUES.end(), COMP(), ma);
            const Obj& X = mX;

            if (veryVerbose) { printf("\t\tDynamic Obj: "); P(X); }

            bslma::TestAllocatorMonitor dam(&da);
            bslma::TestAllocatorMonitor oam(&oa);

            const Obj Y(X);

            ASSERTV(SPEC, W == Y);
            ASSERTV(SPEC, W == X);
            ASSERTV(SPEC, PROPAGATE, PROPAGATE == (ma == Y.get_allocator()));
            ASSERTV(SPEC, PROPAGATE,               ma == X.get_allocator());

            if (PROPAGATE) {
                ASSERTV(SPEC, 0 != TYPE_ALLOC || dam.isInUseSame());
                ASSERTV(SPEC, 0 == LENGTH || oam.isInUseUp());
            }
            else {
                ASSERTV(SPEC, 0 == LENGTH || dam.isInUseUp());
                ASSERTV(SPEC, oam.isTotalSame());
            }
        }
        ASSERTV(SPEC, 0 == da.numBlocksInUse());
        ASSERTV(SPEC, 0 == oa.numBlocksInUse());
    }
}

template <class KEY, class VALUE, class COMP, class ALLOC>
void TestDriver<KEY, VALUE, COMP, ALLOC>::
                              testCase7_select_on_container_copy_construction()
{
    // ------------------------------------------------------------------------
    // COPY CONSTRUCTOR: ALLOCATOR PROPAGATION
    //
    // Concerns:
    //: 1 The allocator of a source object using a standard allocator is
    //:   propagated to the newly constructed object according to the
    //:   'select_on_container_copy_construction' method of the allocator.
    //:
    //: 2 In the absence of a 'select_on_container_copy_construction' method,
    //:   the allocator of a source object using a standard allocator is always
    //:   propagated to the newly constructed object (C++03 semantics).
    //:
    //: 3 The effect of the 'select_on_container_copy_construction' trait is
    //:   independent of the other three allocator propagation traits.
    //
    // Plan:
    //: 1 Specify a set S of object values with varied differences, ordered by
    //:   increasing length, to be used in the following tests.
    //:
    //: 2 Create a 'bsltf::StdStatefulAllocator' with its
    //:   'select_on_container_copy_construction' property configured to
    //:   'false'.  In two successive iterations of P-3..5, first configure the
    //:   three properties not under test to be 'false', then confgiure them
    //:   all to be 'true'.
    //:
    //: 3 For each value in S, initialize objects 'W' (a control) and 'X' using
    //:   the allocator from P-2.
    //:
    //: 4 Copy construct 'Y' from 'X' and use 'operator==' to verify that both
    //:   'X' and 'Y' subsequently have the same value as 'W'.
    //:
    //: 5 Use the 'get_allocator' method to verify that the allocator of 'X'
    //:   is *not* propagated to 'Y'.
    //:
    //: 6 Repeat P-2..5 except that this time configure the allocator property
    //:   under test to 'true' and verify that the allocator of 'X' *is*
    //:   propagated to 'Y'.  (C-1)
    //:
    //: 7 Repeat P-2..5 except that this time use a 'StatefulStlAllocator',
    //:   which does not define a 'select_on_container_copy_construction'
    //:   method, and verify that the allocator of 'X' is *always* propagated
    //:   to 'Y'.  (C-2..3)
    //
    // Testing:
    //   select_on_container_copy_construction
    // ------------------------------------------------------------------------

    if (verbose) printf("\n'select_on_container_copy_construction' "
                        "propagates *default* allocator.\n");

    testCase7_select_on_container_copy_construction_dispatch<false, false>();
    testCase7_select_on_container_copy_construction_dispatch<false, true>();

    if (verbose) printf("\n'select_on_container_copy_construction' "
                        "propagates allocator of source object.\n");

    testCase7_select_on_container_copy_construction_dispatch<true, false>();
    testCase7_select_on_container_copy_construction_dispatch<true, true>();

    // - - - - - - - - - - - - - - - - - - - - - - - - - - - - - - - - - - - -

    if (verbose) printf("\nVerify C++03 semantics (allocator has no "
                        "'select_on_container_copy_construction' method).\n");

    typedef StatefulStlAllocator<KEY>             Allocator;
    typedef bsl::map<KEY, VALUE, COMP, Allocator> Obj;

    {
        static const char *SPECS[] = {
            "",
            "A",
            "BC",
            "CDE",
        };
        const int NUM_SPECS =
                          static_cast<const int>(sizeof SPECS / sizeof *SPECS);

        for (int ti = 0; ti < NUM_SPECS; ++ti) {
            const char *const SPEC   = SPECS[ti];
            const size_t      LENGTH = strlen(SPEC);
            TestValues VALUES(SPEC);

            const int ALLOC_ID = ti + 73;

            Allocator a;  a.setId(ALLOC_ID);

            // Create control object 'W'.
            Obj mW(VALUES.begin(), VALUES.end(), COMP(), a); const Obj& W = mW;

            ASSERTV(ti, LENGTH == W.size());  // same lengths
            if (veryVerbose) { printf("\tControl Obj: "); P(W); }

            VALUES.resetIterators();

            Obj mX(VALUES.begin(), VALUES.end(), COMP(), a); const Obj& X = mX;

            if (veryVerbose) { printf("\t\tDynamic Obj: "); P(X); }

            const Obj Y(X);

            ASSERTV(SPEC,        W == Y);
            ASSERTV(SPEC,        W == X);
            ASSERTV(SPEC, ALLOC_ID == Y.get_allocator().id());
        }
    }
}

template <class KEY, class VALUE, class COMP, class ALLOC>
void TestDriver<KEY, VALUE, COMP, ALLOC>::testCase7()
{
    // ------------------------------------------------------------------------
    // COPY CONSTRUCTOR
    //
    // Concerns:
    //: 1 The new object's value is the same as that of the original object
    //:   (relying on the equality operator) and created with the correct
    //:   capacity.
    //:
    //: 2 All internal representations of a given value can be used to create a
    //:   new object of equivalent value.
    //:
    //: 3 The value of the original object is left unaffected.
    //:
    //: 4 Subsequent changes in or destruction of the source object have no
    //:   effect on the copy-constructed object.
    //:
    //: 5 Subsequent changes ('insert's) on the created object have no
    //:   effect on the original and change the capacity of the new object
    //:   correctly.
    //:
    //: 6 The object has its internal memory management system hooked up
    //:   properly so that *all* internally allocated memory draws from a
    //:   user-supplied allocator whenever one is specified.
    //:
    //: 7 The function is exception neutral w.r.t. memory allocation.
    //
    // Plan:
    //: 1 Specify a set S of object values with substantial and varied
    //:   differences, ordered by increasing length, to be used in the
    //:   following tests.
    //:
    //: 2 For each value in S, initialize objects w and x, copy construct y
    //:   from x and use 'operator==' to verify that both x and y subsequently
    //:   have the same value as w.  Let x go out of scope and again verify
    //:   that w == y.  (C-1..4)
    //:
    //: 3 For each value in S initialize objects w and x, and copy construct y
    //:   from x.  Change the state of y, by using the *primary* *manipulator*
    //:   'push_back'.  Using the 'operator!=' verify that y differs from x and
    //:   w, and verify that the capacity of y changes correctly.  (C-5)
    //:
    //: 4 Perform tests performed as P-2:  (C-6)
    //:   1 While passing a testAllocator as a parameter to the new object and
    //:     ascertaining that the new object gets its memory from the provided
    //:     testAllocator.
    //:   2 Verify neither of global and default allocator is used to supply
    //:     memory.  (C-6)
    //:
    //: 5 Perform tests as P-2 in the presence of exceptions during memory
    //:   allocations using a 'bslma::TestAllocator' and varying its
    //:   *allocation* *limit*.  (C-7)
    //
    // Testing:
    //   map(const map& original);
    //   map(const map& original, const A& allocator);
    // ------------------------------------------------------------------------

    bslma::TestAllocator oa(veryVeryVeryVerbose);

    const TestValues VALUES;

    const int TYPE_ALLOC = bslma::UsesBslmaAllocator<KEY>::value +
                           bslma::UsesBslmaAllocator<VALUE>::value;

    if (verbose)
        printf("\nTesting parameters: TYPE_ALLOC = %d.\n", TYPE_ALLOC);
    {
        static const char *SPECS[] = {
            "",
            "A",
            "BC",
            "CDE",
            "DEAB",
            "EABCD",
            "ABCDEFG",
            "HFGEDCBA",
            "CFHEBIDGA",
            "BENCKHGMALJDFOI",
            "IDMLNEFHOPKGBCJA",
            "OIQGDNPMLKBACHFEJ"
        };
        const int NUM_SPECS =
                          static_cast<const int>(sizeof SPECS / sizeof *SPECS);

        for (int ti = 0; ti < NUM_SPECS; ++ti) {
            const char *const SPEC   = SPECS[ti];
            const size_t      LENGTH = strlen(SPEC);

            if (verbose) {
                printf("\nFor an object of length " ZU ":\n", LENGTH);
                P(SPEC);
            }

            // Create control object w.
            Obj mW;  const Obj& W = gg(&mW, SPEC);

            ASSERTV(ti, LENGTH == W.size()); // same lengths
            if (veryVerbose) { printf("\tControl Obj: "); P(W); }

            Obj mX(&oa);  const Obj& X = gg(&mX, SPEC);

            if (veryVerbose) { printf("\t\tDynamic Obj: "); P(X); }

            {   // Testing concern 1..4.

                if (veryVerbose) { printf("\t\t\tRegular Case :"); }

                Obj *pX = new Obj(&oa);
                gg(pX, SPEC);

                const Obj Y0(*pX);

                ASSERTV(SPEC, W == Y0);
                ASSERTV(SPEC, W == X);
                ASSERTV(SPEC, Y0.get_allocator() ==
                                           bslma::Default::defaultAllocator());

                delete pX;
                ASSERTV(SPEC, W == Y0);
            }
            {   // Testing concern 5.

                if (veryVerbose) printf("\t\t\tInsert into created obj, "
                                        "without test allocator:\n");

                Obj Y1(X);

                if (veryVerbose) {
                    printf("\t\t\t\tBefore Insert: "); P(Y1);
                }

                pair<Iter, bool> RESULT = Y1.insert(VALUES['Z' - 'A']);

                ASSERTV(true == RESULT.second);

                if (veryVerbose) {
                    printf("\t\t\t\tAfter Insert : ");
                    P(Y1);
                }

                ASSERTV(SPEC, Y1.size() == LENGTH + 1);
                ASSERTV(SPEC, W != Y1);
                ASSERTV(SPEC, X != Y1);
            }
            {   // Testing concern 5 with test allocator.

                if (veryVerbose)
                    printf("\t\t\tInsert into created obj, "
                           "with test allocator:\n");

                const bsls::Types::Int64 BB = oa.numBlocksTotal();
                const bsls::Types::Int64  B = oa.numBlocksInUse();

                if (veryVerbose) {
                    printf("\t\t\t\tBefore Creation: "); P_(BB); P(B);
                }

                Obj Y11(X, &oa);

                const bsls::Types::Int64 AA = oa.numBlocksTotal();
                const bsls::Types::Int64  A = oa.numBlocksInUse();

                if (veryVerbose) {
                    printf("\t\t\t\tAfter Creation: "); P_(AA); P(A);
                    printf("\t\t\t\tBefore Append: "); P(Y11);
                }

                if (0 == LENGTH) {
                    ASSERTV(SPEC, BB + 0 == AA);
                    ASSERTV(SPEC,  B + 0 ==  A);
                }
                else {
                    const int TYPE_ALLOCS = TYPE_ALLOC
                                            * static_cast<int>(X.size());
                    ASSERTV(SPEC, BB + 1 + TYPE_ALLOCS == AA);
                    ASSERTV(SPEC,  B + 1 + TYPE_ALLOCS ==  A);
                }

                const bsls::Types::Int64 CC = oa.numBlocksTotal();
                const bsls::Types::Int64  C = oa.numBlocksInUse();

                pair<Iter, bool> RESULT = Y11.insert(VALUES['Z' - 'A']);
                ASSERTV(true == RESULT.second);

                const bsls::Types::Int64 DD = oa.numBlocksTotal();
                const bsls::Types::Int64  D = oa.numBlocksInUse();

                if (veryVerbose) {
                    printf("\t\t\t\tAfter Append : ");
                    P(Y11);
                }

                ASSERTV(SPEC, CC + 1 + TYPE_ALLOC == DD);
                ASSERTV(SPEC, C  + 1 + TYPE_ALLOC ==  D);

                ASSERTV(SPEC, Y11.size() == LENGTH + 1);
                ASSERTV(SPEC, W != Y11);
                ASSERTV(SPEC, X != Y11);
                ASSERTV(SPEC, Y11.get_allocator() == X.get_allocator());
            }
            {   // Exception checking.

                const bsls::Types::Int64 BB = oa.numBlocksTotal();
                const bsls::Types::Int64  B = oa.numBlocksInUse();

                if (veryVerbose) {
                    printf("\t\t\t\tBefore Creation: "); P_(BB); P(B);
                }

                BSLMA_TESTALLOCATOR_EXCEPTION_TEST_BEGIN(oa) {
                    const Obj Y2(X, &oa);
                    if (veryVerbose) {
                        printf("\t\t\tException Case  :\n");
                        printf("\t\t\t\tObj : "); P(Y2);
                    }
                    ASSERTV(SPEC, W == Y2);
                    ASSERTV(SPEC, W == X);
                    ASSERTV(SPEC, Y2.get_allocator() == X.get_allocator());
                } BSLMA_TESTALLOCATOR_EXCEPTION_TEST_END

                const bsls::Types::Int64 AA = oa.numBlocksTotal();
                const bsls::Types::Int64  A = oa.numBlocksInUse();

                if (veryVerbose) {
                    printf("\t\t\t\tAfter Creation: "); P_(AA); P(A);
                }

                if (0 == LENGTH) {
                    ASSERTV(SPEC, BB + 0 == AA);
                    ASSERTV(SPEC,  B + 0 ==  A);
                }
                else {
                    ASSERTV(SPEC, B + 0 == A);
                }
            }
        }
    }
}

template <class KEY, class VALUE, class COMP, class ALLOC>
void TestDriver<KEY, VALUE, COMP, ALLOC>::testCase6()
{
    // ---------------------------------------------------------------------
    // TESTING EQUALITY OPERATORS
    //
    // Concerns:
    //: 1 Two objects, 'X' and 'Y', compare equal if and only if they contain
    //:   the same values.
    //:
    //: 2 No non-salient attributes (i.e., 'allocator') participate.
    //:
    //: 3 'true  == (X == X)' (i.e., identity)
    //:
    //: 4 'false == (X != X)' (i.e., identity)
    //:
    //: 5 'X == Y' if and only if 'Y == X' (i.e., commutativity)
    //:
    //: 6 'X != Y' if and only if 'Y != X' (i.e., commutativity)
    //:
    //: 7 'X != Y' if and only if '!(X == Y)'
    //:
    //: 8 Comparison is symmetric with respect to user-defined conversion
    //:   (i.e., both comparison operators are free functions).
    //:
    //: 9 Non-modifiable objects can be compared (i.e., objects or references
    //:   providing only non-modifiable access).
    //:
    //:10 'operator==' is defined in terms of 'operator==(KEY)' instead of the
    //:   supplied comparator function.
    //:
    //:11 No memory allocation occurs as a result of comparison (e.g., the
    //:   arguments are not passed by value).
    //:
    //:12 The equality operator's signature and return type are standard.
    //:
    //:13 The inequality operator's signature and return type are standard.
    //
    // Plan:
    //: 1 Use the respective addresses of 'operator==' and 'operator!=' to
    //:   initialize function pointers having the appropriate signatures and
    //:   return types for the two homogeneous, free equality- comparison
    //:   operators defined in this component.  (C-8..9, 12..13)
    //:
    //: 2 Create a 'bslma::TestAllocator' object, and install it as the default
    //:   allocator (note that a ubiquitous test allocator is already installed
    //:   as the global allocator).
    //:
    //: 3 Using the table-driven technique, specify a set of distinct
    //:   specifications for the 'gg' function.
    //:
    //: 4 For each row 'R1' in the table of P-3: (C-1..7)
    //:
    //:   1 Create a single object, using a comparator that can be disabled and
    //:     a"scratch" allocator, and use it to verify the reflexive
    //:     (anti-reflexive) property of equality (inequality) in the presence
    //:     of aliasing.  (C-3..4)
    //:
    //:   2 For each row 'R2' in the table of P-3: (C-1..2, 5..7)
    //:
    //:     1 Record, in 'EXP', whether or not distinct objects created from
    //:       'R1' and 'R2', respectively, are expected to have the same value.
    //:
    //:     2 For each of two configurations, 'a' and 'b': (C-1..2, 5..7)
    //:
    //:       1 Create two (object) allocators, 'oax' and 'oay'.
    //:
    //:       2 Create an object 'X', using 'oax', having the value 'R1'.
    //:
    //:       3 Create an object 'Y', using 'oax' in configuration 'a' and
    //:         'oay' in configuration 'b', having the value 'R2'.
    //:
    //:       4 Disable the comparator so that it will cause an error if it is
    //:         used.
    //:
    //:       5 Verify the commutativity property and expected return value for
    //:         both '==' and '!=', while monitoring both 'oax' and 'oay' to
    //:         ensure that no object memory is ever allocated by either
    //:         operator.  (C-1..2, 5..7, 10)
    //:
    //: 5 Use the test allocator from P-2 to verify that no memory is ever
    //:   allocated from the default allocator.  (C-11)
    //
    // Testing:
    //   bool operator==(const map& lhs, const map& rhs);
    //   bool operator!=(const map& lhs, const map& rhs);
    // ------------------------------------------------------------------------

// TBD lacks interesting test data, such as:
//  o equivalent keys (per 'COMP') that do not compare equal (per '==')
//  o equal values with unequal keys

    if (verbose) printf("\nEQUALITY-COMPARISON OPERATORS"
                        "\n=============================\n");

    if (verbose)
              printf("\nAssign the address of each operator to a variable.\n");
    {
        typedef bool (*operatorPtr)(const Obj&, const Obj&);

        // Verify that the signatures and return types are standard.

        operatorPtr operatorEq = operator==;
        operatorPtr operatorNe = operator!=;

        (void)operatorEq;  // quash potential compiler warnings
        (void)operatorNe;
    }

    const int NUM_DATA                     = DEFAULT_NUM_DATA;
    const DefaultDataRow (&DATA)[NUM_DATA] = DEFAULT_DATA;

    if (verbose) printf("\nCompare every value with every value.\n");
    {
        // Create first object.
        for (int ti = 0; ti < NUM_DATA; ++ti) {
            const int         LINE1   = DATA[ti].d_line;
            const int         INDEX1  = DATA[ti].d_index;
            const char *const SPEC1   = DATA[ti].d_spec_p;
            const size_t      LENGTH1 = strlen(DATA[ti].d_results_p);

           if (veryVerbose) { T_ P_(LINE1) P_(INDEX1) P_(LENGTH1) P(SPEC1) }

            // Ensure an object compares correctly with itself (alias test).
            {
                bslma::TestAllocator scratch("scratch", veryVeryVeryVerbose);

                Obj mX(&scratch);  const Obj& X = gg(&mX, SPEC1);

                ASSERTV(LINE1, X,   X == X);
                ASSERTV(LINE1, X, !(X != X));
            }

            for (int tj = 0; tj < NUM_DATA; ++tj) {
                const int         LINE2   = DATA[tj].d_line;
                const int         INDEX2  = DATA[tj].d_index;
                const char *const SPEC2   = DATA[tj].d_spec_p;
                const size_t      LENGTH2 = strlen(DATA[tj].d_results_p);

                if (veryVerbose) {
                              T_ T_ P_(LINE2) P_(INDEX2) P_(LENGTH2) P(SPEC2) }

                const bool EXP = INDEX1 == INDEX2;  // expected result

                for (char cfg = 'a'; cfg <= 'b'; ++cfg) {
                    const char CONFIG = cfg;  // Determines 'Y's allocator.

                    // Create two distinct test allocators, 'oax' and 'oay'.

                    bslma::TestAllocator oax("objectx", veryVeryVeryVerbose);
                    bslma::TestAllocator oay("objecty", veryVeryVeryVerbose);

                    // Map allocators above to objects 'X' and 'Y' below.

                    bslma::TestAllocator& xa = oax;
                    bslma::TestAllocator& ya = 'a' == CONFIG ? oax : oay;

                    Obj mX(&xa);  const Obj& X = gg(&mX, SPEC1);
                    Obj mY(&ya);  const Obj& Y = gg(&mY, SPEC2);

                    ASSERTV(LINE1, LINE2, CONFIG, LENGTH1 == X.size());
                    ASSERTV(LINE1, LINE2, CONFIG, LENGTH2 == Y.size());

                    if (veryVerbose) { T_ T_ P_(X) P(Y); }

                    // Verify value, commutativity, and no memory allocation.

                    bslma::TestAllocatorMonitor oaxm(&xa);
                    bslma::TestAllocatorMonitor oaym(&ya);

                    TestComparator<KEY>::disableFunctor();

                    ASSERTV(LINE1, LINE2, CONFIG,  EXP == (X == Y));
                    ASSERTV(LINE1, LINE2, CONFIG,  EXP == (Y == X));

                    ASSERTV(LINE1, LINE2, CONFIG, !EXP == (X != Y));
                    ASSERTV(LINE1, LINE2, CONFIG, !EXP == (Y != X));

                    TestComparator<KEY>::enableFunctor();

                    ASSERTV(LINE1, LINE2, CONFIG, oaxm.isTotalSame());
                    ASSERTV(LINE1, LINE2, CONFIG, oaym.isTotalSame());
                }
            }
        }
    }
}

template <class KEY, class VALUE, class COMP, class ALLOC>
void TestDriver<KEY, VALUE, COMP, ALLOC>::testCase4()
{
    // ------------------------------------------------------------------------
    // BASIC ACCESSORS
    //   Ensure each basic accessor ('cbegin', 'cend', 'size', 'get_allocator')
    //   properly interprets object state.
    //
    // Concerns:
    //: 1 Each accessor returns the value of the correct property of the
    //:   object.
    //:
    //: 2 Each accessor method is declared 'const'.
    //:
    //: 3 No accessor allocates any memory.
    //:
    //: 4 The range '[cbegin(), cend())' contains inserted elements the sorted
    //:   order.
    //
    // Plan:
    //: 1 For each set of 'SPEC' of different length:
    //:
    //:   1 Default construct the object with various configuration:
    //:
    //:     1 Use the 'gg' function to populate the object based on the SPEC.
    //:
    //:     2 Verify the correct allocator is installed with the
    //:       'get_allocator' method.
    //:
    //:     3 Verify the object contains the expected number of elements.
    //:
    //:     4 Use 'cbegin' and 'cend' to iterate through all elements and
    //:       verify the values are as expected.  (C-1..2, 4)
    //:
    //:     5 Monitor the memory allocated from both the default and object
    //:       allocators before and after calling the accessor; verify that
    //:       there is no change in total memory allocation.  (C-3)
    //
    // Testing:
    //   allocator_type get_allocator() const;
    //   const_iterator cbegin() const;
    //   const_iterator cend() const;
    //   size_type size() const;
    // ------------------------------------------------------------------------

    static const struct {
        int         d_line;       // source line number
        const char *d_spec_p;     // specification string
        const char *d_results_p;  // expected results
    } DATA[] = {
        //line  spec      result
        //----  --------  ------
        { L_,   "",       ""      },
        { L_,   "A",      "A"     },
        { L_,   "AB",     "AB"    },
        { L_,   "ABC",    "ABC"   },
        { L_,   "ABCD",   "ABCD"  },
        { L_,   "ABCDE",  "ABCDE" }
    };
    const int NUM_DATA = static_cast<const int>(sizeof DATA / sizeof *DATA);

    if (verbose) { printf(
                "\nCreate objects with various allocator configurations.\n"); }
    {
        for (int ti = 0; ti < NUM_DATA; ++ti) {
            const int         LINE   = DATA[ti].d_line;
            const char *const SPEC   = DATA[ti].d_spec_p;
            const size_t      LENGTH = strlen(DATA[ti].d_results_p);
            const TestValues  EXP(DATA[ti].d_results_p);

            if (verbose) { P_(LINE) P_(LENGTH) P(SPEC); }

            for (char cfg = 'a'; cfg <= 'd'; ++cfg) {
                const char CONFIG = cfg;

                bslma::TestAllocator da("default",    veryVeryVeryVerbose);
                bslma::TestAllocator fa("footprint",  veryVeryVeryVerbose);
                bslma::TestAllocator sa1("supplied1", veryVeryVeryVerbose);
                bslma::TestAllocator sa2("supplied2", veryVeryVeryVerbose);

                bslma::DefaultAllocatorGuard dag(&da);

                Obj                  *objPtr;
                bslma::TestAllocator *objAllocatorPtr;

                switch (CONFIG) {
                  case 'a': {
                    objPtr = new (fa) Obj();
                    objAllocatorPtr = &da;
                  } break;
                  case 'b': {
                    objPtr = new (fa) Obj(0);
                    objAllocatorPtr = &da;
                  } break;
                  case 'c': {
                    objPtr = new (fa) Obj(&sa1);
                    objAllocatorPtr = &sa1;
                  } break;
                  case 'd': {
                    objPtr = new (fa) Obj(&sa2);
                    objAllocatorPtr = &sa2;
                  } break;
                  default: {
                    ASSERTV(CONFIG, !"Bad allocator config.");
                  } return;                                           // RETURN
                }

                Obj& mX = *objPtr;  const Obj& X = gg(&mX, SPEC);
                bslma::TestAllocator&  oa = *objAllocatorPtr;
                bslma::TestAllocator& noa = ('c' == CONFIG || 'd' == CONFIG)
                                            ? da
                                            : sa1;

                // --------------------------------------------------------

                // Verify basic accessor

                bslma::TestAllocatorMonitor oam(&oa);

                ASSERTV(LINE, SPEC, CONFIG, &oa == X.get_allocator());
                ASSERTV(LINE, SPEC, CONFIG, LENGTH == X.size());

                size_t i = 0;
                for (CIter iter = X.cbegin(); iter != X.cend(); ++iter, ++i) {
                    ASSERTV(LINE, SPEC, CONFIG, EXP[i] == *iter);
                }

                ASSERTV(LINE, SPEC, CONFIG, LENGTH == i);

                ASSERT(oam.isTotalSame());

                // --------------------------------------------------------

                // Reclaim dynamically allocated object under test.

                fa.deleteObject(objPtr);

                // Verify no allocation from the non-object allocator.

                ASSERTV(LINE, CONFIG, noa.numBlocksTotal(),
                        0 == noa.numBlocksTotal());

                // Verify all memory is released on object destruction.

                ASSERTV(LINE, CONFIG, da.numBlocksInUse(),
                        0 == da.numBlocksInUse());
                ASSERTV(LINE, CONFIG, fa.numBlocksInUse(),
                        0 == fa.numBlocksInUse());
                ASSERTV(LINE, CONFIG, sa1.numBlocksInUse(),
                        0 == sa1.numBlocksInUse());
                ASSERTV(LINE, CONFIG, sa2.numBlocksInUse(),
                        0 == sa2.numBlocksInUse());
            }
        }
    }
}

template <class KEY, class VALUE, class COMP, class ALLOC>
void TestDriver<KEY, VALUE, COMP, ALLOC>::testCase3()
{
    // ------------------------------------------------------------------------
    // TESTING PRIMITIVE GENERATOR FUNCTIONS 'gg' AND 'ggg'
    //
    // Concerns:
    //: 1 Valid generator syntax produces expected results
    //:
    //: 2 Invalid syntax is detected and reported.
    //
    // Plan:
    //: 1 For each of an enumerated sequence of 'spec' values, ordered by
    //:   increasing 'spec' length:
    //:
    //:   1 Use the primitive generator function 'gg' to set the state of a
    //:     newly created object.
    //:
    //:   2 Verify that 'gg' returns a valid reference to the modified argument
    //:     object.
    //:
    //:   3 Use the basic accessors to verify that the value of the object is
    //:     as expected.  (C-1)
    //:
    //: 2 For each of an enumerated sequence of 'spec' values, ordered by
    //:   increasing 'spec' length, use the primitive generator function 'ggg'
    //:   to set the state of a newly created object.
    //:
    //:   1 Verify that 'ggg' returns the expected value corresponding to the
    //:     location of the first invalid value of the 'spec'.  (C-2)
    //
    // Testing:
    //   int ggg(map *object, const char *spec, bool verbose = true);
    //   map& gg(map *object, const char *spec);
    // ------------------------------------------------------------------------

    bslma::TestAllocator oa(veryVeryVeryVerbose);

    if (verbose) printf("\nTesting generator on valid specs.\n");
    {
        static const struct {
            int         d_line;       // source line number
            const char *d_spec_p;     // specification string
            const char *d_results_p;  // expected element values
        } DATA[] = {
            //line  spec      results
            //----  --------  -------
            { L_,   "",       ""      },
            { L_,   "A",      "A"     },
            { L_,   "B",      "B"     },
            { L_,   "Z",      "Z"     },
            { L_,   "a",      "a"     },
            { L_,   "z",      "z"     },
            { L_,   "AB",     "AB"    },
            { L_,   "CD",     "CD"    },
            { L_,   "ABC",    "ABC"   },
            { L_,   "ABCD",   "ABCD"  },
            { L_,   "AbCdE",  "AbCdE" },

        };
        const int NUM_DATA =
                            static_cast<const int>(sizeof DATA / sizeof *DATA);

        int oldLen = -1;
        for (int ti = 0; ti < NUM_DATA ; ++ti) {
            const int         LINE   = DATA[ti].d_line;
            const char *const SPEC   = DATA[ti].d_spec_p;
            const size_t      LENGTH = strlen(DATA[ti].d_results_p);
            const TestValues  EXP(DATA[ti].d_results_p);
            const int         curLen = (int)strlen(SPEC);

            Obj mX(&oa);
            const Obj& X = gg(&mX, SPEC);   // original spec

            Obj mY(&oa);
            const Obj& Y = gg(&mY, SPEC);    // extended spec

            if (curLen != oldLen) {
                if (verbose) printf("\tof length %d:\n", curLen);
                ASSERTV(LINE, oldLen <= curLen);  // non-decreasing
                oldLen = curLen;
            }

            if (veryVerbose) {
                printf("\t\tSpec = \"%s\"\n", SPEC);
                T_ T_ T_ P(X);
                T_ T_ T_ P(Y);
            }

            ASSERTV(LINE, LENGTH == X.size());
            ASSERTV(LINE, LENGTH == Y.size());
            ASSERTV(0 == verifyContainer(X, EXP, LENGTH));
            ASSERTV(0 == verifyContainer(Y, EXP, LENGTH));
        }
    }

    if (verbose) printf("\nTesting generator on invalid specs.\n");
    {
        static const struct {
            int         d_line;     // source line number
            const char *d_spec_p;   // specification string
            int         d_index;    // offending character index
        } DATA[] = {
            //line  spec      index
            //----  --------  -----
            { L_,   "",       -1,     }, // control

            { L_,   "A",      -1,     }, // control
            { L_,   " ",       0,     },
            { L_,   ".",       0,     },

            { L_,   "AE",     -1,     }, // control
            { L_,   ".~",      0,     },
            { L_,   "~!",      0,     },
            { L_,   "  ",      0,     },

            { L_,   "ABC",    -1,     }, // control
            { L_,   " BC",     0,     },
            { L_,   "A C",     1,     },
            { L_,   "AB ",     2,     },
            { L_,   "?#:",     0,     },
            { L_,   "   ",     0,     },

            { L_,   "ABCDE",  -1,     }, // control
            { L_,   "2BCDE",   0,     },
            { L_,   "AB@DE",   2,     },
            { L_,   "ABCD$",   4,     },
            { L_,   "A*C=E",   1,     }
        };
        const int NUM_DATA =
                            static_cast<const int>(sizeof DATA / sizeof *DATA);

        int oldLen = -1;
        for (int ti = 0; ti < NUM_DATA ; ++ti) {
            const int         LINE   = DATA[ti].d_line;
            const char *const SPEC   = DATA[ti].d_spec_p;
            const int         INDEX  = DATA[ti].d_index;
            const size_t      LENGTH = strlen(SPEC);

            Obj mX(&oa);

            if ((int)LENGTH != oldLen) {
                if (verbose) printf("\tof length " ZU ":\n", LENGTH);
                ASSERTV(LINE, oldLen <= (int)LENGTH);  // non-decreasing
                oldLen = static_cast<int>(LENGTH);
            }

            if (veryVerbose) printf("\t\tSpec = \"%s\"\n", SPEC);

            int RESULT = ggg(&mX, SPEC, veryVerbose);

            ASSERTV(LINE, INDEX == RESULT);
        }
    }
}

template <class KEY, class VALUE, class COMP, class ALLOC>
void TestDriver<KEY, VALUE, COMP, ALLOC>::testCase2()
{
    // ------------------------------------------------------------------------
    // DEFAULT CTOR, PRIMARY MANIPULATORS (BOOTSTRAP), & DTOR
    //   The basic concern is that the default constructor, the destructor,
    //   and, under normal conditions (i.e., no aliasing), the primary
    //   manipulators:
    //     - insert(value_type&&) (via helper function 'primaryManipulator')
    //     - clear
    //
    // Concerns:
    //: 1 An object created with the default constructor (with or without a
    //:   supplied allocator) has the contractually specified default value.
    //:
    //: 2 If an allocator is NOT supplied to the default constructor, the
    //:   default allocator in effect at the time of construction becomes the
    //:   object allocator for the resulting object.
    //:
    //: 3 If an allocator IS supplied to the default constructor, that
    //:   allocator becomes the object allocator for the resulting object.
    //:
    //: 4 Supplying a null allocator address has the same effect as not
    //:   supplying an allocator.
    //:
    //: 5 Supplying an allocator to the default constructor has no effect on
    //:   subsequent object values.
    //:
    //: 6 Any memory allocation is from the object allocator.
    //:
    //: 7 There is no temporary allocation from any allocator.
    //:
    //: 8 Every object releases any allocated memory at destruction.
    //:
    //: 9 QoI: The default constructor allocates no memory.
    //:
    //:10 'insert' adds an additional element to the object if the element
    //:   being inserted does not already exist.
    //:
    //:11 'insert' returns a pair with an iterator of the element that was just
    //:   inserted or the element that already exist in the object, and a
    //:   boolean indicating whether element being inserted already exist in
    //:   the object.
    //:
    //:12 'clear' properly destroys each contained element value.
    //:
    //:13 'clear' does not allocate memory.
    //:
    //:14 Any argument can be 'const'.
    //:
    //:15 Any memory allocation is exception neutral.
    //
    // TBD Missing concerns that the correct comparator is used.  We should be
    // testing with a stateful comparator (testing two states) and the default
    // comparator.  A (stateful) comparator that simply holds an ID would be
    // good enough.  (also test cases 12 & 33).
    //
    // Plan:
    //: 1 For each value of increasing length, 'L':
    //:
    //:   2 Using a loop-based approach, default-construct three distinct
    //:     objects, in turn, but configured differently: (a) without passing
    //:     an allocator, (b) passing a null allocator address explicitly,
    //:     and (c) passing the address of a test allocator distinct from the
    //:     default.  For each of these three iterations:  (C-1..14)
    //:
    //:     1 Create three 'bslma::TestAllocator' objects, and install one as
    //:       the current default allocator (note that a ubiquitous test
    //:       allocator is already installed as the global allocator).
    //:
    //:     2 Use the default constructor to dynamically create an object
    //:       'X', with its object allocator configured appropriately (see
    //:       P-2); use a distinct test allocator for the object's footprint.
    //:
    //:     3 Use the (as yet unproven) 'get_allocator' to ensure that its
    //:       object allocator is properly installed.  (C-2..4)
    //:
    //:     4 Use the appropriate test allocators to verify that no memory is
    //:       allocated by the default constructor.  (C-9)
    //:
    //:     5 Use the individual (as yet unproven) salient attribute accessors
    //:       to verify the default-constructed value.  (C-1)
    //:
    //:     6 Insert 'L - 1' elements in order of increasing value into the
    //:       container.
    //:
    //:     7 Insert the 'L'th value in the presence of exceptions and use the
    //:       (as yet unproven) basic accessors to verify the container has the
    //:       expected values.  Verify the number of allocation is as expected.
    //:       (C-5..6, 13..14)
    //:
    //:     8 Verify that no temporary memory is allocated from the object
    //:       allocator.  (C-7)
    //:
    //:     9 Invoke 'clear' and verify that the container is empty.  Verify
    //:       that no memory is allocated.  (C-11..12)
    //:
    //:    10 Verify that all object memory is released when the object is
    //:       destroyed.  (C-8)
    //
    // Testing:
    //   map(const C& comparator, const A& allocator);
    //   map(const A& allocator);
    //   ~map();
    //   BOOTSTRAP: pair<iterator, bool> insert(value_type&& value);
    //   void clear();
    // ------------------------------------------------------------------------

    if (verbose) printf(
                 "\nDEFAULT CTOR, PRIMARY MANIPULATORS (BOOTSTRAP), & DTOR"
                 "\n======================================================\n");

    const int TYPE_ALLOC = bslma::UsesBslmaAllocator<KEY>::value +
                           bslma::UsesBslmaAllocator<VALUE>::value;

    if (verbose) { P(TYPE_ALLOC); }

    const TestValues VALUES;  // contains 52 distinct increasing values

    const size_t MAX_LENGTH = 9;

    for (size_t ti = 0; ti < MAX_LENGTH; ++ti) {
        const size_t LENGTH = ti;

        if (verbose) {
            printf("\nTesting with various allocator configurations.\n");
        }
        for (char cfg = 'a'; cfg <= 'c'; ++cfg) {
            const char CONFIG = cfg;  // how we specify the allocator

            bslma::TestAllocator da("default",   veryVeryVeryVerbose);
            bslma::TestAllocator fa("footprint", veryVeryVeryVerbose);
            bslma::TestAllocator sa("supplied",  veryVeryVeryVerbose);

            bslma::DefaultAllocatorGuard dag(&da);

            // ----------------------------------------------------------------

            if (veryVerbose) {
                printf("\n\tTesting default constructor.\n");
            }

            Obj                  *objPtr;
            bslma::TestAllocator *objAllocatorPtr;

            switch (CONFIG) {
              case 'a': {
                objPtr = new (fa) Obj();
                objAllocatorPtr = &da;
              } break;
              case 'b': {
                objPtr = new (fa) Obj(0);
                objAllocatorPtr = &da;
              } break;
              case 'c': {
                objPtr = new (fa) Obj(&sa);
                objAllocatorPtr = &sa;
              } break;
              default: {
                ASSERTV(CONFIG, !"Bad allocator config.");
              } return;                                               // RETURN
            }

            Obj&                   mX = *objPtr;  const Obj& X = mX;
            bslma::TestAllocator&  oa = *objAllocatorPtr;
            bslma::TestAllocator& noa = 'c' != CONFIG ? sa : da;

            // Verify any attribute allocators are installed properly.

            ASSERTV(LENGTH, CONFIG, &oa == X.get_allocator());

            // Verify no allocation from the object/non-object allocators.

            ASSERTV(LENGTH, CONFIG, oa.numBlocksTotal(),
                    0 ==  oa.numBlocksTotal());
            ASSERTV(LENGTH, CONFIG, noa.numBlocksTotal(),
                    0 == noa.numBlocksTotal());

            ASSERTV(LENGTH, CONFIG, 0          == X.size());
            ASSERTV(LENGTH, CONFIG, X.cbegin() == X.cend());

            // ----------------------------------------------------------------

            if (veryVerbose) { printf("\n\tTesting 'insert' (bootstrap).\n"); }

            bslma::TestAllocator scratch("scratch", veryVeryVeryVerbose);

            if (0 < LENGTH) {
                if (verbose) {
                    printf("\t\tOn an object of initial length " ZU ".\n",
                           LENGTH);
                }

                for (size_t tj = 0; tj < LENGTH; ++tj) {
                    int id = TstFacility::getIdentifier(VALUES[tj].first);

                    pair<Iter, bool> RESULT =
                                         primaryManipulator(&mX, id, &scratch);

                    ASSERTV(LENGTH, tj, CONFIG, true       == RESULT.second);
                    ASSERTV(LENGTH, tj, CONFIG, VALUES[tj] == *(RESULT.first));
                    ASSERTV(LENGTH, tj, tj + 1 == X.size());
                }
                ASSERTV(LENGTH, CONFIG, LENGTH == X.size());

                if (veryVerbose) {
                    printf("\t\t\tBEFORE: ");
                    P(X);
                }

                // Verify behavior when the key already exists in the object.

                for (size_t tj = 0; tj < LENGTH; ++tj) {
                    int id = TstFacility::getIdentifier(VALUES[tj].first);
                    ASSERTV(isupper(id));

                    // Attempt to insert the same key paired with a different
                    // mapped value than was initially inserted into the map.

                    pair<Iter, bool> RESULT = primaryManipulator(&mX,
                                                                 tolower(id),
                                                                 &scratch);

                    ASSERTV(LENGTH, tj, CONFIG, false      == RESULT.second);
                    ASSERTV(LENGTH, tj, CONFIG, VALUES[tj] == *(RESULT.first));
                }
                ASSERTV(LENGTH, CONFIG, LENGTH == X.size());
            }

            // ----------------------------------------------------------------

            if (veryVerbose) printf("\n\tTesting 'clear'.\n");
            {
                const bsls::Types::Int64 BB = oa.numBlocksTotal();
                const bsls::Types::Int64 B  = oa.numBlocksInUse();

                mX.clear();

                ASSERTV(LENGTH, CONFIG,          0 == X.size());
                ASSERTV(LENGTH, CONFIG, X.cbegin() == X.cend());

                const bsls::Types::Int64 AA = oa.numBlocksTotal();
                const bsls::Types::Int64 A  = oa.numBlocksInUse();

                ASSERTV(LENGTH, CONFIG, BB == AA);
                ASSERTV(LENGTH, CONFIG, B, A,
                        B - (int)LENGTH * TYPE_ALLOC == A);

                for (size_t tj = 0; tj < LENGTH; ++tj) {
                    int id = TstFacility::getIdentifier(VALUES[tj].first);

                    pair<Iter, bool> RESULT =
                                         primaryManipulator(&mX, id, &scratch);

                    ASSERTV(LENGTH, tj, CONFIG, true       == RESULT.second);
                    ASSERTV(LENGTH, tj, CONFIG, VALUES[tj] == *(RESULT.first));
                }

                ASSERTV(LENGTH, CONFIG, LENGTH == X.size());
            }

            // ----------------------------------------------------------------

            // Reclaim dynamically allocated object under test.

            fa.deleteObject(objPtr);

            // Verify all memory is released on object destruction.

            ASSERTV(LENGTH, CONFIG, da.numBlocksInUse(),
                    0 == da.numBlocksInUse());
            ASSERTV(LENGTH, CONFIG, fa.numBlocksInUse(),
                    0 == fa.numBlocksInUse());
            ASSERTV(LENGTH, CONFIG, sa.numBlocksInUse(),
                    0 == sa.numBlocksInUse());
        }
    }
}

template <class KEY, class VALUE, class COMP, class ALLOC>
void TestDriver<KEY, VALUE, COMP, ALLOC>::testCase1(const COMP&  comparator,
                                                    KEY         *testKeys,
                                                    VALUE       *testValues,
                                                    size_t       numValues)
{
    // ------------------------------------------------------------------------
    // BREATHING TEST
    //   This case exercises (but does not fully test) basic functionality.
    //
    // Concerns:
    //: 1 The class is sufficiently functional to enable comprehensive
    //:   testing in subsequent test cases.
    //
    // Plan:
    //: 1 Execute each methods to verify functionality for simple case.
    //
    // Testing:
    //   BREATHING TEST
    // ------------------------------------------------------------------------

    typedef bsl::map<KEY, VALUE, COMP>  Obj;
    typedef typename Obj::iterator               iterator;
    typedef typename Obj::const_iterator         const_iterator;
    typedef typename Obj::reverse_iterator       reverse_iterator;
    typedef typename Obj::const_reverse_iterator const_reverse_iterator;

    typedef typename Obj::value_type             Value;
    typedef pair<iterator, bool>                 InsertResult;

    bslma::TestAllocator defaultAllocator("defaultAllocator",
                                          veryVeryVeryVerbose);
    bslma::DefaultAllocatorGuard defaultGuard(&defaultAllocator);

    bslma::TestAllocator objectAllocator("objectAllocator",
                                         veryVeryVeryVerbose);

    // Sanity check.

    ASSERTV(0 < numValues);
    ASSERTV(8 > numValues);

    // - - - - - - - - - - - - - - - - - - - - - - - - - - - - - - - - - -

    if (veryVerbose) {
        printf("Default construct an empty map.\n");
    }
    {
        Obj x(&objectAllocator);  const Obj& X = x;
        ASSERTV(0    == X.size());
        ASSERTV(true == X.empty());
        ASSERTV(0    <  X.max_size());
        ASSERTV(0    == defaultAllocator.numBytesInUse());
        ASSERTV(0    == objectAllocator.numBytesInUse());
    }

    // - - - - - - - - - - - - - - - - - - - - - - - - - - - - - - - - - -

    if (veryVerbose) {
        printf("Test use of allocators.\n");
    }
    {
        bslma::TestAllocator objectAllocator1("objectAllocator1",
                                              veryVeryVeryVerbose);
        bslma::TestAllocator objectAllocator2("objectAllocator2",
                                              veryVeryVeryVerbose);

        Obj o1(comparator, &objectAllocator1);  const Obj& O1 = o1;
        ASSERTV(&objectAllocator1 == O1.get_allocator().mechanism());

        for (size_t i = 0; i < numValues; ++i) {
            o1.insert(Value(testKeys[i], testValues[i]));
        }
        ASSERTV(numValues == O1.size());
        ASSERTV(0 <  objectAllocator1.numBytesInUse());
        ASSERTV(0 == objectAllocator2.numBytesInUse());

        bslma::TestAllocatorMonitor monitor1(&objectAllocator1);
        Obj o2(O1, &objectAllocator2);  const Obj& O2 = o2;
        ASSERTV(&objectAllocator2 == O2.get_allocator().mechanism());

        ASSERTV(numValues == O1.size());
        ASSERTV(numValues == O2.size());
        ASSERTV(monitor1.isInUseSame());
        ASSERTV(monitor1.isTotalSame());
        ASSERTV(0 <  objectAllocator1.numBytesInUse());
        ASSERTV(0 <  objectAllocator2.numBytesInUse());

        Obj o3(comparator, &objectAllocator1);  const Obj& O3 = o3;
        ASSERTV(&objectAllocator1 == O3.get_allocator().mechanism());

        ASSERTV(numValues == O1.size());
        ASSERTV(numValues == O2.size());
        ASSERTV(0         == O3.size());
        ASSERTV(monitor1.isInUseSame());
        ASSERTV(monitor1.isTotalSame());
        ASSERTV(0 <  objectAllocator1.numBytesInUse());
        ASSERTV(0 <  objectAllocator2.numBytesInUse());

        o1.swap(o3);
        ASSERTV(0         == O1.size());
        ASSERTV(numValues == O2.size());
        ASSERTV(numValues == O3.size());
        ASSERTV(monitor1.isInUseSame());
        ASSERTV(monitor1.isTotalSame());
        ASSERTV(0 <  objectAllocator1.numBytesInUse());
        ASSERTV(0 <  objectAllocator2.numBytesInUse());

        o3.swap(o2);
        ASSERTV(0         == O1.size());
        ASSERTV(numValues == O2.size());
        ASSERTV(numValues == O3.size());
        ASSERTV(!monitor1.isInUseUp());  // Memory usage may go down depending
                                         // on implementation
        ASSERTV(monitor1.isTotalUp());
        ASSERTV(0 <  objectAllocator1.numBytesInUse());
        ASSERTV(0 <  objectAllocator2.numBytesInUse());

        ASSERTV(&objectAllocator1 == O1.get_allocator().mechanism());
        ASSERTV(&objectAllocator2 == O2.get_allocator().mechanism());
        ASSERTV(&objectAllocator1 == O3.get_allocator().mechanism());
    }

    // - - - - - - - - - - - - - - - - - - - - - - - - - - - - - - - - - -

    if (veryVerbose) {
        printf("Test primary manipulators/accessors on every permutation.\n");
    }

    native_std::sort(testKeys, testKeys + numValues, comparator);
    do {
        // For each possible permutation of values, insert values, iterate over
        // the resulting container, find values, and then erase values.

        Obj x(comparator, &objectAllocator);  const Obj& X = x;
        for (size_t i = 0; i < numValues; ++i) {
            Obj y(X, &objectAllocator);  const Obj& Y = y;
            Obj z(X, &objectAllocator);  const Obj& Z = z;
            ASSERTV(X == Y);
            ASSERTV(!(X != Y));

            ASSERTV(i, X.end() == X.find(testKeys[i]));

            // Test 'insert'.
            Value value(testKeys[i], testValues[i]);
            InsertResult result = x.insert(value);
            ASSERTV(X.end()       != result.first);
            ASSERTV(true          == result.second);
            ASSERTV(testKeys[i]   == result.first->first);
            ASSERTV(testValues[i] == result.first->second);


            // Test size, empty.
            ASSERTV(i + 1 == X.size());
            ASSERTV(false == X.empty());

            // Test insert duplicate key.
            ASSERTV(result.first == x.insert(value).first);
            ASSERTV(false        == x.insert(value).second);
            ASSERTV(i + 1        == X.size());

            // Test find, operator[], at.
            ASSERTV(result.first  == X.find(testKeys[i]));
            ASSERTV(testValues[i] == x[testKeys[i]]);
            ASSERTV(testValues[i] == x.at(testKeys[i]));
            ASSERTV(testValues[i] == X.at(testKeys[i]));

            // Test operator[]
            ASSERTV(!(X == Z));
            ASSERTV(  X != Z);
            ASSERTV(VALUE() == z[testKeys[i]]);
            z[testKeys[i]] = testValues[i];
            ASSERTV(testValues[i] == z[testKeys[i]]);
            ASSERTV( (X == Z));
            ASSERTV(!(X != Z));


            ASSERTV(X != Y);
            ASSERTV(!(X == Y));

            y = x;
            ASSERTV(X == Y);
            ASSERTV(!(X != Y));
        }

        ASSERTV(0 != objectAllocator.numBytesInUse());
        ASSERTV(0 == defaultAllocator.numBytesInUse());
        // Verify sorted order of elements.

        {
            const_iterator last = X.begin();
            const_iterator it   = ++(X.begin());
            while (it != X.end()) {
                ASSERTV(comparator(last->first, it->first));
                ASSERTV(comparator((*last).first, (*it).first));

                last = it;
                ++it;
            }
        }

        // Test iterators.
        {
            const_iterator cbi  = X.begin();
            const_iterator ccbi = X.cbegin();
            iterator       bi   = x.begin();

            const_iterator last = X.begin();
            while (cbi != X.end()) {
                ASSERTV(cbi == ccbi);
                ASSERTV(cbi == bi);

                if (cbi != X.begin()) {
                    ASSERTV(comparator(last->first, cbi->first));
                }
                last = cbi;
                ++bi; ++ccbi; ++cbi;
            }

            ASSERTV(cbi  == X.end());
            ASSERTV(ccbi == X.end());
            ASSERTV(bi   == X.end());
            --bi; --ccbi; --cbi;

            reverse_iterator       ri   = x.rbegin();
            const_reverse_iterator rci  = X.rbegin();
            const_reverse_iterator rcci = X.crbegin();

            while  (rci != X.rend()) {
                ASSERTV(cbi == ccbi);
                ASSERTV(cbi == bi);
                ASSERTV(rci == rcci);
                ASSERTV(ri->first == rcci->first);

                if (rci !=  X.rbegin()) {
                    ASSERTV(comparator(cbi->first, last->first));
                    ASSERTV(comparator(rci->first, last->first));
                }

                last = cbi;
                if (cbi != X.begin()) {
                    --bi; --ccbi; --cbi;
                }
                ++ri; ++rcci; ++rci;
            }
            ASSERTV(cbi  == X.begin());
            ASSERTV(ccbi == X.begin());
            ASSERTV(bi   == X.begin());

            ASSERTV(rci  == X.rend());
            ASSERTV(rcci == X.rend());
            ASSERTV(ri   == x.rend());
        }

        // Use erase(iterator) on all the elements.
        for (size_t i = 0; i < numValues; ++i) {
            const_iterator it     = x.find(testKeys[i]);
            const_iterator nextIt = it;
            ++nextIt;

            ASSERTV(X.end()       != it);
            ASSERTV(testKeys[i]   == it->first);
            ASSERTV(testValues[i] == it->second);

            const_iterator resIt     = x.erase(it);
            ASSERTV(resIt             == nextIt);
            ASSERTV(numValues - i - 1 == X.size());
            if (resIt != X.end()) {
                ASSERTV(comparator(testKeys[i], resIt->first));
            }
        }
    } while (native_std::next_permutation(testKeys,
                                          testKeys + numValues,
                                          comparator));

    // - - - - - - - - - - - - - - - - - - - - - - - - - - - - - - - - - -

    native_std::sort(testKeys, testKeys + numValues, comparator);
    if (veryVerbose) {
        printf("Test 'lower_bound' and 'upper_bound'.\n");
    }
    {
        Obj x(comparator, &objectAllocator);  const Obj& X = x;

        // Insert every other value into the map.
        for (size_t i = 0; i < numValues; ++i) {
            if (i % 2) {
                Value value(testKeys[i], testValues[i]);
                x.insert(value);
            }
        }

        for (size_t i = 0; i < numValues; ++i) {
            iterator       li = x.lower_bound(testKeys[i]);
            const_iterator LI = X.lower_bound(testKeys[i]);
            iterator       ui = x.upper_bound(testKeys[i]);
            const_iterator UI = X.upper_bound(testKeys[i]);

            ASSERTV(li == LI);
            ASSERTV(ui == UI);

            // If test value 'i' was inserted in the map then 'lower_bound'
            // will return an iterator to that value; otherwise, 'lower_bound'
            // will return an iterator to the subsequent inserted value if one
            // exists, and the end iterator otherwise.
            const_iterator EXP_LOWER = i % 2
                                       ? X.find(testKeys[i])
                                       : i + 1 < numValues
                                             ? X.find(testKeys[i+1])
                                             : X.end();

            // If test value 'i' was inserted in the map, then 'upper_bound'
            // should return an iterator to the subsequent value as
            // 'lower_bound', and the same iterator otherwise.
            const_iterator EXP_UPPER = EXP_LOWER;
            if (i % 2) {
                ++EXP_UPPER;
            }

            ASSERTV(EXP_LOWER == li);
            ASSERTV(EXP_LOWER == LI);
            ASSERTV(EXP_UPPER == ui);
            ASSERTV(EXP_UPPER == UI);
        }
    }

    // - - - - - - - - - - - - - - - - - - - - - - - - - - - - - - - - - -

    native_std::random_shuffle(testKeys,  testKeys + numValues);
    if (veryVerbose) {
        printf("Test 'erase(const key_type&)'.\n");
    }
    {
        Obj x(comparator, &objectAllocator);  const Obj& X = x;
        for (size_t i = 0; i < numValues; ++i) {
            Value value(testKeys[i], testValues[i]);
            InsertResult result = x.insert(value);
        }

        for (size_t i = 0; i < numValues; ++i) {
            ASSERTV(1 == x.erase(testKeys[i]));
            ASSERTV(0 == x.erase(testKeys[i]));
            ASSERTV(numValues - i - 1 == X.size());
        }
    }

    // - - - - - - - - - - - - - - - - - - - - - - - - - - - - - - - - - -

    if (veryVerbose) {
        printf("Test 'erase(const_iterator, const_iterator )'.\n");
    }
    {
        for (size_t i = 0; i < numValues; ++i) {
            for (size_t j = 0; j < numValues; ++j) {
                Obj x(comparator, &objectAllocator);  const Obj& X = x;
                for (size_t k = 0; k < numValues; ++k) {
                    Value value(testKeys[k], testValues[k]);
                    InsertResult result = x.insert(value);
                }

                const_iterator a = X.find(testKeys[i]);
                const_iterator b = X.find(testKeys[j]);

                if (!comparator(testKeys[i], testKeys[j])) {
                    native_std::swap(a, b);
                }
                KEY min = a->first;
                KEY max = b->first;
                ASSERTV(!comparator(max, min)); // min <= max

                size_t numElements = bsl::distance(a, b);
                iterator endPoint = x.erase(a, b);

                ASSERTV(numValues - numElements == X.size());
                ASSERTV(endPoint                == b);

                for (size_t k = 0; k < numValues; ++k) {
                    if (comparator(testKeys[k], min) ||
                        !comparator(testKeys[k], max)) {
                        ASSERTV(testKeys[k] == X.find(testKeys[k])->first);
                    }
                    else {
                        ASSERTV(X.end() == X.find(testKeys[k]));
                    }
                }
            }
        }

        // Test 'erase(const_iterator, const_iterator )' for end of range.
        for (size_t i = 0; i < numValues; ++i) {
            Obj x(comparator, &objectAllocator);  const Obj& X = x;
            for (size_t k = 0; k < numValues - 1; ++k) {
                // Insert 1 fewer than the total number of keys.

                Value value(testKeys[k], testValues[k]);
                InsertResult result = x.insert(value);
            }

            const_iterator a = X.find(testKeys[i]);
            const_iterator b = X.end();
            size_t numElements = bsl::distance(a, b);
            iterator endPoint = x.erase(a, b);

            ASSERTV(numValues - numElements - 1 == X.size());
            ASSERTV(endPoint                    == b);
        }
    }

    // - - - - - - - - - - - - - - - - - - - - - - - - - - - - - - - - - -

    if (veryVerbose) {
        printf("Test insert & map for iterator ranges.\n");
    }
    {

        typedef pair<KEY, VALUE> NonConstValue;
        NonConstValue *myValues = new NonConstValue[numValues];
        for (size_t i = 0; i < numValues; ++i) {
            myValues[i].first  = testKeys[i];
            myValues[i].second = testValues[i];
        }

        for (size_t i = 0; i < numValues; ++i) {
            for (size_t length = 0; length <= numValues - i; ++length) {
                Obj x(comparator, &objectAllocator);  const Obj& X = x;
                for (size_t k = 0; k < length; ++k) {
                    size_t index = i + k;
                    InsertResult result = x.insert(myValues[index]);
                }
                Obj y(comparator, &objectAllocator);  const Obj& Y = y;
                y.insert(myValues + i, myValues + (i + length));

                Obj z(myValues + i,
                      myValues + (i + length),
                      comparator,
                      &objectAllocator);
                const Obj& Z = z;
                ASSERTV(X == Y);
                ASSERTV(X == Z);
            }
        }
        delete [] myValues;
    }

    // - - - - - - - - - - - - - - - - - - - - - - - - - - - - - - - - - -

    if (veryVerbose) {
        printf("Test 'equal_range'.\n");
    }
    {
        Obj x(comparator, &objectAllocator);  const Obj& X = x;
        for (size_t i = 0; i < numValues; ++i) {
            Value value(testKeys[i], testValues[i]);
            InsertResult result = x.insert(value);
        }

        for (size_t i = 0; i < numValues; ++i) {
            pair<iterator, iterator> result = x.equal_range(testKeys[i]);
            pair<const_iterator, const_iterator> cresult =
                                                  X.equal_range(testKeys[i]);

            ASSERTV(cresult.first  == result.first);
            ASSERTV(cresult.second == result.second);

            ASSERTV(result.first->first == testKeys[i]);
            ASSERTV(X.end() == result.second ||
                   result.second->first != testKeys[i]);
        }
        for (size_t i = 0; i < numValues; ++i) {
            x.erase(testKeys[i]);
            pair<iterator, iterator> result = x.equal_range(testKeys[i]);
            pair<const_iterator, const_iterator> cresult =
                                                  x.equal_range(testKeys[i]);

            iterator       li = x.lower_bound(testKeys[i]);
            const_iterator LI = X.lower_bound(testKeys[i]);
            iterator       ui = x.upper_bound(testKeys[i]);
            const_iterator UI = X.upper_bound(testKeys[i]);

            ASSERTV(result.first   == li);
            ASSERTV(result.second  == ui);
            ASSERTV(cresult.first  == LI);
            ASSERTV(cresult.second == UI);
        }
    }

    // - - - - - - - - - - - - - - - - - - - - - - - - - - - - - - - - - -

    if (veryVerbose) {
        printf("Test 'operator<', 'operator>', 'operator<=', 'operator>='.\n");
    }
    {
        // Iterate over possible selections of elements to add to two
        // containers, 'X' and 'Y' then compare the results of the comparison
        // operators to an "oracle" result from
        // 'bslalg::RangeCompare::lexicographical' over the same range.

        for (size_t i = 0; i < numValues; ++i) {
            for (size_t j = 0; j < numValues; ++j) {
                for (size_t length = 0; length < numValues; ++length) {
                    Obj x(comparator, &objectAllocator);  const Obj& X = x;
                    Obj y(comparator, &objectAllocator);  const Obj& Y = y;
                    for (size_t k = 0; k < j; ++k) {
                        size_t xIndex = (i + length) % numValues;
                        size_t yIndex = (j + length) % numValues;

                        Value xValue(testKeys[xIndex], testValues[xIndex]);
                        x.insert(xValue);
                        Value yValue(testKeys[yIndex], testValues[yIndex]);
                        y.insert(yValue);
                    }

                    int comp = bslalg::RangeCompare::lexicographical(X.begin(),
                                                                    X.end(),
                                                                    Y.begin(),
                                                                    Y.end());
                    ASSERTV((comp < 0)  == (X < Y));
                    ASSERTV((comp > 0)  == (X > Y));
                    ASSERTV((comp <= 0) == (X <= Y));
                    ASSERTV((comp >= 0) == (X >= Y));
                }
            }
        }
    }

    // - - - - - - - - - - - - - - - - - - - - - - - - - - - - - - - - - -

    native_std::sort(testKeys, testKeys + numValues, comparator);
    if (veryVerbose) {
        printf("Test 'key_comp' and 'value_comp'.\n");
    }
    {
        Obj x(comparator, &objectAllocator);  const Obj& X = x;
        typename Obj::key_compare   keyComp   = X.key_comp();
        typename Obj::value_compare valueComp = X.value_comp();
        for (size_t i = 0; i < numValues - 1; ++i) {
            ASSERTV(keyComp(testKeys[i], testKeys[i+1]));
            ASSERTV(valueComp(Value(testKeys[i],   testValues[i]),
                              Value(testKeys[i+1], testValues[i+1])));
        }
    }
}

//=============================================================================
//                              USAGE EXAMPLE
//-----------------------------------------------------------------------------

namespace UsageExample {

///Usage
///-----
// In this section we show intended use of this component.
//
///Example 1: Creating a Trade Matching System
///- - - - - - - - - - - - - - - - - - - - - -
// In this example, we will utilize 'bsl::map' to define and implement a class,
// 'TradeMatcher', that provides a simple trade matching system for a single
// stock.  The manipulators of 'TradeMatcher' will allow clients to place buy
// orders and sell orders, and the accessors of 'TradeMatcher' will allow
// clients to retrieve active orders and past executions.
//
// First, we define the public interface for 'TradeMatcher':
//..
class TradeMatcher {
    // This class provides a mechanism that characterizes a simple trade
    // matching system for one stock.  An object of this class allows clients
    // to place orders and view the active orders.
//..
// Here, we create two type aliases, 'SellOrdersMap' and 'BuyOrdersMap', for
// two 'bsl::map' instantiations that maps the price of an order (type
// 'double') to the quantity of the order (type 'int').  'SellOrdersMap' uses
// the default 'bsl::less' comparator to store the sequence of sell orders in
// ascending price order.  'BuyOrdersMap' uses the 'bsl::greater' comparator to
// store the sequence of buy orders in descending price order.  Also note that
// we use the default 'ALLOCATOR' template parameter for both aliases as we
// intend to provide memory with 'bslma' style allocators:
//..
    // PRIVATE TYPES
    typedef bsl::map<double, int> SellOrdersMap;
        // This 'typedef' is an alias for a mapping between the price and
        // quantity of an order in ascending price order.

    typedef bsl::map<double, int, std::greater<double> > BuyOrdersMap;
        // This 'typedef' is an alias for a mapping between the price and
        // quantity of an order in descending price order.

    typedef bsl::vector<bsl::pair<double, int> > ExecutionVector;
        // This 'typedef' is an alias for a 'vector' of executions, each of
        // which comprises the execution price and quantity.

    // DATA
    SellOrdersMap   d_sellOrders;  // current sell orders
    BuyOrdersMap    d_buyOrders;   // current buy orders

  private:
    // NOT IMPLEMENTED
    TradeMatcher& operator=(const TradeMatcher&);
    TradeMatcher(const TradeMatcher&);

  public:
    // PUBLIC TYPES
    typedef SellOrdersMap::const_iterator SellOrdersConstIterator;
        // This 'typedef' provides an alias for the type of an iterator
        // providing non-modifiable access to sell orders in a 'TradeMatcher'.

    typedef BuyOrdersMap::const_iterator BuyOrdersConstIterator;
        // This 'typedef' provides an alias for the type of an iterator
        // providing non-modifiable access to buy orders in a 'TradeMatcher'.

    // CREATORS
    TradeMatcher(bslma::Allocator *basicAllocator = 0);
        // Create an empty 'TradeMatcher' object.  Optionally specify a
        // 'basicAllocator' used to supply memory.  If 'basicAllocator' is 0,
        // the currently installed default allocator is used.

    //! ~TradeMatcher() = default;
        // Destroy this object.

    // MANIPULATORS
    void placeBuyOrder(double price, int numShares);
        // Place an order to buy the specified 'numShares' at the specified
        // 'price'.  The placed buy order will (possibly partially) execute
        // when active sale orders exist in the system at or below 'price'.
        // The behavior is undefined unless '0 < price' and '0 < numShares'.

    void placeSellOrder(double price, int numShares);
        // Place an order to sell the specified 'numShares' at the specified
        // 'price'.  The placed sell order will (possibly partially) execute
        // when active buy orders exist in the system at or above 'price'.  The
        // behavior is undefined unless '0 < price' and '0 < numShares'.

    // ACCESSORS
    SellOrdersConstIterator beginSellOrders() const;
        // Return an iterator providing non-modifiable access to the active
        // sell order at the lowest price in the ordered sequence (from low
        // price to high price) of sell orders maintained by this object.

    SellOrdersConstIterator endSellOrders() const;
        // Return an iterator providing non-modifiable access to the
        // past-the-end sell order in the ordered sequence (from low price to
        // high price) of sell orders maintained by this object.

    BuyOrdersConstIterator beginBuyOrders() const;
        // Return an iterator providing non-modifiable access to the active buy
        // order at the highest price in the ordered sequence (from high price
        // to low price) of buy orders maintained by this object.

    BuyOrdersConstIterator endBuyOrders() const;
        // Return an iterator providing non-modifiable access to the
        // past-the-end buy order in the ordered sequence (from high price to
        // low price) of buy orders maintained by this object.
};

//..
// Now, we define the implementations methods of the 'TradeMatcher' class:
//..
// CREATORS
TradeMatcher::TradeMatcher(bslma::Allocator *basicAllocator)
: d_sellOrders(basicAllocator)
, d_buyOrders(basicAllocator)
{
}
//..
// Notice that, on construction, we pass the contained 'bsl::map' objects the
// 'bsl::Allocator' supplied at construction'.
//..
// MANIPULATORS
void TradeMatcher::placeBuyOrder(double price, int numShares)
{
    BSLS_ASSERT(0 < price);
    BSLS_ASSERT(0 < numShares);

    // Buy shares from sellers from the one with the lowest price up to but not
    // including the first seller with a price greater than the specified
    // 'price'.

    SellOrdersMap::iterator itr = d_sellOrders.begin();

    while (numShares && itr != d_sellOrders.upper_bound(price)) {
        if (itr->second > numShares) {
            itr->second -= numShares;
            numShares = 0;
            break;
        }

        itr = d_sellOrders.erase(itr);
        numShares -= itr->second;
    }

    if (numShares > 0) {
        d_buyOrders[price] += numShares;
    }
}

void TradeMatcher::placeSellOrder(double price, int numShares)
{
    BSLS_ASSERT(0 < price);
    BSLS_ASSERT(0 < numShares);

    // Sell shares to buyers from the one with the highest price up to but not
    // including the first buyer with a price smaller than the specified
    // 'price'.

    BuyOrdersMap::iterator itr = d_buyOrders.begin();

    while (numShares && itr != d_buyOrders.upper_bound(price)) {
        if (itr->second > numShares) {
            itr->second -= numShares;
            numShares = 0;
            break;
        }

        itr = d_buyOrders.erase(itr);
        numShares -= itr->second;
    }

    if (numShares > 0) {
        d_sellOrders[price] += numShares;
    }
}

// ACCESSORS
TradeMatcher::SellOrdersConstIterator TradeMatcher::beginSellOrders() const
{
    return d_sellOrders.begin();
}

TradeMatcher::SellOrdersConstIterator TradeMatcher::endSellOrders() const
{
    return d_sellOrders.end();
}

TradeMatcher::BuyOrdersConstIterator TradeMatcher::beginBuyOrders() const
{
    return d_buyOrders.begin();
}

TradeMatcher::BuyOrdersConstIterator TradeMatcher::endBuyOrders() const
{
    return d_buyOrders.end();
}
//..

}  // close namespace UsageExample

// ============================================================================
//                              MAIN PROGRAM
// ----------------------------------------------------------------------------

bool intLessThan(int a, int b)
{
    return a < b;
}

int main(int argc, char *argv[])
{
    int test = argc > 1 ? atoi(argv[1]) : 0;

                verbose = argc > 2;
            veryVerbose = argc > 3;
        veryVeryVerbose = argc > 4;
    veryVeryVeryVerbose = argc > 5;

    printf("TEST " __FILE__ " CASE %d\n", test);

    bslma::TestAllocator globalAllocator("global", veryVeryVeryVerbose);
    bslma::Default::setGlobalAllocator(&globalAllocator);

    switch (test) { case 0:
      case 36: {
        // --------------------------------------------------------------------
        // USAGE EXAMPLE
        //
        // Concerns:
        //: 1 The usage example provided in the component header file compiles,
        //:   links, and runs as shown.
        //
        // Plan:
        //: 1 Incorporate usage example from header into test driver, remove
        //:   leading comment characters, and replace 'assert' with 'ASSERT'.
        //:   (C-1)
        //
        // Testing:
        //   USAGE EXAMPLE
        // --------------------------------------------------------------------

        if (verbose) printf("\nUSAGE EXAMPLE"
                            "\n=============\n");
        {
            using namespace UsageExample;
            bslma::TestAllocator defaultAllocator("defaultAllocator",
                                                  veryVeryVeryVerbose);
            bslma::DefaultAllocatorGuard defaultGuard(&defaultAllocator);

            bslma::TestAllocator objectAllocator("objectAllocator",
                                                 veryVeryVeryVerbose);
            bslma::TestAllocator scratch("scratch",
                                         veryVeryVeryVerbose);

            TradeMatcher matcher(&objectAllocator);

            matcher.placeBuyOrder(15, 5);
            matcher.placeBuyOrder(20, 1);

            matcher.placeSellOrder(18, 2);

            matcher.placeBuyOrder(10, 20);
            matcher.placeSellOrder(16, 10);
            matcher.placeBuyOrder(17, 9);
            matcher.placeBuyOrder(16, 2);

            ASSERT(0 == defaultAllocator.numBytesInUse());
            ASSERT(0 <  objectAllocator.numBytesInUse());
        }
      } break;
      case 35: {
        // --------------------------------------------------------------------
        // TESTING SUPPORT FOR INCOMPLETE TYPES
        //
        // Concerns:
        //: 1 The type can be declared with incomplete types.
        //
        // Plan:
        //: 1 Instantiate a test object that uses incomplete types in the class
        //:   declaration.  (C-1)
        //
        // Testing:
        //   CONCERN: 'map' supports incomplete types.
        // --------------------------------------------------------------------
        TestIncompleteType x;
        (void) x;
      } break;
      case 34: {
        // --------------------------------------------------------------------
        // TESTING ELEMENTAL ACCESS WITH MOVABLE KEY
        // --------------------------------------------------------------------

        RUN_EACH_TYPE(TestDriver,
                      testCase34,
                      BSLTF_TEMPLATETESTFACILITY_TEST_TYPES_REGULAR);

        RUN_EACH_TYPE(TestDriver,
                      testCase34,
                      bsltf::MovableTestType,
                      bsltf::MovableAllocTestType);

        TestDriver<bsltf::MovableAllocTestType,
                   bsltf::MoveOnlyAllocTestType>::testCase34();

        TestDriver<TestKeyType, TestValueType>::testCase34();
      } break;
      case 33: {
        // --------------------------------------------------------------------
        // TESTING FUNCTIONS TAKING INITIALIZER LISTS
        // --------------------------------------------------------------------

        RUN_EACH_TYPE(TestDriver,
                      testCase33,
                      BSLTF_TEMPLATETESTFACILITY_TEST_TYPES_REGULAR);
      } break;
      case 32: {
        // --------------------------------------------------------------------
        // TESTING EMPLACE WITH HINT
        // --------------------------------------------------------------------

        RUN_EACH_TYPE(TestDriver,
                      testCase32,
                      BSLTF_TEMPLATETESTFACILITY_TEST_TYPES_REGULAR,
                      bsltf::NonDefaultConstructibleTestType);

        RUN_EACH_TYPE(TestDriver,
                      testCase32a,
                      bsltf::EmplacableTestType,
                      bsltf::AllocEmplacableTestType);
      } break;
      case 31: {
        // --------------------------------------------------------------------
        // TESTING EMPLACE
        // --------------------------------------------------------------------

        RUN_EACH_TYPE(TestDriver,
                      testCase31,
                      BSLTF_TEMPLATETESTFACILITY_TEST_TYPES_REGULAR,
                      bsltf::NonDefaultConstructibleTestType);

        RUN_EACH_TYPE(TestDriver,
                      testCase31a,
                      bsltf::EmplacableTestType,
                      bsltf::AllocEmplacableTestType);
      } break;
      case 30: {
        // --------------------------------------------------------------------
        // TESTING INSERTION-WITH-HINT OF MOVABLE VALUES
        // --------------------------------------------------------------------

        RUN_EACH_TYPE(TestDriver,
                      testCase30,
                      BSLTF_TEMPLATETESTFACILITY_TEST_TYPES_REGULAR);

        RUN_EACH_TYPE(TestDriver,
                      testCase30,
                      bsltf::MovableTestType,
                      bsltf::MovableAllocTestType,
                      bsltf::MoveOnlyAllocTestType);
      } break;
      case 29: {
        // --------------------------------------------------------------------
        // TESTING INSERTION OF MOVABLE VALUES
        // --------------------------------------------------------------------

        RUN_EACH_TYPE(TestDriver,
                      testCase29,
                      BSLTF_TEMPLATETESTFACILITY_TEST_TYPES_REGULAR);

        RUN_EACH_TYPE(TestDriver,
                      testCase29,
                      bsltf::MovableTestType,
                      bsltf::MovableAllocTestType,
                      bsltf::MoveOnlyAllocTestType);
      } break;
      case 28: {
        // --------------------------------------------------------------------
        // TESTING MOVE-ASSIGNMENT OPERATOR
        // --------------------------------------------------------------------

        RUN_EACH_TYPE(TestDriver,
                      testCase28,
                      BSLTF_TEMPLATETESTFACILITY_TEST_TYPES_REGULAR);

        RUN_EACH_TYPE(TestDriver,
                      testCase28,
                      bsltf::MovableTestType,
                      bsltf::MovableAllocTestType);

        TestDriver<bsltf::MovableAllocTestType,
                   bsltf::MoveOnlyAllocTestType>::testCase28();

        TestDriver<int, bsltf::MoveOnlyAllocTestType>::testCase28();

        // 'propagate_on_container_move_assignment' testing

        RUN_EACH_TYPE(TestDriver,
                      testCase28_propagate_on_container_move_assignment,
                      BSLTF_TEMPLATETESTFACILITY_TEST_TYPES_REGULAR);

        RUN_EACH_TYPE(TestDriver,
                      testCase28_propagate_on_container_move_assignment,
                      bsltf::MovableTestType,
                      bsltf::MovableAllocTestType);

// TBD need more testing infrastructure to test 'bsltf::MoveOnlyAllocTestType'
#if 0
        TestDriver<bsltf::MovableAllocTestType,
                   bsltf::MoveOnlyAllocTestType>::
                           testCase28_propagate_on_container_move_assignment();

        TestDriver<int, bsltf::MoveOnlyAllocTestType>::
                           testCase28_propagate_on_container_move_assignment();
#endif
      } break;
      case 27: {
        // --------------------------------------------------------------------
        // MOVE CONSTRUCTOR
        // --------------------------------------------------------------------

        RUN_EACH_TYPE(TestDriver,
                      testCase27,
                      BSLTF_TEMPLATETESTFACILITY_TEST_TYPES_REGULAR);

        RUN_EACH_TYPE(TestDriver,
                      testCase27,
                      bsltf::MovableTestType,
                      bsltf::MovableAllocTestType);

        TestDriver<bsltf::MovableAllocTestType,
                   bsltf::MoveOnlyAllocTestType>::testCase27();

        TestDriver<int, bsltf::MoveOnlyAllocTestType>::testCase27();
      } break;
      case 26: {
        // --------------------------------------------------------------------
        // TESTING STANDARD INTERFACE COVERAGE
        // --------------------------------------------------------------------
        // Test only 'int' and 'char' parameter types, because map's
        // 'operator<' and related operators only support (template parameter)
        // types that define 'operator<'.

        RUN_EACH_TYPE(TestDriver, testCase26, int, char);
      } break;
      case 25: {
        // --------------------------------------------------------------------
        // TESTING CONSTRUCTORS OF A TEMPLATE WRAPPER CLASS
        // --------------------------------------------------------------------
        // KEY/VALUE doesn't affect the test, so run the test only for 'int'.

        TestDriver<int, int>::testCase25();
      } break;
      case 24: {
        // --------------------------------------------------------------------
        // TESTING ELEMENTAL ACCESS
        // --------------------------------------------------------------------

        RUN_EACH_TYPE(TestDriver,
                      testCase24,
                      BSLTF_TEMPLATETESTFACILITY_TEST_TYPES_REGULAR);

        TestDriver<TestKeyType, TestValueType>::testCase24();
      } break;
      case 23: {
        // --------------------------------------------------------------------
        // TESTING TYPE TRAITS
        // --------------------------------------------------------------------

        RUN_EACH_TYPE(TestDriver,
                      testCase23,
                      BSLTF_TEMPLATETESTFACILITY_TEST_TYPES_REGULAR);

        TestDriver<TestKeyType, TestValueType>::testCase23();
      } break;
      case 22: {
        // --------------------------------------------------------------------
        // TESTING STL ALLOCATOR
        // --------------------------------------------------------------------

        RUN_EACH_TYPE(StdAllocTestDriver,
                      testCase22,
                      BSLTF_TEMPLATETESTFACILITY_TEST_TYPES_REGULAR);

        StdAllocTestDriver<TestKeyType, TestValueType>::testCase22();
      } break;
      case 21: {
        // --------------------------------------------------------------------
        // TESTING COMPARATOR
        // --------------------------------------------------------------------

        RUN_EACH_TYPE(TestDriver,
                      testCase21,
                      BSLTF_TEMPLATETESTFACILITY_TEST_TYPES_REGULAR);

        TestDriver<TestKeyType, TestValueType>::testCase21();
      } break;
      case 20: {
        // --------------------------------------------------------------------
        // TESTING 'max_size' and 'empty'
        // --------------------------------------------------------------------

        RUN_EACH_TYPE(TestDriver,
                      testCase20,
                      BSLTF_TEMPLATETESTFACILITY_TEST_TYPES_REGULAR);

        TestDriver<TestKeyType, TestValueType>::testCase20();
      } break;
      case 19: {
        // --------------------------------------------------------------------
        // TESTING FREE COMPARISON OPERATORS
        // --------------------------------------------------------------------

        RUN_EACH_TYPE(TestDriver, testCase19, int, char);

        TestDriver<char, int>::testCase19();

// TBD Testing only 'map<int, char>' misses all of the interesting concerns.
// (See the TBD regarding 'DEFAULT_DATA' above.)
      } break;
      case 18: {
        // --------------------------------------------------------------------
        // TESTING 'erase'
        // --------------------------------------------------------------------

        RUN_EACH_TYPE(TestDriver,
                      testCase18,
                      BSLTF_TEMPLATETESTFACILITY_TEST_TYPES_REGULAR);

        TestDriver<TestKeyType, TestValueType>::testCase18();

        RUN_EACH_TYPE(TestDriver,
                      testCase18,
                      bsltf::MovableTestType,
                      bsltf::MovableAllocTestType,
                      bsltf::MoveOnlyAllocTestType);
      } break;
      case 17: {
        // --------------------------------------------------------------------
        // TESTING RANGE 'insert'
        // --------------------------------------------------------------------

        RUN_EACH_TYPE(TestDriver,
                      testCase17,
                      BSLTF_TEMPLATETESTFACILITY_TEST_TYPES_REGULAR);

        TestDriver<TestKeyType, TestValueType>::testCase17();
      } break;
      case 16: {
        // --------------------------------------------------------------------
        // TESTING INSERTION-WITH-HINT OF SINGLE VALUE
        // --------------------------------------------------------------------

        RUN_EACH_TYPE(TestDriver,
                      testCase16,
                      BSLTF_TEMPLATETESTFACILITY_TEST_TYPES_REGULAR);

        TestDriver<TestKeyType, TestValueType>::testCase16();
      } break;
      case 15: {
        // --------------------------------------------------------------------
        // TESTING INSERTION OF SINGLE VALUE
        // --------------------------------------------------------------------

        RUN_EACH_TYPE(TestDriver,
                      testCase15,
                      BSLTF_TEMPLATETESTFACILITY_TEST_TYPES_REGULAR);

        TestDriver<TestKeyType, TestValueType>::testCase15();
      } break;
      case 14: {
        // --------------------------------------------------------------------
        // TESTING ITERATORS
        // --------------------------------------------------------------------

        RUN_EACH_TYPE(TestDriver,
                      testCase14,
                      BSLTF_TEMPLATETESTFACILITY_TEST_TYPES_REGULAR);

        TestDriver<TestKeyType, TestValueType>::testCase14();
      } break;
      case 13: {
        // --------------------------------------------------------------------
        // TESTING SEARCH FUNCTIONS ('find', 'count', etc.)
        // --------------------------------------------------------------------

        RUN_EACH_TYPE(TestDriver,
                      testCase13,
                      BSLTF_TEMPLATETESTFACILITY_TEST_TYPES_REGULAR);

        TestDriver<TestKeyType, TestValueType>::testCase13();

        RUN_EACH_TYPE(TestDriver,
                      testCase13,
                      bsltf::MovableTestType,
                      bsltf::MovableAllocTestType,
                      bsltf::MoveOnlyAllocTestType);
      } break;
      case 12: {
        // --------------------------------------------------------------------
        // RANGE (TEMPLATE) CONSTRUCTORS
        // --------------------------------------------------------------------

        if (verbose) printf("\nTesting Value Constructor"
                            "\n=========================\n");

        RUN_EACH_TYPE(TestDriver,
                      testCase12,
                      BSLTF_TEMPLATETESTFACILITY_TEST_TYPES_REGULAR);

        TestDriver<TestKeyType, TestValueType>::testCase12();

// TBD We should test inserting move-only values from a range given by
// move-enabled iterators.
//
// We should also test that constructing from a range using a different
// allocator (e.g., a range of 'string' values mapped by the key) does not
// incur making a temporary with the default allocator for each iteration.
// This might be a separate test case (12a?) for a single data type to test
// that concern.

      } break;
      case 11: {
        // --------------------------------------------------------------------
        // GENERATOR FUNCTION 'g'
        // --------------------------------------------------------------------

        if (verbose) printf("\nTesting 'g'"
                            "\n===========\n");

        if (verbose) printf("\nThis test has been disabled.\n");
      } break;
      case 10: {
        // --------------------------------------------------------------------
        // STREAMING FUNCTIONALITY
        // --------------------------------------------------------------------

        if (verbose) printf("\nTesting Streaming Functionality"
                            "\n===============================\n");

        if (verbose) printf("There is no streaming for this component.\n");

      } break;
      case 9: {
        // --------------------------------------------------------------------
        // COPY-ASSIGNMENT OPERATOR
        // --------------------------------------------------------------------

        if (verbose) printf("\nTesting Copy-Assignment Operator"
                            "\n================================\n");

        RUN_EACH_TYPE(TestDriver,
                      testCase9,
                      BSLTF_TEMPLATETESTFACILITY_TEST_TYPES_REGULAR);

        RUN_EACH_TYPE(TestDriver,
                      testCase9,
                      bsltf::MovableTestType,
                      bsltf::MovableAllocTestType);

        TestDriver<TestKeyType, TestValueType>::testCase9();

        // 'propagate_on_container_copy_assignment' testing

        RUN_EACH_TYPE(TestDriver,
                      testCase9_propagate_on_container_copy_assignment,
                      BSLTF_TEMPLATETESTFACILITY_TEST_TYPES_REGULAR);

        RUN_EACH_TYPE(TestDriver,
                      testCase9_propagate_on_container_copy_assignment,
                      bsltf::MovableTestType,
                      bsltf::MovableAllocTestType);

        TestDriver<TestKeyType, TestValueType>::
                            testCase9_propagate_on_container_copy_assignment();
      } break;
      case 8: {
        // --------------------------------------------------------------------
        // MANIPULATOR AND FREE FUNCTION 'swap'
        // --------------------------------------------------------------------

        if (verbose) printf("\nMANIPULATOR AND FREE FUNCTION 'swap'"
                            "\n====================================\n");

        RUN_EACH_TYPE(TestDriver,
                      testCase8,
                      BSLTF_TEMPLATETESTFACILITY_TEST_TYPES_REGULAR);

        RUN_EACH_TYPE(TestDriver,
                      testCase8,
                      bsltf::MovableTestType,
                      bsltf::MovableAllocTestType);

        // TBD test 'bsltf::MoveOnlyAllocTestType' here (after done in list)

        TestDriver<TestKeyType, TestValueType>::testCase8();

        // 'propagate_on_container_swap' testing

        RUN_EACH_TYPE(TestDriver,
                      testCase8_propagate_on_container_swap,
                      BSLTF_TEMPLATETESTFACILITY_TEST_TYPES_REGULAR);

        RUN_EACH_TYPE(TestDriver,
                      testCase8_propagate_on_container_swap,
                      bsltf::MovableTestType,
                      bsltf::MovableAllocTestType);

        // TBD test 'bsltf::MoveOnlyAllocTestType' here (after done in list)

        TestDriver<TestKeyType, TestValueType>::
                                       testCase8_propagate_on_container_swap();
      } break;
      case 7: {
        // --------------------------------------------------------------------
        // COPY CONSTRUCTOR
        // --------------------------------------------------------------------

        if (verbose) printf("\nCOPY CONSTRUCTOR"
                            "\n================\n");

        RUN_EACH_TYPE(TestDriver,
                      testCase7,
                      BSLTF_TEMPLATETESTFACILITY_TEST_TYPES_REGULAR);

        RUN_EACH_TYPE(TestDriver,
                      testCase7,
                      bsltf::MovableTestType,
                      bsltf::MovableAllocTestType);

        TestDriver<TestKeyType, TestValueType>::testCase7();

        // 'select_on_container_copy_construction' testing

        if (verbose) printf("\nCOPY CONSTRUCTOR: ALLOCATOR PROPAGATION"
                            "\n=======================================\n");

        RUN_EACH_TYPE(TestDriver,
                      testCase7_select_on_container_copy_construction,
                      BSLTF_TEMPLATETESTFACILITY_TEST_TYPES_REGULAR);

        RUN_EACH_TYPE(TestDriver,
                      testCase7_select_on_container_copy_construction,
                      bsltf::MovableTestType,
                      bsltf::MovableAllocTestType);

        TestDriver<TestKeyType, TestValueType>::
                             testCase7_select_on_container_copy_construction();
      } break;
      case 6: {
        // --------------------------------------------------------------------
        // EQUALITY OPERATORS
        // --------------------------------------------------------------------

        if (verbose) printf("\nTesting Equality Operators"
                            "\n==========================\n");

        RUN_EACH_TYPE(TestDriver,
                      testCase6,
                      BSLTF_TEMPLATETESTFACILITY_TEST_TYPES_REGULAR);

        RUN_EACH_TYPE(TestDriver,
                      testCase6,
                      bsltf::MovableTestType,
                      bsltf::MovableAllocTestType,
                      bsltf::MoveOnlyAllocTestType);

        TestDriver<TestKeyType, TestValueType>::testCase6();
      } break;
      case 5: {
        // --------------------------------------------------------------------
        // TESTING OUTPUT (<<) OPERATOR
        // --------------------------------------------------------------------

        if (verbose) printf("\nTesting Output (<<) Operator"
                            "\n============================\n");

        if (verbose)
                   printf("There is no output operator for this component.\n");
      } break;
      case 4: {
        // --------------------------------------------------------------------
        // BASIC ACCESSORS
        // --------------------------------------------------------------------

        if (verbose) printf("\nTesting Basic Accessors"
                            "\n=======================\n");

        RUN_EACH_TYPE(TestDriver,
                      testCase4,
                      BSLTF_TEMPLATETESTFACILITY_TEST_TYPES_REGULAR);

        RUN_EACH_TYPE(TestDriver,
                      testCase4,
                      bsltf::MovableTestType,
                      bsltf::MovableAllocTestType,
                      bsltf::MoveOnlyAllocTestType);

        TestDriver<TestKeyType, TestValueType>::testCase4();
      } break;
      case 3: {
        // --------------------------------------------------------------------
        // GENERATOR FUNCTIONS 'gg' and 'ggg'
        // --------------------------------------------------------------------

        if (verbose) printf("\nTesting 'gg'"
                            "\n============\n");

        RUN_EACH_TYPE(TestDriver,
                      testCase3,
                      BSLTF_TEMPLATETESTFACILITY_TEST_TYPES_REGULAR);

        RUN_EACH_TYPE(TestDriver,
                      testCase3,
                      bsltf::MovableTestType,
                      bsltf::MovableAllocTestType,
                      bsltf::MoveOnlyAllocTestType);

        TestDriver<TestKeyType, TestValueType>::testCase3();
      } break;
      case 2: {
        // --------------------------------------------------------------------
        // PRIMARY MANIPULATORS
        // --------------------------------------------------------------------

        if (verbose) printf("\nTesting Primary Manipulators"
                            "\n============================\n");

        RUN_EACH_TYPE(TestDriver,
                      testCase2,
                      BSLTF_TEMPLATETESTFACILITY_TEST_TYPES_REGULAR);

        RUN_EACH_TYPE(TestDriver,
                      testCase2,
                      bsltf::MovableTestType,
                      bsltf::MovableAllocTestType,
                      bsltf::MoveOnlyAllocTestType);

        TestDriver<TestKeyType, TestValueType>::testCase2();
      } break;
      case 1: {
        // --------------------------------------------------------------------
        // BREATHING TEST
        //   This case exercises (but does not fully test) basic functionality.
        //
        // Concerns:
        //: 1 The class is sufficiently functional to enable comprehensive
        //:   testing in subsequent test cases.
        //
        // Plan:
        //: 1 Run each method with arbitrary inputs and verify the behavior is
        //:   as expected.
        //
        // Testing:
        //   BREATHING TEST
        // --------------------------------------------------------------------

        if (verbose) printf("\nBREATHING TEST"
                            "\n==============\n");
        {
            int INT_VALUES[]   = { INT_MIN, -2, -1, 0, 1, 2, INT_MAX };
            int NUM_INT_VALUES = sizeof(INT_VALUES) / sizeof(*INT_VALUES);

            typedef bool (*Comparator)(int, int);
            TestDriver<int, int, Comparator>::testCase1(&intLessThan,
                                                        INT_VALUES,
                                                        INT_VALUES,
                                                        NUM_INT_VALUES);

            TestDriver<int, int, std::less<int> >::testCase1(std::less<int>(),
                                                             INT_VALUES,
                                                             INT_VALUES,
                                                             NUM_INT_VALUES);
        }
      } break;
      default: {
        fprintf(stderr, "WARNING: CASE `%d' NOT FOUND.\n", test);
        testStatus = -1;
      }
    }

    // CONCERN: In no case does memory come from the global allocator.
    ASSERTV(globalAllocator.numBlocksTotal(),
            0 == globalAllocator.numBlocksTotal());

    if (testStatus > 0) {
        fprintf(stderr, "Error, non-zero test status = %d.\n", testStatus);
    }
    return testStatus;
}

// ----------------------------------------------------------------------------
// Copyright 2013 Bloomberg Finance L.P.
//
// Licensed under the Apache License, Version 2.0 (the "License");
// you may not use this file except in compliance with the License.
// You may obtain a copy of the License at
//
//     http://www.apache.org/licenses/LICENSE-2.0
//
// Unless required by applicable law or agreed to in writing, software
// distributed under the License is distributed on an "AS IS" BASIS,
// WITHOUT WARRANTIES OR CONDITIONS OF ANY KIND, either express or implied.
// See the License for the specific language governing permissions and
// limitations under the License.
// ----------------------------- END-OF-FILE ----------------------------------<|MERGE_RESOLUTION|>--- conflicted
+++ resolved
@@ -431,8 +431,6 @@
 };
 static const int DEFAULT_NUM_DATA = sizeof DEFAULT_DATA / sizeof *DEFAULT_DATA;
 
-<<<<<<< HEAD
-=======
 // Define values used to initialize positional arguments for
 // 'bsltf::EmplacableTestType' and 'bsltf::AllocEmplacableTestType'
 // constructors.  Note, that you cannot change those values as they are used by
@@ -452,7 +450,6 @@
 // would never know.  This is a pretty serious omission.  In fact, it extends
 // to 'ggg', 'primaryManipulator', 'createInplace', etc.
 
->>>>>>> 4ef708cb
 typedef bsltf::NonDefaultConstructibleTestType TestKeyType;
 typedef bsltf::NonTypicalOverloadsTestType     TestValueType;
 
