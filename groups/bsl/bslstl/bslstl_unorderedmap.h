--- conflicted
+++ resolved
@@ -376,12 +376,7 @@
               class HASH2, 
               class EQUAL2, 
               class ALLOCATOR2>
-<<<<<<< HEAD
-    friend
-    bool operator==(
-=======
     friend bool operator==(
->>>>>>> d3b82890
                 const unordered_map<KEY2, VALUE2, HASH2, EQUAL2, ALLOCATOR2>&,
                 const unordered_map<KEY2, VALUE2, HASH2, EQUAL2, ALLOCATOR2>&);
 
