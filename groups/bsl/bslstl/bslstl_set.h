--- conflicted
+++ resolved
@@ -687,14 +687,6 @@
     set(const set& original);
         // Construct a set having the same value as the specified 'original'.
         // Use a copy of 'original.key_comp()' to order the keys contained in
-<<<<<<< HEAD
-        // this set.  Use a default-constructed object of the (template
-        // parameter) type 'ALLOCATOR' to allocate memory.  If the template
-        // parameter 'ALLOCATOR' argument is of type 'bsl::allocator' (the
-        // default), the currently installed default allocator will be used to
-        // supply memory.  This method requires that the (template parameter)
-        // type 'KEY' be "copy-constructible" (see {Requirements on 'KEY'}).
-=======
         // this set.  Use the allocator returned by
         // 'bsl::allocator_traits<ALLOCATOR>::
         // select_on_container_copy_construction(original.allocator())' to
@@ -703,7 +695,6 @@
         // default allocator will be used to supply memory.  This method
         // requires that the (template parameter) type 'KEY' be
         // "copy-constructible" (see {Requirements on 'KEY'}).
->>>>>>> 5574afaa
 
     set(const set& original, const ALLOCATOR& allocator);
         // Construct a set having the same value as that of the specified
