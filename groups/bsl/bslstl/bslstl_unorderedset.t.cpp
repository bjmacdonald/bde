--- conflicted
+++ resolved
@@ -5709,8 +5709,6 @@
         if (verbose) printf("TESTING TYPE TRAITS\n"
                             "===================\n");
 
-<<<<<<< HEAD
-=======
         RUN_EACH_TYPE(TestDriver,
                       testCase23,
                       signed char,
@@ -5722,7 +5720,6 @@
         // macros, something to do with
         // 'bslstl::HashTable_HashWrapper<FUNCTOR>::d_functor'.
 
->>>>>>> a2565bc2
         RUN_EACH_TYPE(TestDriver,
                       testCase23,
                       BSLTF_TEMPLATETESTFACILITY_TEST_TYPES_REGULAR);
