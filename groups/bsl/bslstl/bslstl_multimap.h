--- conflicted
+++ resolved
@@ -90,15 +90,9 @@
 // installed at the time of the multimap's construction (see 'bslma_default').
 // In addition to directly allocating memory from the indicated
 // 'bslma::Allocator', a multimap supplies that allocator's address to the
-<<<<<<< HEAD
-// constructors of contained objects of the parameterized 'KEY' and 'VALUE'
-// types, if respectively, the parameterized types define the
-// 'bslma::UsesBslmaAllocator' trait.
-=======
 // constructors of contained objects of the (template parameter) types 'KEY'
 // and 'VALUE', if respectively, the types define the
-// 'bslalg::TypeTraitUsesBslmaAllocator' trait.
->>>>>>> bfa2b423
+// 'bslma::UsesBslmaAllocator' trait.
 //
 ///Operations
 ///----------
