--- conflicted
+++ resolved
@@ -24,20 +24,10 @@
 //
 //@AUTHOR: Henry Verschell (hverschell)
 //
-<<<<<<< HEAD
 //@DESCRIPTION: This component defines a macro for declaring a 'static'
 // thread-local variable.  Where a normal static variable is located at the
 // same memory location for all threads within a process, a thread-local static
 // variable has a different memory location for each thread in the process:
-=======
-//@DESCRIPTION: This component should *not* be used outside of the 'bslmt'
-// package at this time.
-//
-// This component defines a macro for declaring a 'static' thread-local
-// variable.  Where a normal static variable is located at the same memory
-// location for all threads within a process, a thread-local static variable
-// has a different memory location for each thread in the process:
->>>>>>> 4adf49cf
 //..
 //  BSLMT_THREAD_LOCAL_VARIABLE(BASIC_TYPE, VARIABLE_NAME, INITIAL_VALUE)
 //      Declare, at function or namespace scope, a thread-local 'static'
@@ -207,8 +197,7 @@
 
 #define BSLMT_THREAD_LOCAL_VARIABLE(BASIC_TYPE, VARIABLE_NAME, INITIAL_VALUE) \
 static BSLMT_THREAD_LOCAL_KEYWORD BASIC_TYPE VARIABLE_NAME = INITIAL_VALUE;
-    // This macro should *not* be used by clients outside of the 'bslmt'
-    // package at this time.
+    // This macro should *not* be used by clients outside of the 'bce'
     //
     // On IBM, the introduction of thread-local storage causes static
     // initializers for shared objects to stop running.  This problem is
