--- conflicted
+++ resolved
@@ -35,12 +35,6 @@
 
 // Libc++ for osx has a c++ 03 version of initializer_list that implements
 // nothing, but can still be included.  Similarly, gcc versions prior to 4.7.
-<<<<<<< HEAD
-#if !(defined(BSLS_PLATFORM_OS_DARWIN) &&                                     \
-     !defined(BSLS_COMPILERFEATURES_SUPPORT_GENERALIZED_INITIALIZERS))        \
- && !(defined(BSLS_PLATFORM_CMP_GNU) && (BSLS_PLATFORM_CMP_VERSION < 40700    \
-             || defined(__GXX_EXPERIMENTAL_CXX0X__)))
-=======
 // The type is also defined by g++ in versions above 4.8 (in c++ 11 mode).
 // Note that __cplusplus does not have a conforming value for g++ versions
 // before 4.7.  See http://stackoverflow.com/questions/7530047/ .
@@ -52,7 +46,6 @@
     ((__cplusplus >= 201103L)                                                 \
      && defined(BSLS_PLATFORM_CMP_GNU)                                        \
      && BSLS_PLATFORM_CMP_VERSION >= 40800)
->>>>>>> 6575b919
 using native_std::initializer_list;
 #endif
 
