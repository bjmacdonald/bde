// bcema_protectablesequentialallocator.h                             -*-C++-*-
#ifndef INCLUDED_BCEMA_PROTECTABLESEQUENTIALALLOCATOR
#define INCLUDED_BCEMA_PROTECTABLESEQUENTIALALLOCATOR

#ifndef INCLUDED_BDES_IDENT
#include <bdes_ident.h>
#endif
BDES_IDENT("$Id: $")

//@PURPOSE: Provide fast allocation of memory that can be write-protected.
//
//@CLASSES:
// bcema_ProtectableSequentialAllocator: fast protectable memory allocator
//
//@AUTHOR: Henry Verschell (hverschell)
//
//@SEE_ALSO: bdema_protectablememoryscopedguard, bdema_protectableblocklist
//
//@DESCRIPTION: This component provides an allocator,
// 'bcema_ProtectableSequentialAllocator', that implements the
// 'bdema_ManagedAllocator' protocol and provides a sequential allocator that
// can apply access protection to the memory it allocates, preventing the
// memory from being modified.  This component defines a class,
// 'bcema_ProtectableSequentialAllocator', that allocates memory blocks of any
// requested size from an internal buffer.  If an allocation request exceeds
// the remaining free memory space in that buffer, the allocator replenishes
// its buffer with new memory to satisfy the request.  The rate at which the
// buffer expands can be configured using the optional 'bufferExpansionSize'
// constructor parameter.  The 'protect' method sets the access protection for
// all the memory managed by this allocator to a READ-ONLY state.  Writing to
// protected memory will cause a segmentation violation.  The 'unprotect'
// method sets the access protection for all the memory managed by this
// allocator to a READ-WRITE state.  The 'release' method and the destructor
// both unprotect and release all memory allocated through this allocator
// without regard to the current protection state; however, deallocating
// individual blocks of memory does not make them available for reuse.  The
// behavior for 'allocate' and 'deallocate' is undefined unless the allocator
// is in an unprotected state:
//..
//   ,------------------------------------.
//  ( bcema_ProtectableSequentialAllocator )
//   `------------------------------------'
//                     |                ctor/dtor
//                     |                expand
//                     |                protect
//                     |                reserveCapacity
//                     |                unprotect
//                     V
//         ,----------------------.
//        ( bdema_ManagedAllocator )
//         `----------------------'
//                     |        release
//                     V
//            ,-----------------.
//           (  bslma::Allocator )
//            `-----------------'
//                             allocate
//                             deallocate
//..
///Thread Safety
///-------------
// 'bcema_ProtectableSequentialAllocator' is *thread-enabled*, meaning any
// operation on the same allocator object can be safely invoked from any
// thread without having to be synchronized.
//
///Alignment Strategy
///------------------
// The 'bdema_ProtectableSequentialAllocator' allocates memory using one of
// the two alignment strategies described below (see 'bsls_alignment')
// optionally specified at construction: 1) MAXIMUM ALIGNMENT or
// 2) NATURAL ALIGNMENT.
//..
//     MAXIMUM ALIGNMENT: This strategy always allocates memory aligned with
//     the most restrictive alignment on the host platform.  This value is
//     defined by 'bsls::Alignment::MAX_ALIGNMENT'.
//
//     NATURAL ALIGNMENT: This strategy allocates memory whose alignment
//     depends on the requested number of bytes.  An instance of a fundamental
//     type ('int', etc.) is *naturally* *aligned* when its size evenly
//     divides its address.  An instance of an aggregate type has natural
//     alignment if the alignment of the most-restrictively aligned sub-object
//     evenly divides the address of the aggregate.  Natural alignment is
//     always at least as restrictive as the compiler's required alignment.
//     When only the size of an aggregate is known, and not its composition,
//     we compute the alignment by finding the largest integral power of 2 (up
//     to and including 'bsls::Alignment::MAX_ALIGNMENT') that divides the
//     requested (non-zero) number of bytes.  This computed alignment is at
//     least as restrictive as natural alignment.
//..
// The default strategy is NATURAL ALIGNMENT.
//
///'bufferExpansionSize' Parameter
///------------------------------
// The 'bdema_ProtectableSequentialAllocator' allows configurable internal
// memory buffer growth using the optional 'bufferExpansionSize' parameter
// specified at construction.  If 'bufferExpansionSize' is positive, the
// allocator always replenishes its buffer with 'bufferExpansionSize' bytes,
// rounded to the nearest multiple of the underlying
// 'bdema_ProtectableBlockDispenser' object's minimum block size.  If,
// however, 'bufferExpansionSize' is negative, the pool initially replenishes
// its buffer with the underlying block dispenser's minimum block size.  Each
// time the buffer is depleted, the pool grows its buffer geometrically until
// the increment reaches or exceeds the absolute value of
// 'bufferExpansionSize', at which point the buffer will grow linearly in
// increments of the |'bufferExpansionSize'| (rounded up to the nearest
// multiple of the dispenser's minimum block size).  Finally, if
// 'bufferExpansionSize' is not specified or is 0, the pool initially
// replenishes its buffer with the underlying dispenser's minimum block size,
// and will grow its buffer geometrically "indefinitely" (i.e., until the
// system runs out of memory).
//
///Usage
///-----
// In this section we show intended usage of this component.
//
///Example 1: Implementing a Protectable Stack
///- - - - - - - - - - - - - - - - - - - - - -
// The following example uses the 'bcema_ProtectableSequentialAllocator' to
// create a protected stack of integers.  Integers can be pushed onto and
// popped off of the stack, but the memory in the stack is protected so that a
// segmentation violation will occur if any of the memory in the container is
// written to outside of the 'IntegerStack' container.  Since a sequential
// allocator will not release individual blocks of memory when deallocated,
// this container is not very efficient:
//..
//  class IntegerStack {
//      // This is a trivial implementation of a stack of ints whose data has
//      // READ-ONLY access protection.  It does not perform bounds checking.
//
//      // DATA
//      int                            *d_data_p;     // memory for the stack
//
//      int                             d_stackSize;  // index of top of stack
//
//      int                             d_maxSize;    // max stack size
//
//      bcema_ProtectableSequentialAllocator
//                                      d_allocator;  // owned memory allocator
//
//    private:
//      // NOT IMPLEMENTED
//      IntegerStack(const IntegerStack&);
//      IntegerStack& operator=(const IntegerStack&);
//
//      // PRIVATE TYPES
//      enum { INITIAL_SIZE = 1, GROW_FACTOR = 2 };
//
//..
// Note that the increaseSize() method below will waste the previously
// allocated memory because a sequential allocator does not provide a means to
// deallocate it.
//..
//      // PRIVATE MANIPULATORS
//      void increaseSize()
//          // Geometrically increase the size of this stack's memory by the
//          // growth factor.  The behavior is undefined unless the stack's
//          // allocator is in an unprotected state.
//      {
//          int      *oldData = d_data_p;
//          SizeType  oldSize = d_maxSize;
//          d_maxSize *= GROW_FACTOR;
//          d_data_p = (int *)d_allocator.allocate(d_maxSize * sizeof(int));
//          memcpy(d_data_p, oldData, sizeof(int) * oldSize);
//      }
//
//    public:
//
//      // CREATORS
//      explicit IntegerStack(
//                     bdema_ProtectableBlockDispenser *protectedDispenser = 0)
//          // Create an 'IntegerStack'.  Optionally specify a 'dispenser'
//          // used to supply protectable memory.  If 'dispenser' is not
//          // specified, the
//          // 'bdema_NativeProtectableBlockDispenser::singleton()' is used.
//      : d_data_p()
//      , d_stackSize(0)
//      , d_maxSize(INITIAL_SIZE)
//      , d_allocator(protectedDispenser)
//      {
//          d_data_p = (int *)d_allocator.allocate(d_maxSize * sizeof(int));
//          d_allocator.protect();
//      }
//
//      ~IntegerStack()
//          // Destroy this object (and release its memory).
//      {
//      }
//
//..
// We must unprotect the dispenser before modifying or deallocating
// memory:
//..
//      // MANIPULATORS
//      void push(int value)
//          // Push the specified 'value' onto the stack.
//      {
//          d_allocator.unprotect();
//          if (d_stackSize >= d_maxSize) {
//              increaseSize();
//          }
//
//          // Sufficient room is guaranteed.
//          d_data_p[d_stackSize++] = value;
//          d_allocator.protect();
//      }
//
//      int pop()
//          // Remove the top value from the stack and return it.
//      {
//          // Memory is being read, not written, so there is no need to
//          // unprotect it.
//          return d_data_p[--d_stackSize];
//      }
//  };
//..

#ifndef INCLUDED_BCESCM_VERSION
#include <bcescm_version.h>
#endif

#ifndef INCLUDED_BCEMT_LOCKGUARD
#include <bcemt_lockguard.h>
#endif

#ifndef INCLUDED_BCEMT_THREAD
#include <bcemt_thread.h>
#endif

#ifndef INCLUDED_BDEMA_MANAGEDALLOCATOR
#include <bdema_managedallocator.h>
#endif

#ifndef INCLUDED_BDEMA_PROTECTABLEBLOCKLIST
#include <bdema_protectableblocklist.h>
#endif

#ifndef INCLUDED_BSLMA_ALLOCATOR
#include <bslma_allocator.h>
#endif

#ifndef INCLUDED_BSLS_ALIGNMENT
#include <bsls_alignment.h>
#endif

#ifndef INCLUDED_BSLS_BLOCKGROWTH
#include <bsls_blockgrowth.h>
#endif

namespace BloombergLP {

class bdema_ProtectableBlockDispenser;

                // ==========================================
                // class bcema_ProtectableSequentialAllocator
                // ==========================================

class bcema_ProtectableSequentialAllocator : public bdema_ManagedAllocator {
    // This class defines a thread enabled memory allocator that dispenses
    // arbitrarily-sized blocks of memory from an internal buffer.  The memory
    // allocated by this allocator can be *protected* from modification by
    // calling 'protect'.  Writing to protected memory will cause a
    // segmentation violation.  If an allocation request exceeds the remaining
    // free memory space in the current buffer, the allocator replenishes its
    // buffer with enough memory to satisfy the request and returns the
    // specified portion of that buffer.  The 'release' method and the
    // destructor unprotect and release all memory managed by this allocator,
    // regardless of the protection state.  However, individual blocks of
    // memory are not released for reuse by 'deallocate'.  The behavior for
    // both 'allocate' and 'deallocate' is undefined unless the allocator is in
    // the unprotected state.

    // DATA
    mutable bcemt_Mutex    d_mutex;       // synchronize access to data

    int                    d_cursor;      // position of the next free byte

    char                  *d_buffer;      // holds current free memory buffer

    size_type              d_bufSize;     // the size of the free buffer

    size_type              d_growthLimit; // limit of buffer growth

    bsls::BlockGrowth::Strategy
                           d_growthStrategy;
                                          // strategy to use for for growth

<<<<<<< HEAD
=======
    size_type              d_size;        // total amount of allocated memory

>>>>>>> 7ccc84e4
    bsls::Alignment::Strategy
                           d_strategy;    // strategy to use for alignment

    bdema_ProtectableBlockList
                           d_blockList;   // provides memory

    bdema_ProtectableBlockDispenser
                          *d_dispenser_p; // dispenser (held, not owned)

  private:
    // NOT IMPLEMENTED
    bcema_ProtectableSequentialAllocator(
                                  const bcema_ProtectableSequentialAllocator&);
    bcema_ProtectableSequentialAllocator& operator=(
                                  const bcema_ProtectableSequentialAllocator&);

    // PRIVATE MANIPULATORS
    void *allocateWithoutLock(size_type size);
        // Allocate a contiguous block of memory of the specified 'size' in
        // bytes and return the address of the start of the block.  If 'size'
        // is 0, no memory is allocated and 0 is returned.  The behavior is
        // undefined unless this allocator is in the unprotected state.  Note
        // that this operation does not lock 'd_mutex'.

  public:
    // CREATORS
    explicit bcema_ProtectableSequentialAllocator(
                          bdema_ProtectableBlockDispenser *blockDispenser = 0);
<<<<<<< HEAD
    bcema_ProtectableSequentialAllocator(
=======
    explicit bcema_ProtectableSequentialAllocator(
>>>>>>> 7ccc84e4
                          bsls::Alignment::Strategy        strategy,
                          bdema_ProtectableBlockDispenser *blockDispenser = 0);
    bcema_ProtectableSequentialAllocator(
                          bsls::Alignment::Strategy        strategy,
<<<<<<< HEAD
                          int                              bufferExpansionSize,
=======
                          bsls::BlockGrowth::Strategy      growthStrategy,
                          size_type                        bufferExpansionSize,
>>>>>>> 7ccc84e4
                          bdema_ProtectableBlockDispenser *blockDispenser = 0);
        // Create a sequential allocator that dispenses protectable memory from
        // an internal buffer.  Optionally specify a 'strategy' to determine
        // the alignment used for allocating memory from the internal buffer
        // (as detailed in the component documentation); natural alignment is
        // used by default.  Optionally specify a 'growthStrategy' and
        // 'bufferExpansionSize' to configure the internal memory buffer growth
        // (as detailed in the component documentation).  If 'growthStrategy'
        // is 'bsls::BlockGrowth::BSLS_CONSTANT', the internal buffer will grow
        // linearly in increments of 'bufferExpansionSize'.  If
        // 'growthStrategy' is 'bsls::BlockGrowth::BSLS_GEOMETRIC' the internal
        // buffer will grow geometrically up to an increment of
        // 'bufferExpansionSize', after which point the buffer will grow
        // linearly in increments of 'bufferExpansionSize'.  If
        // 'growthStrategy' and 'bufferExpansionSize' are not supplied, or if
        // 'growthStrategy' is 'bsls::BlockGrowth::BSLS_GEOMETRIC' and
        // 'bufferExpansionSize' is 0, the internal buffer will grow
        // geometrically indefinitely (i.e., until available memory is
        // exhausted).  Optionally specify a 'blockDispenser' to supply
        // protectable blocks of memory.  If 'blockDispenser' is 0, the
        // 'bdema_NativeProtectableBlockDispenser::singleton' is used.

    virtual ~bcema_ProtectableSequentialAllocator();
        // Destroy this object and release all memory currently allocated
        // through this allocator.

    // MANIPULATORS
    virtual void *allocate(size_type numBytes);
        // Allocate a contiguous block of memory of the specified 'numBytes'
        // and return the address of the start of the block.  If 'numBytes'
        // is 0, no memory is allocated and 0 is returned.  The behavior is
        // undefined unless this allocator is in the unprotected state.

    virtual void deallocate(void *address);
        // Relinquish ownership of the memory at the specified 'address'.  If
        // 'address' is 0, this function has no effect.  The behavior is
        // undefined unless 'address' was allocated using this allocator
        // and this allocator is in the unprotected state.
        //
        // This implementation does not release the memory for reuse.

    size_type expand(void      *address,
                     size_type  originalNumBytes,
                     size_type  maxNumBytes = 0);
        // Increase the amount of memory allocated at the specified 'address'
        // from the specified 'originalNumBytes' to the maximum amount that can
        // be obtained without replenishing the allocator's internal buffer, up
        // to the optionally specified 'maxNumBytes'.  Return the memory size
        // after expansion.  If 'maxNumBytes' is 0 then expand the memory
        // allocated at 'address' to the maximum amount possible without
        // growing the allocator's internal buffer.  The behavior is undefined
        // unless the call to this allocator that provided the 'address' was
        // performed with the 'originalNumBytes' and either
        // 'originalNumBytes < maxNumBytes' or 'maxNumBytes == 0'.

    virtual void release();
        // Unprotect and deallocate all memory managed by this object without
        // regard to its initial protection state.  After this operation
        // returns the allocator will be left in the unprotected state.

    void reserveCapacity(size_type numBytes);
        // Reserve sufficient memory to satisfy allocation requests for at
        // least the specified 'numBytes' without replenishment (i.e., without
        // internal allocation).

    void protect();
        // Set the access protection for the memory managed by this allocator
        // to READ-ONLY.  After this call returns, attempts to write to the
        // memory managed by this allocator will result in a segmentation
        // violation.  Note that this method has no effect if the memory
        // managed by this allocator is already in the protected state.

    void unprotect();
        // Set the access protection for the memory managed by this allocator
        // to READ/WRITE.  After this call returns, attempts to write to the
        // memory managed by this allocator will *not* result in a segmentation
        // violation.  Note that this method has no effect if the memory
        // managed by this allocator is already in the unprotected state

    // ACCESSORS
    bool isProtected() const;
        // Return 'true' if the memory manged by this allocator is in the
        // protected state, and 'false' otherwise.
};

// ============================================================================
//                      INLINE FUNCTION DEFINITIONS
// ============================================================================

                  // ------------------------------------------
                  // class bcema_ProtectableSequentialAllocator
                  // ------------------------------------------

// MANIPULATORS
inline
void bcema_ProtectableSequentialAllocator::protect()
{
    bcemt_LockGuard<bcemt_Mutex> guard(&d_mutex);
    d_blockList.protect();
}

inline
void bcema_ProtectableSequentialAllocator::unprotect()
{
    bcemt_LockGuard<bcemt_Mutex> guard(&d_mutex);
    d_blockList.unprotect();
}

// ACCESSORS
inline
bool bcema_ProtectableSequentialAllocator::isProtected() const
{
    bcemt_LockGuard<bcemt_Mutex> guard(&d_mutex);
    return d_blockList.isProtected();
}

}  // close namespace BloombergLP

#endif

// ---------------------------------------------------------------------------
// NOTICE:
//      Copyright (C) Bloomberg L.P., 2008
//      All Rights Reserved.
//      Property of Bloomberg L.P.  (BLP)
//      This software is made available solely pursuant to the
//      terms of a BLP license agreement which governs its use.
// ----------------------------- END-OF-FILE ---------------------------------<|MERGE_RESOLUTION|>--- conflicted
+++ resolved
@@ -284,11 +284,8 @@
                            d_growthStrategy;
                                           // strategy to use for for growth
 
-<<<<<<< HEAD
-=======
     size_type              d_size;        // total amount of allocated memory
 
->>>>>>> 7ccc84e4
     bsls::Alignment::Strategy
                            d_strategy;    // strategy to use for alignment
 
@@ -317,21 +314,13 @@
     // CREATORS
     explicit bcema_ProtectableSequentialAllocator(
                           bdema_ProtectableBlockDispenser *blockDispenser = 0);
-<<<<<<< HEAD
-    bcema_ProtectableSequentialAllocator(
-=======
     explicit bcema_ProtectableSequentialAllocator(
->>>>>>> 7ccc84e4
                           bsls::Alignment::Strategy        strategy,
                           bdema_ProtectableBlockDispenser *blockDispenser = 0);
     bcema_ProtectableSequentialAllocator(
                           bsls::Alignment::Strategy        strategy,
-<<<<<<< HEAD
-                          int                              bufferExpansionSize,
-=======
                           bsls::BlockGrowth::Strategy      growthStrategy,
                           size_type                        bufferExpansionSize,
->>>>>>> 7ccc84e4
                           bdema_ProtectableBlockDispenser *blockDispenser = 0);
         // Create a sequential allocator that dispenses protectable memory from
         // an internal buffer.  Optionally specify a 'strategy' to determine
