// btlsos_tcpchannel.cpp                                              -*-C++-*-
#include <btlsos_tcpchannel.h>

#include <bsls_ident.h>
BSLS_IDENT_RCSID(btlsos_tcpchannel_cpp,"$Id$ $CSID$")

#include <btlso_streamsocket.h>
#include <btlso_sockethandle.h>
#include <btlsc_flag.h>
#include <btls_iovecutil.h>
#include <bsls_assert.h>

#include <bsl_algorithm.h>
#include <bsl_cstring.h>
#include <bsl_vector.h>

namespace BloombergLP {

// ============================================================================
//                             LOCAL DEFINITIONS
// ============================================================================

                         // ========================
                         // Local typedefs and enums
                         // ========================

enum {
    e_ERROR_INTERRUPTED  =  1,
    e_ERROR_EOF          = -1,
    e_ERROR_INVALID      = -2,
    e_ERROR_UNCLASSIFIED = -3
};

                      // ==============================
                      // local function adjustVecBuffer
                      // ==============================

template <class VECTYPE>
inline
int adjustVecBuffer(const VECTYPE        *buffers,
                    int                  *numBuffers,
                    int                   numBytesExisted,
                    bsl::vector<VECTYPE> *vec)
    // This function is to adjust "btes::IoVec" or "btls::Ovec" 'buffers' given
    // the specified 'numBuffers' and 'numBytesExisted' in the 'buffers', such
    // that return the corresponding new buffers which point to unused space in
    // 'buffers'.  Return the pointer to new buffers.  The result is undefined
    // unless the 'buffers' are valid and 'numBuffers' > 0.
{
    int idx = 0,  offset = 0;
    btls::IovecUtil::pivot(&idx, &offset, buffers,
                          *numBuffers, numBytesExisted);
    BSLS_ASSERT(0 <= idx);
    BSLS_ASSERT(idx < *numBuffers);
    BSLS_ASSERT(0 <= offset);
    BSLS_ASSERT(offset < buffers[idx].length());

    vec->clear();

    vec->push_back(VECTYPE(
                (char*) const_cast<void *>(buffers[idx].buffer()) + offset,
                buffers[idx].length() - offset));

    for (int i = idx + 1; i < *numBuffers; ++i) {
        vec->push_back(
                btls::Iovec((char*) const_cast<void *>(buffers[i].buffer()),
                           buffers[i].length()));
    }
    *numBuffers -= idx;

    return idx;
}

namespace btlsos {

// ============================================================================
//                           END LOCAL DEFINITIONS
// ============================================================================

                             // ----------------
                             // class TcpChannel
                             // ----------------

// PRIVATE MANIPULATORS

void TcpChannel::initializeReadBuffer(int size)
{
    if (size > 0) {
        d_readBuffer.resize(size);
    }
    else {
        enum { k_DEFAULT_BUFFER_SIZE = 8192 };
        int result;
        int s = d_socket_p->socketOption(
<<<<<<< HEAD
                                    &result,
                                    btlso::SocketOptUtil::BTESO_SOCKETLEVEL,
                                    btlso::SocketOptUtil::BTESO_RECEIVEBUFFER);
=======
                                     &result,
                                     btlso::SocketOptUtil::k_SOCKETLEVEL,
                                     btlso::SocketOptUtil::k_RECEIVEBUFFER);
>>>>>>> 35a373a7
        if (!s) {
            BSLS_ASSERT(0 < result);
            d_readBuffer.resize(result);
        }
        else {
            d_readBuffer.resize(k_DEFAULT_BUFFER_SIZE);
        }
    }
}

// CREATORS

TcpChannel::TcpChannel(
                    btlso::StreamSocket<btlso::IPv4Address> *socket,
                    bslma::Allocator                      *basicAllocator)
: d_socket_p(socket)
, d_isInvalidFlag(0)
, d_readBuffer(basicAllocator)
, d_readBufferOffset(0)
, d_readBufferedStartPointer(0)
, d_allocator_p(basicAllocator)
{
    BSLS_ASSERT(d_socket_p);
    d_socket_p->setBlockingMode(bteso_Flag::e_BLOCKING_MODE);
}

TcpChannel::~TcpChannel()
{
    invalidate();
}

// MANIPULATORS

///Read section
///------------

int TcpChannel::read(char *buffer, int numBytes, int flags)
{
    BSLS_ASSERT(buffer);
    BSLS_ASSERT(0 < numBytes);
    BSLS_ASSERT(d_readBufferedStartPointer <= d_readBufferOffset);

    if (d_isInvalidFlag) {
        return e_ERROR_INVALID;
    }

    int numBytesRead  = 0,
        availableData = d_readBufferOffset - d_readBufferedStartPointer;

    if (availableData) {
        if (numBytes <= availableData) {
            numBytesRead = numBytes;
            bsl::memcpy(buffer,
                        &d_readBuffer[d_readBufferedStartPointer],
                        numBytesRead);
            if (numBytes < availableData) {
                d_readBufferedStartPointer += numBytes;
            }
            else {
                d_readBufferedStartPointer = d_readBufferOffset = 0;
            }
            return numBytesRead;
        }
        else {
            numBytesRead = availableData;
            bsl::memcpy(buffer,
                        &d_readBuffer[d_readBufferedStartPointer],
                        numBytesRead);
            d_readBufferedStartPointer = d_readBufferOffset = 0;
        }
    }

    while (numBytesRead < numBytes) {
        int rc = d_socket_p->read(buffer + numBytesRead,
                                  numBytes - numBytesRead);

        if (0 < rc) {
            numBytesRead += rc;
            if (numBytes == numBytesRead) { // Read 'numBytes' successfully.
                return numBytesRead;
            }
        }
        else if (btlso::SocketHandle::e_ERROR_INTERRUPTED == rc) {
            if (flags & btesc_Flag::k_ASYNC_INTERRUPT) {  // interruptible
                                                              // mode
                return numBytesRead;        // Return the total bytes read.
            }
        }
        else if (btlso::SocketHandle::e_ERROR_EOF == rc) {
            d_isInvalidFlag = 1;
            return e_ERROR_EOF;
        }
        else {
            // Errors other than "asynchronous event" or "EOF" occur.
            d_isInvalidFlag = 1;
            return e_ERROR_UNCLASSIFIED;
        }
    }
    return numBytesRead;
}

int TcpChannel::read(int  *augStatus,
                            char *buffer,
                            int   numBytes,
                            int   flags)
{
    BSLS_ASSERT(buffer);
    BSLS_ASSERT(0 < numBytes);
    BSLS_ASSERT(d_readBufferedStartPointer <= d_readBufferOffset);

    if (d_isInvalidFlag) {
        return e_ERROR_INVALID;
    }

    int numBytesRead  = 0,
        availableData = d_readBufferOffset - d_readBufferedStartPointer;

    if (availableData) {
        if (numBytes <= availableData) {
            numBytesRead = numBytes;
            bsl::memcpy(buffer,
                        &d_readBuffer[d_readBufferedStartPointer],
                        numBytesRead);
            if (numBytes < availableData) {
                d_readBufferedStartPointer += numBytes;
            }
            else {
                d_readBufferedStartPointer = d_readBufferOffset = 0;
            }
            return numBytesRead;
        }
        else {
            numBytesRead = availableData;
            bsl::memcpy(buffer,
                        &d_readBuffer[d_readBufferedStartPointer],
                        numBytesRead);
            d_readBufferedStartPointer = d_readBufferOffset = 0;
        }
    }

    while (numBytesRead < numBytes) {
        int rc = d_socket_p->read(buffer + numBytesRead,
                                  numBytes - numBytesRead);

        if (0 < rc) {
            numBytesRead += rc;    // Keep a record of the total bytes read.
            if (numBytes == numBytesRead) { // Read 'numBytes' successfully.
                return numBytes;
            }
        }
        else if (btlso::SocketHandle::e_ERROR_INTERRUPTED == rc) {
            if (flags & btesc_Flag::k_ASYNC_INTERRUPT) {  // interruptible
                                                              // mode
                *augStatus = e_ERROR_INTERRUPTED;
                return numBytesRead; // Return the total bytes read.
            }
        }
        else if (btlso::SocketHandle::e_ERROR_EOF == rc) {
            d_isInvalidFlag = 1;
            return e_ERROR_EOF;
        }
        else {
            // Errors other than "asynchronous event" or "EOF" occur.
            d_isInvalidFlag = 1;
            return e_ERROR_UNCLASSIFIED;
        }
    }
    return numBytesRead;
}

int TcpChannel::readv(const btls::Iovec *buffers,
                             int               numBuffers,
                             int               flags)
{
    BSLS_ASSERT(buffers);
    BSLS_ASSERT(0 < numBuffers);
    BSLS_ASSERT(d_readBufferedStartPointer <= d_readBufferOffset);

    if (d_isInvalidFlag) {
        return e_ERROR_INVALID;
    }

    int numBytesRead = 0,
        rc = 0,
        originNumBuffers = numBuffers,
        length = btls::IovecUtil::length(buffers, numBuffers),
        availableData = d_readBufferOffset - d_readBufferedStartPointer;

    bsl::vector<btls::Iovec> readBuffers(d_allocator_p);
    for (int i = 0; i < numBuffers; ++i){
        readBuffers.push_back(btls::Iovec(buffers[i].buffer(),
                                         buffers[i].length()));
    }

    if (availableData) {
        if (length <= availableData) {
            numBytesRead = length;
            btls::IovecUtil::scatter(buffers,
                                    numBuffers,
                                    &d_readBuffer[d_readBufferedStartPointer],
                                    numBytesRead);
            if (length < availableData) {
                d_readBufferedStartPointer += length;
            }
            else {
                d_readBufferedStartPointer = d_readBufferOffset = 0;
            }
            return numBytesRead;
        }
        else {
            numBytesRead = availableData;
            btls::IovecUtil::scatter(buffers,
                                    numBuffers,
                                    &d_readBuffer[d_readBufferedStartPointer],
                                    availableData);

            d_readBufferedStartPointer = d_readBufferOffset = 0;
            // Adjust the buffer for next "read" try.
            adjustVecBuffer(buffers, &numBuffers, numBytesRead, &readBuffers);
        }
    }

    while (numBytesRead < length) {
        rc = d_socket_p->readv(&readBuffers.front(), numBuffers);

        if (0 < rc) {           // This read operation got some bytes back.
            numBytesRead += rc;
            if (length == numBytesRead) {  // This read operation succeeded.
                return numBytesRead;
            }
            else {
                // Adjust the buffer for next "read" try.
                numBuffers = originNumBuffers;
                adjustVecBuffer(buffers,
                                &numBuffers,
                                numBytesRead,
                                &readBuffers);
                btls::IovecUtil::length(&readBuffers.front(), numBuffers);
            }
        }
        else if (btlso::SocketHandle::e_ERROR_INTERRUPTED == rc) {
            if (flags & btesc_Flag::k_ASYNC_INTERRUPT) {  // interruptible
                                                              // mode
                return numBytesRead;  // Return the total bytes read.
            }
        }
        else if (btlso::SocketHandle::e_ERROR_EOF == rc) {
            d_isInvalidFlag = 1;
            return e_ERROR_EOF;
        }
        else {
            // Errors other than "asynchronous event" or "EOF" occur.
            d_isInvalidFlag = 1;
            return e_ERROR_UNCLASSIFIED;
        }
    }
    return numBytesRead;
}

int TcpChannel::readv(int              *augStatus,
                             const btls::Iovec *buffers,
                             int               numBuffers,
                             int               flags)
{
    BSLS_ASSERT(buffers);
    BSLS_ASSERT(0 < numBuffers);
    BSLS_ASSERT(d_readBufferedStartPointer <= d_readBufferOffset);

    if (d_isInvalidFlag) {
        return e_ERROR_INVALID;
    }

    int numBytesRead = 0,
        rc = 0,
        originNumBuffers = numBuffers,
        length = btls::IovecUtil::length(buffers, numBuffers),
        availableData = d_readBufferOffset - d_readBufferedStartPointer;

    bsl::vector<btls::Iovec> readBuffers(d_allocator_p);
    for (int i = 0; i < numBuffers; ++i){
        readBuffers.push_back(btls::Iovec(buffers[i].buffer(),
                              buffers[i].length()));
    }

    if (availableData) {
        if (length <= availableData) {
            numBytesRead = length;
            btls::IovecUtil::scatter(buffers,
                                    numBuffers,
                                    &d_readBuffer[d_readBufferedStartPointer],
                                    numBytesRead);
            if (length < availableData) {
                d_readBufferedStartPointer += length;
            }
            else {
                d_readBufferedStartPointer = d_readBufferOffset = 0;
            }
            return numBytesRead;
        }
        else {
            numBytesRead = availableData;
            btls::IovecUtil::scatter(buffers,
                                    numBuffers,
                                    &d_readBuffer[d_readBufferedStartPointer],
                                    availableData);

            d_readBufferedStartPointer = d_readBufferOffset = 0;
            // Adjust the buffer for next "read" try.
            adjustVecBuffer(buffers, &numBuffers, numBytesRead, &readBuffers);
        }
    }

    while (numBytesRead < length) {
        rc = d_socket_p->readv(&readBuffers.front(), numBuffers);

        if (0 < rc) {
            numBytesRead += rc;
            if (length == numBytesRead) {  // This read operation succeeded.
                return numBytesRead;
            }
            else {
                // Adjust the buffer for next "read" try.
                numBuffers = originNumBuffers;
                adjustVecBuffer(buffers,
                                &numBuffers,
                                numBytesRead,
                                &readBuffers);
                btls::IovecUtil::length(&readBuffers.front(), numBuffers);
            }
        }
        else if (btlso::SocketHandle::e_ERROR_INTERRUPTED == rc) {
            if (flags & btesc_Flag::k_ASYNC_INTERRUPT) {  // interruptible
                                                              // mode
                *augStatus = e_ERROR_INTERRUPTED;
                return numBytesRead;  // Return the total bytes read.
            }
        }
        else if (btlso::SocketHandle::e_ERROR_EOF == rc) {
            d_isInvalidFlag = 1;
            return e_ERROR_EOF;
        }
        else {
            // Errors other than "asynchronous event" or "EOF" occur.
            d_isInvalidFlag = 1;
            return e_ERROR_UNCLASSIFIED;
        }
    }
    return numBytesRead;
}

int TcpChannel::readRaw(char *buffer, int numBytes, int)
{
    BSLS_ASSERT(buffer);
    BSLS_ASSERT(0 < numBytes);
    BSLS_ASSERT(d_readBufferedStartPointer <= d_readBufferOffset);

    if (d_isInvalidFlag) {
        return e_ERROR_INVALID;
    }

    int rc = 0, numBytesRead = 0, retValue = 0,
        availableData = d_readBufferOffset - d_readBufferedStartPointer;

    if (availableData) {
        if (numBytes <= availableData) {
            numBytesRead = numBytes;
            bsl::memcpy(buffer,
                        &d_readBuffer[d_readBufferedStartPointer],
                        numBytesRead);
            if (numBytes < availableData) {
                d_readBufferedStartPointer += numBytes;
            }
            else {
                d_readBufferedStartPointer = d_readBufferOffset = 0;
            }
        }
        else {
            numBytesRead = availableData;
            bsl::memcpy(buffer,
                        &d_readBuffer[d_readBufferedStartPointer],
                        numBytesRead);
            d_readBufferedStartPointer = d_readBufferOffset = 0;
        }
        return numBytesRead;
    }

    rc = d_socket_p->setBlockingMode(bteso_Flag::e_NONBLOCKING_MODE);
    BSLS_ASSERT(0 == rc);

    while (1) {
        rc = d_socket_p->read(buffer, numBytes);
        if (0 < rc) {
            retValue = rc;
            break;
        }
        else if (btlso::SocketHandle::e_ERROR_WOULDBLOCK == rc) {
            rc = d_socket_p->waitForIO(bteso_Flag::e_IO_READ);

            if (bteso_Flag::e_IO_READ == rc ||
                btlso::SocketHandle::e_ERROR_INTERRUPTED == rc) {
                continue;
            }
        }
        if (btlso::SocketHandle::e_ERROR_EOF == rc) {// EOF occurs.
            d_isInvalidFlag = 1;
            retValue = e_ERROR_EOF;
            break;
        }
        else { // Errors other than "AE" or "EOF" occur.
            d_isInvalidFlag = 1;
            retValue = e_ERROR_UNCLASSIFIED;
            break;
        }
    }
    if (0 == d_isInvalidFlag) {
        rc = d_socket_p->setBlockingMode(bteso_Flag::e_BLOCKING_MODE);
        BSLS_ASSERT(0 == rc);
    }
    return retValue;
}

int TcpChannel::readRaw(int  *,
                               char *buffer,
                               int   numBytes,
                               int)
{
    BSLS_ASSERT(buffer);
    BSLS_ASSERT(0 < numBytes);
    BSLS_ASSERT(d_readBufferedStartPointer <= d_readBufferOffset);

    if (d_isInvalidFlag) {
        return e_ERROR_INVALID;
    }

    int rc = 0, numBytesRead = 0, retValue = 0,
        availableData = d_readBufferOffset - d_readBufferedStartPointer;

    if (availableData) {
        if (numBytes <= availableData) {
            numBytesRead = numBytes;
            bsl::memcpy(buffer,
                        &d_readBuffer[d_readBufferedStartPointer],
                        numBytesRead);
            if (numBytes < availableData) {
                d_readBufferedStartPointer += numBytes;
            }
            else {
                d_readBufferedStartPointer = d_readBufferOffset = 0;
            }
        }
        else {
            numBytesRead = availableData;
            bsl::memcpy(buffer,
                        &d_readBuffer[d_readBufferedStartPointer],
                        numBytesRead);
            d_readBufferedStartPointer = d_readBufferOffset = 0;
        }
        return numBytesRead;
    }

    rc = d_socket_p->setBlockingMode(bteso_Flag::e_NONBLOCKING_MODE);
    BSLS_ASSERT(0 == rc);

    while (1) {
        rc = d_socket_p->read(buffer, numBytes);
        if (0 < rc) {
            retValue = rc;
            break;
        }
        else if (btlso::SocketHandle::e_ERROR_WOULDBLOCK == rc) {
            rc = d_socket_p->waitForIO(bteso_Flag::e_IO_READ);

            if (bteso_Flag::e_IO_READ == rc ||
                btlso::SocketHandle::e_ERROR_INTERRUPTED == rc) {
                continue;
            }
        }
        if (btlso::SocketHandle::e_ERROR_EOF == rc) {  // EOF occurs.
            d_isInvalidFlag = 1;
            retValue = e_ERROR_EOF;
            break;
        }
        else { // Errors other than "AE" or "EOF" occur.
            d_isInvalidFlag = 1;
            retValue = e_ERROR_UNCLASSIFIED;
            break;
        }
    }
    if (0 == d_isInvalidFlag) {
        rc = d_socket_p->setBlockingMode(bteso_Flag::e_BLOCKING_MODE);
        BSLS_ASSERT(0 == rc);
    }
    return retValue;
}

int TcpChannel::readvRaw(const btls::Iovec *buffers,
                                int               numBuffers,
                                int)
{
    BSLS_ASSERT(buffers);
    BSLS_ASSERT(0 < numBuffers);
    BSLS_ASSERT(d_readBufferedStartPointer <= d_readBufferOffset);

    if (d_isInvalidFlag) {
        return e_ERROR_INVALID;
    }

    int rc = 0, numBytesRead = 0, retValue = 0,
        length = btls::IovecUtil::length(buffers, numBuffers),
        availableData = d_readBufferOffset - d_readBufferedStartPointer;
    const btls::Iovec *readBuffers = buffers;

    if (availableData) {
        if (length <= availableData) {
            numBytesRead = length;
            btls::IovecUtil::scatter(buffers,
                                    numBuffers,
                                    &d_readBuffer[d_readBufferedStartPointer],
                                    numBytesRead);
            if (length < availableData) {
                d_readBufferedStartPointer += length;
            }
            else {
                d_readBufferedStartPointer = d_readBufferOffset = 0;
            }
        }
        else {
            numBytesRead = availableData;
            btls::IovecUtil::scatter(buffers,
                                    numBuffers,
                                    &d_readBuffer[d_readBufferedStartPointer],
                                    numBytesRead);
            d_readBufferedStartPointer = d_readBufferOffset = 0;
        }
        return numBytesRead;
    }

    rc = d_socket_p->setBlockingMode(bteso_Flag::e_NONBLOCKING_MODE);
    BSLS_ASSERT(0 == rc);

    while (1) {              // 'length' is expected to be read back.
        rc = d_socket_p->readv(readBuffers, numBuffers);
        if (0 < rc) {        // This read operation got some bytes back.
            retValue = rc;
            break;
        }
        else if (btlso::SocketHandle::e_ERROR_WOULDBLOCK == rc) {
            rc = d_socket_p->waitForIO(bteso_Flag::e_IO_READ);

            if (bteso_Flag::e_IO_READ == rc ||
                btlso::SocketHandle::e_ERROR_INTERRUPTED == rc) {
                continue;
            }
        }
        if (btlso::SocketHandle::e_ERROR_EOF == rc) {  // EOF occurs.
            d_isInvalidFlag = 1;
            retValue = e_ERROR_EOF;
            break;
        }
        else { // Errors other than "AE" or "EOF" occur.
            d_isInvalidFlag = 1;
            retValue = e_ERROR_UNCLASSIFIED;
            break;
        }
    }
    if (0 == d_isInvalidFlag) {
        rc = d_socket_p->setBlockingMode(bteso_Flag::e_BLOCKING_MODE);
        BSLS_ASSERT(0 == rc);
    }
    return retValue;
}

int TcpChannel::readvRaw(int              *,
                                const btls::Iovec *buffers,
                                int               numBuffers,
                                int)
{
    BSLS_ASSERT(buffers);
    BSLS_ASSERT(0 < numBuffers);
    BSLS_ASSERT(d_readBufferedStartPointer <= d_readBufferOffset);

    if (d_isInvalidFlag) {
        return e_ERROR_INVALID;
    }

    int rc = 0, numBytesRead = 0, retValue = 0,
        length = btls::IovecUtil::length(buffers, numBuffers),
        availableData = d_readBufferOffset - d_readBufferedStartPointer;
    const btls::Iovec *readBuffers = buffers;

    rc = d_socket_p->setBlockingMode(bteso_Flag::e_NONBLOCKING_MODE);
    BSLS_ASSERT(0 == rc);

    if (availableData) {
        if (length <= availableData) {
            numBytesRead = length;
            btls::IovecUtil::scatter(buffers,
                                    numBuffers,
                                    &d_readBuffer[d_readBufferedStartPointer],
                              numBytesRead);
            if (length < availableData) {
                d_readBufferedStartPointer += length;
            }
            else {
                d_readBufferedStartPointer = d_readBufferOffset = 0;
            }
        }
        else {
            numBytesRead = availableData;
            btls::IovecUtil::scatter(buffers,
                                    numBuffers,
                                    &d_readBuffer[d_readBufferedStartPointer],
                                    numBytesRead);
            d_readBufferedStartPointer = d_readBufferOffset = 0;
        }
        return numBytesRead;
    }

    while (1) {              // 'length' is expected to be read back.
        rc = d_socket_p->readv(readBuffers, numBuffers);

        if (0 < rc) {        // This read operation got some bytes back.
            retValue = rc;
            break;
        }
        else if (btlso::SocketHandle::e_ERROR_WOULDBLOCK == rc) {
            rc = d_socket_p->waitForIO(bteso_Flag::e_IO_READ);

            if (bteso_Flag::e_IO_READ == rc ||
                btlso::SocketHandle::e_ERROR_INTERRUPTED == rc) {
                continue;
            }
        }
        if (btlso::SocketHandle::e_ERROR_EOF == rc) {     // EOF occurs.
            d_isInvalidFlag = 1;
            retValue = e_ERROR_EOF;
            break;
        }
        else { // Errors other than "AE" or "EOF" occur.
            d_isInvalidFlag = 1;
            retValue = e_ERROR_UNCLASSIFIED;
            break;
        }
    }
    if (0 == d_isInvalidFlag) {
        rc = d_socket_p->setBlockingMode(bteso_Flag::e_BLOCKING_MODE);
        BSLS_ASSERT(0 == rc);
    }
    return retValue;
}

int TcpChannel::bufferedRead(const char **buffer,
                                    int          numBytes,
                                    int          flags)
{
    BSLS_ASSERT(buffer);
    BSLS_ASSERT(0 < numBytes);
    BSLS_ASSERT(d_readBufferedStartPointer <= d_readBufferOffset);

    if (d_isInvalidFlag) {
        return e_ERROR_INVALID;
    }
    if (0 == d_readBuffer.size()) {
        initializeReadBuffer();
    }
    if ((int) d_readBuffer.size() < numBytes) {
        d_readBuffer.resize(numBytes);
    }

    int rc = 0, numBytesRead = 0,
        availableData = d_readBufferOffset - d_readBufferedStartPointer;

    if (availableData) {
        if (numBytes <= availableData) {
            numBytesRead = numBytes;
            *buffer = &d_readBuffer[d_readBufferedStartPointer];
            if (numBytes < availableData) {
                d_readBufferedStartPointer += numBytes;
            }
            else {
                d_readBufferedStartPointer = d_readBufferOffset = 0;
            }
            return numBytesRead;
        }
        else {
            numBytesRead = availableData;
            // Move the unconsumed data at the beginning of the internal buffer
            // and try reading from the channel to 'd_readBuffer' after these
            // data.
            bsl::memcpy(&d_readBuffer.front(),
                        &d_readBuffer[d_readBufferedStartPointer],
                        availableData);
            d_readBufferedStartPointer = d_readBufferOffset = 0;
        }
    }

    while (numBytesRead < numBytes) {
        rc = d_socket_p->read(&d_readBuffer.front() + numBytesRead,
                              numBytes - numBytesRead);

        if (0 < rc) {
            numBytesRead += rc;      // Keep a record of the total bytes read.
            if (numBytes == numBytesRead) { // Read 'numBytes' successfully.
                *buffer = &d_readBuffer.front();
                return numBytes;
            }
        }
        else if (btlso::SocketHandle::e_ERROR_INTERRUPTED == rc) {
            if (flags & btesc_Flag::k_ASYNC_INTERRUPT) {   // interruptible
                                                               // mode
                *buffer = 0;       // not returned
                d_readBufferOffset = numBytesRead;
                return numBytesRead; // Return the total bytes read.
            }
        }
        else if (btlso::SocketHandle::e_ERROR_EOF == rc) {
            d_isInvalidFlag = 1;
            return e_ERROR_EOF;
        }
        else {
            // Errors other than "asynchronous event" or "EOF" occur.
            d_isInvalidFlag = 1;
            return e_ERROR_UNCLASSIFIED;
        }
    }
    return numBytesRead;
}

int TcpChannel::bufferedRead(int         *augStatus,
                                    const char **buffer,
                                    int          numBytes,
                                    int          flags)
{
    BSLS_ASSERT(buffer);
    BSLS_ASSERT(0 < numBytes);
    BSLS_ASSERT(d_readBufferedStartPointer <= d_readBufferOffset);

    if (d_isInvalidFlag) {
        return e_ERROR_INVALID;
    }
    if ((int) d_readBuffer.size() < numBytes) {
        d_readBuffer.resize(numBytes);
    }

    int rc = 0, numBytesRead = 0,
        availableData = d_readBufferOffset - d_readBufferedStartPointer;

    if (availableData) {
        if (numBytes <= availableData) {
            numBytesRead = numBytes;
            *buffer = &d_readBuffer[d_readBufferedStartPointer];
            if (numBytes < availableData) {
                d_readBufferedStartPointer += numBytes;
            }
            else {
                d_readBufferedStartPointer = d_readBufferOffset = 0;
            }
            return numBytesRead;
        }
        else {
            numBytesRead = availableData;
            // Move the unconsumed data at the beginning of the internal buffer
            // and try reading from the channel to 'd_readBuffer' after these
            // data.
            bsl::memcpy(&d_readBuffer.front(),
                        &d_readBuffer[d_readBufferedStartPointer],
                        availableData);
            d_readBufferedStartPointer = d_readBufferOffset = 0;
        }
    }

    while (numBytesRead < numBytes) {
        rc = d_socket_p->read(&d_readBuffer.front() + numBytesRead,
                              numBytes - numBytesRead);

        if (0 < rc) {
            numBytesRead += rc;     // Keep a record of the total bytes read.
            if (numBytes == numBytesRead) { // Read 'numBytes' successfully.
                *buffer = &d_readBuffer.front();
                return numBytes;
            }
        }
        else if (btlso::SocketHandle::e_ERROR_INTERRUPTED == rc) {
            if (flags & btesc_Flag::k_ASYNC_INTERRUPT) {  // interruptible
                                                              // mode
                *augStatus = e_ERROR_INTERRUPTED;
                *buffer = 0;
                d_readBufferOffset = numBytesRead;
                return numBytesRead; // Return the total bytes read.
            }
        }
        else if (btlso::SocketHandle::e_ERROR_EOF == rc) {
            d_isInvalidFlag = 1;
            return e_ERROR_EOF;
        }
        else {
            // Errors other than "asynchronous event" or "EOF" occur.
            d_isInvalidFlag = 1;
            return e_ERROR_UNCLASSIFIED;
        }
    }
    return numBytesRead;
}

int TcpChannel::bufferedReadRaw(const char **buffer,
                                       int          numBytes,
                                       int)
{
    BSLS_ASSERT(buffer);
    BSLS_ASSERT(0 < numBytes);
    BSLS_ASSERT(d_readBufferedStartPointer <= d_readBufferOffset);

    if (d_isInvalidFlag) {
        return e_ERROR_INVALID;
    }

    int rc            = 0;
    int numBytesRead  = 0;
    int retValue      = 0;
    int availableData = d_readBufferOffset - d_readBufferedStartPointer;

    rc = d_socket_p->setBlockingMode(bteso_Flag::e_NONBLOCKING_MODE);
    BSLS_ASSERT(0 == rc);

    if (availableData) {
        if (numBytes <= availableData) {
            numBytesRead = numBytes;
            *buffer = &d_readBuffer[d_readBufferedStartPointer];
            if (numBytes < availableData) {
                d_readBufferedStartPointer += numBytes;
            }
            else {
                d_readBufferedStartPointer = d_readBufferOffset = 0;
            }
        }
        else {
            numBytesRead = availableData;
            *buffer = &d_readBuffer[d_readBufferedStartPointer];
            d_readBufferedStartPointer = d_readBufferOffset = 0;
        }
        return numBytesRead;
    }

    BSLS_ASSERT(0 == d_readBufferedStartPointer);
    if (numBytes > (int) d_readBuffer.size()) {
        d_readBuffer.resize(numBytes);
    }

    while (1) {
        rc = d_socket_p->read(&d_readBuffer.front(), numBytes);
        if (0 < rc) {
            *buffer = &d_readBuffer.front();
            retValue = rc;
            break;
        }
        else if (btlso::SocketHandle::e_ERROR_WOULDBLOCK == rc) {
            rc = d_socket_p->waitForIO(bteso_Flag::e_IO_READ);

            if (bteso_Flag::e_IO_READ == rc ||
                btlso::SocketHandle::e_ERROR_INTERRUPTED == rc) {
                continue;
            }
        }
        if (btlso::SocketHandle::e_ERROR_EOF == rc) {     // EOF occurs.
            d_isInvalidFlag = 1;
            retValue = e_ERROR_EOF;
            break;
        }
        else { // Errors other than "AE" or "EOF" occur.
            d_isInvalidFlag = 1;
            retValue = e_ERROR_UNCLASSIFIED;
            break;
        }
    }
    if (0 == d_isInvalidFlag) {
        rc = d_socket_p->setBlockingMode(bteso_Flag::e_BLOCKING_MODE);
        BSLS_ASSERT(0 == rc);
    }
    return retValue;
}

int TcpChannel::bufferedReadRaw(int         *,
                                       const char **buffer,
                                       int          numBytes,
                                       int)
{
    BSLS_ASSERT(buffer);
    BSLS_ASSERT(0 < numBytes);
    // BSLS_ASSERT(numBytes <= d_readBuffer.size());
    BSLS_ASSERT(d_readBufferedStartPointer <= d_readBufferOffset);

    if (d_isInvalidFlag) {
        return e_ERROR_INVALID;
    }

    int rc            = 0;
    int numBytesRead  = 0;
    int retValue      = 0;
    int availableData = d_readBufferOffset - d_readBufferedStartPointer;

    rc = d_socket_p->setBlockingMode(bteso_Flag::e_NONBLOCKING_MODE);
    BSLS_ASSERT(0 == rc);

    if (availableData) {
        if (numBytes <= availableData) {
            numBytesRead = numBytes;
            *buffer = &d_readBuffer[d_readBufferedStartPointer];

            if (numBytes < availableData) {
                d_readBufferedStartPointer += numBytes;
            }
            else {
                d_readBufferedStartPointer = d_readBufferOffset = 0;
            }
        }
        else {
            numBytesRead = availableData;
            *buffer = &d_readBuffer[d_readBufferedStartPointer];
            d_readBufferedStartPointer = d_readBufferOffset = 0;
        }
        return numBytesRead;
    }

    BSLS_ASSERT(0 == d_readBufferedStartPointer);
    if (numBytes > (int) d_readBuffer.size()) {
        d_readBuffer.resize(numBytes);
    }

    while (1) {
        rc = d_socket_p->read(&d_readBuffer.front(), numBytes);
        if (0 < rc) {
            *buffer = &d_readBuffer.front();
            retValue = rc;
            break;
        }
        else if (btlso::SocketHandle::e_ERROR_WOULDBLOCK == rc) {
            rc = d_socket_p->waitForIO(bteso_Flag::e_IO_READ);

            if (bteso_Flag::e_IO_READ == rc ||
                btlso::SocketHandle::e_ERROR_INTERRUPTED == rc) {
                continue;
            }
        }
        if (btlso::SocketHandle::e_ERROR_EOF == rc) {     // EOF occurs.
            d_isInvalidFlag = 1;
            retValue = e_ERROR_EOF;
            break;
        }
        else { // Errors other than "AE" or "EOF" occur.
            d_isInvalidFlag = 1;
            retValue = e_ERROR_UNCLASSIFIED;
            break;
        }
    }
    if (0 == d_isInvalidFlag) {
        rc = d_socket_p->setBlockingMode(bteso_Flag::e_BLOCKING_MODE);
        BSLS_ASSERT(0 == rc);
    }
    return retValue;
}

///Write section
///-------------

int TcpChannel::write(const char *buffer,
                             int         numBytes,
                             int         flags)
{
    BSLS_ASSERT(buffer);
    BSLS_ASSERT(0 < numBytes);

    if (d_isInvalidFlag) {
        return e_ERROR_INVALID;
    }

    int rc = 0, numBytesWritten = 0;
    while (numBytesWritten < numBytes) {
        errno = 0;
        rc = d_socket_p->write(buffer + numBytesWritten,
                               numBytes - numBytesWritten);

        if (0 < rc) {
            numBytesWritten += rc;
            if (numBytes == numBytesWritten) { // Read 'numBytes' successfully.
                return numBytesWritten;
            }
        }
        else if (btlso::SocketHandle::e_ERROR_INTERRUPTED == rc) {
            if (flags & btesc_Flag::k_ASYNC_INTERRUPT) {  // interruptible
                                                              // mode
                return numBytesWritten; // Return the total bytes written.
            }
        }
        else if (btlso::SocketHandle::e_ERROR_CONNDEAD == rc) {
            // The connection is down.
            d_isInvalidFlag = 1;
            return e_ERROR_EOF;
        }
        else {
            // Errors other than "asynchronous event" or "CONNDEAD" occur.
            d_isInvalidFlag = 1;
            return e_ERROR_UNCLASSIFIED;
        }
    }
    return numBytesWritten;
}

int TcpChannel::write(int        *augStatus,
                             const char *buffer,
                             int         numBytes,
                             int         flags)
{
    BSLS_ASSERT(buffer);
    BSLS_ASSERT(0 < numBytes);

    if (d_isInvalidFlag) {
        return e_ERROR_INVALID;
    }

    int rc = 0, numBytesWritten = 0;
    while (numBytesWritten < numBytes) {
        rc = d_socket_p->write(buffer + numBytesWritten,
                               numBytes - numBytesWritten);

        if (0 < rc) {
            numBytesWritten += rc;
            if (numBytes == numBytesWritten) { // Read 'numBytes' successfully.
                return numBytesWritten;
            }
        }
        else if (btlso::SocketHandle::e_ERROR_INTERRUPTED == rc) {
            if (flags & btesc_Flag::k_ASYNC_INTERRUPT) {  // interruptible
                                                              // mode
                *augStatus = e_ERROR_INTERRUPTED;
                return numBytesWritten; // Return the total bytes written.
            }
        }
        else if (btlso::SocketHandle::e_ERROR_CONNDEAD == rc) {
            // The connection is down.
            d_isInvalidFlag = 1;
            return e_ERROR_EOF;
        }
        else {
            // Errors other than "asynchronous event" or "CONNDEAD" occur.
            d_isInvalidFlag = 1;
            return e_ERROR_UNCLASSIFIED;
        }
    }
    return numBytesWritten;
}

int TcpChannel::writeRaw(const char *buffer,
                                int         numBytes,
                                int)
{
    BSLS_ASSERT(buffer);
    BSLS_ASSERT(0 < numBytes);

    if (d_isInvalidFlag) {
        return e_ERROR_INVALID;
    }

    int rc = 0, retValue = 0;
    rc = d_socket_p->setBlockingMode(bteso_Flag::e_NONBLOCKING_MODE);
    BSLS_ASSERT(0 == rc);

    while (1) {
        rc = d_socket_p->write(buffer, numBytes);
        if (0 < rc) {
            retValue = rc;
            break;
        }
        else if (btlso::SocketHandle::e_ERROR_WOULDBLOCK == rc) {
            rc = d_socket_p->waitForIO(bteso_Flag::e_IO_WRITE);

            if (bteso_Flag::e_IO_WRITE == rc ||
                btlso::SocketHandle::e_ERROR_INTERRUPTED == rc) {
                continue;
            }
        }
        if (btlso::SocketHandle::e_ERROR_CONNDEAD == rc) {
            // The connection is down.
            d_isInvalidFlag = 1;
            retValue = e_ERROR_EOF;
            break;
        }
        else { // Errors other than "AE" or "CONNDEAD" occur.
            d_isInvalidFlag = 1;
            retValue = e_ERROR_UNCLASSIFIED;
            break;
        }
    }
    if (0 == d_isInvalidFlag) {
        rc = d_socket_p->setBlockingMode(bteso_Flag::e_BLOCKING_MODE);
        BSLS_ASSERT(0 == rc);
    }
    return retValue;
}

int TcpChannel::writeRaw(int        *,
                                const char *buffer,
                                int         numBytes,
                                int)
{
    BSLS_ASSERT(buffer);
    BSLS_ASSERT(0 < numBytes);

    if (d_isInvalidFlag) {
        return e_ERROR_INVALID;
    }

    int rc = 0, retValue = 0;
    rc = d_socket_p->setBlockingMode(bteso_Flag::e_NONBLOCKING_MODE);
    BSLS_ASSERT(0 == rc);

    while (1) {
        rc = d_socket_p->write(buffer, numBytes);
        if (0 < rc) {
            retValue = rc;
            break;
        }
        else if (btlso::SocketHandle::e_ERROR_WOULDBLOCK == rc) {
            rc = d_socket_p->waitForIO(bteso_Flag::e_IO_WRITE);

            if (bteso_Flag::e_IO_WRITE == rc ||
                btlso::SocketHandle::e_ERROR_INTERRUPTED == rc) {
                continue;
            }
        }
        if (btlso::SocketHandle::e_ERROR_CONNDEAD == rc) {
            // The connection is down.
            d_isInvalidFlag = 1;
            retValue = e_ERROR_EOF;
            break;
        }
        else { // Errors other than "AE" or "CONNDEAD" occur.
            d_isInvalidFlag = 1;
            retValue = e_ERROR_UNCLASSIFIED;
            break;
        }
    }
    if (0 == d_isInvalidFlag) {
        rc = d_socket_p->setBlockingMode(bteso_Flag::e_BLOCKING_MODE);
        BSLS_ASSERT(0 == rc);
    }
    return retValue;
}

int TcpChannel::writev(const btls::Ovec  *buffers,
                              int               numBuffers,
                              int               flags)
{
    BSLS_ASSERT(buffers);
    BSLS_ASSERT(0 < numBuffers);

    if (d_isInvalidFlag) {
        return e_ERROR_INVALID;
    }

    int rc = 0,
        numBytesWritten = 0,
        originNumBuffers = numBuffers,
        length = btls::IovecUtil::length(buffers, numBuffers);

    bsl::vector<btls::Ovec> writeBuffers(d_allocator_p);
    for (int i = 0; i < numBuffers; ++i){
        writeBuffers.push_back(btls::Ovec(buffers[i].buffer(),
                                         buffers[i].length()));
    }

    while (numBytesWritten < length) {
        rc = d_socket_p->writev(&writeBuffers.front(), numBuffers);

        if (0 < rc) {
            numBytesWritten += rc;
            if (length == numBytesWritten) { // This write operation succeeded.
                return numBytesWritten;
            }
            else {
                // Adjust the buffer for next "read" try.
                numBuffers = originNumBuffers;
                adjustVecBuffer(buffers,
                                &numBuffers,
                                numBytesWritten,
                                &writeBuffers);
                btls::IovecUtil::length(&writeBuffers.front(), numBuffers);
            }
        }
        else if (btlso::SocketHandle::e_ERROR_INTERRUPTED == rc) {
            if (flags & btesc_Flag::k_ASYNC_INTERRUPT) {  // interruptible
                                                              // mode
                return numBytesWritten;  // Return the total bytes written.
            }
        }
        else if (btlso::SocketHandle::e_ERROR_CONNDEAD == rc) {
            // The connection is down.
            d_isInvalidFlag = 1;
            return e_ERROR_EOF;
        }
        else {
            // Errors other than "asynchronous event" or "" occur.
            d_isInvalidFlag = 1;
            return e_ERROR_UNCLASSIFIED;
        }
    }
    return numBytesWritten;
}

int TcpChannel::writev(const btls::Iovec *buffers,
                              int               numBuffers,
                              int               flags)
{
    BSLS_ASSERT(buffers);
    BSLS_ASSERT(0 < numBuffers);

    if (d_isInvalidFlag) {
        return e_ERROR_INVALID;
    }

    int rc = 0,
        numBytesWritten = 0,
        originNumBuffers = numBuffers,
        length = btls::IovecUtil::length(buffers, numBuffers);

    bsl::vector<btls::Iovec> writeBuffers(d_allocator_p);
    for (int i = 0; i < numBuffers; ++i){
        writeBuffers.push_back(btls::Iovec(buffers[i].buffer(),
                                          buffers[i].length()));
    }

    while (numBytesWritten < length) {
        rc = d_socket_p->writev(&writeBuffers.front(), numBuffers);

        if (0 < rc) {
            numBytesWritten += rc;
            if (length == numBytesWritten) { // This write operation succeeded.
                return numBytesWritten;
            }
            else {
                // Adjust the buffer for next "read" try.
                numBuffers = originNumBuffers;
                adjustVecBuffer(buffers,
                                &numBuffers,
                                numBytesWritten,
                                &writeBuffers);
                btls::IovecUtil::length(&writeBuffers.front(), numBuffers);
            }
        }
        else if (btlso::SocketHandle::e_ERROR_INTERRUPTED == rc) {
            if (flags & btesc_Flag::k_ASYNC_INTERRUPT) {  // interruptible
                                                              // mode
                return numBytesWritten;  // Return the total bytes written.
            }
        }
        else if (btlso::SocketHandle::e_ERROR_CONNDEAD == rc) {
            // The connection is down.
            d_isInvalidFlag = 1;
            return e_ERROR_EOF;
        }
        else {
            // Errors other than "asynchronous event" or "" occur.
            d_isInvalidFlag = 1;
            return e_ERROR_UNCLASSIFIED;
        }
    }
    return numBytesWritten;
}

int TcpChannel::writev(int              *augStatus,
                              const btls::Ovec  *buffers,
                              int               numBuffers,
                              int               flags)
{
    BSLS_ASSERT(buffers);
    BSLS_ASSERT(0 < numBuffers);

    if (d_isInvalidFlag) {
        return e_ERROR_INVALID;
    }

    int rc = 0,
        numBytesWritten = 0,
        originNumBuffers = numBuffers,
        length = btls::IovecUtil::length(buffers, numBuffers);

    bsl::vector<btls::Ovec> writeBuffers(d_allocator_p);
    for (int i = 0; i < numBuffers; ++i){
        writeBuffers.push_back(btls::Ovec(buffers[i].buffer(),
                                         buffers[i].length()));
    }

    while (numBytesWritten < length) {
        rc = d_socket_p->writev(&writeBuffers.front(), numBuffers);

        if (0 < rc) {
            numBytesWritten += rc;
            if (length == numBytesWritten) { // This write operation succeeded.
                return numBytesWritten;
            }
            else {
                // Adjust the buffer for next "read" try.
                numBuffers = originNumBuffers;
                adjustVecBuffer(buffers,
                                &numBuffers,
                                numBytesWritten,
                                &writeBuffers);
                btls::IovecUtil::length(&writeBuffers.front(), numBuffers);
            }
        }
<<<<<<< HEAD
        else if (btlso::SocketHandle::BTESO_ERROR_INTERRUPTED == rc) {
            if (flags & btesc_Flag::BTESC_ASYNC_INTERRUPT) { // interruptible
                *augStatus = e_ERROR_INTERRUPTED;
=======
        else if (btlso::SocketHandle::e_ERROR_INTERRUPTED == rc) {
            if (flags & btesc_Flag::k_ASYNC_INTERRUPT) { // interruptible
                *augStatus = ERROR_INTERRUPTED;
>>>>>>> 35a373a7
                return numBytesWritten;  // Return the total bytes written.
            }
        }
        else if (btlso::SocketHandle::e_ERROR_CONNDEAD == rc) {
            // The connection is down.
            d_isInvalidFlag = 1;
            return e_ERROR_EOF;
        }
        else {
            // Errors other than "asynchronous event" or "" occur.
            d_isInvalidFlag = 1;
            return e_ERROR_UNCLASSIFIED;
        }
    }
    return numBytesWritten;
}

int TcpChannel::writev(int              *augStatus,
                              const btls::Iovec *buffers,
                              int               numBuffers,
                              int               flags)
{
    BSLS_ASSERT(buffers);
    BSLS_ASSERT(0 < numBuffers);

    if (d_isInvalidFlag) {
        return e_ERROR_INVALID;
    }

    int rc = 0,
        numBytesWritten = 0,
        originNumBuffers = numBuffers,
        length = btls::IovecUtil::length(buffers, numBuffers);

    bsl::vector<btls::Iovec> writeBuffers(d_allocator_p);
    for (int i = 0; i < numBuffers; ++i){
        writeBuffers.push_back(btls::Iovec(buffers[i].buffer(),
                                          buffers[i].length()));
    }

    while (numBytesWritten < length) {
        rc = d_socket_p->writev(&writeBuffers.front(), numBuffers);

        if (0 < rc) {
            numBytesWritten += rc;
            if (length == numBytesWritten) { // This write operation succeeded.
                return numBytesWritten;
            }
            else {
                // Adjust the buffer for next "read" try.
                numBuffers = originNumBuffers;
                adjustVecBuffer(buffers,
                                &numBuffers,
                                numBytesWritten,
                                &writeBuffers);
                btls::IovecUtil::length(&writeBuffers.front(), numBuffers);
            }
        }
        else if (btlso::SocketHandle::e_ERROR_INTERRUPTED == rc) {
            if (flags & btesc_Flag::k_ASYNC_INTERRUPT) {  // interruptible
                                                              // mode
                *augStatus = e_ERROR_INTERRUPTED;
                return numBytesWritten;  // Return the total bytes written.
            }
        }
        else if (btlso::SocketHandle::e_ERROR_CONNDEAD == rc) {
            // The connection is down.
            d_isInvalidFlag = 1;
            return e_ERROR_EOF;
        }
        else {
            // Errors other than "asynchronous event" or "" occur.
            d_isInvalidFlag = 1;
            return e_ERROR_UNCLASSIFIED;
        }
    }
    return numBytesWritten;
}

int TcpChannel::writevRaw(const btls::Ovec *buffers,
                                 int              numBuffers,
                                 int)
{
    BSLS_ASSERT(buffers);
    BSLS_ASSERT(0 < numBuffers);

    if (d_isInvalidFlag) {
        return e_ERROR_INVALID;
    }

    int rc = 0, retValue = 0;

    rc = d_socket_p->setBlockingMode(bteso_Flag::e_NONBLOCKING_MODE);
    BSLS_ASSERT(0 == rc);

    while (1) {
        rc = d_socket_p->writev(buffers, numBuffers);

        if (0 < rc) {        // This read operation wrote some bytes.
            retValue = rc;
            break;
        }
        else if (btlso::SocketHandle::e_ERROR_WOULDBLOCK == rc) {
            rc = d_socket_p->waitForIO(bteso_Flag::e_IO_WRITE);

            if (bteso_Flag::e_IO_WRITE == rc ||
                btlso::SocketHandle::e_ERROR_INTERRUPTED == rc) {
                continue;
            }
        }
        if (btlso::SocketHandle::e_ERROR_CONNDEAD == rc) {
            d_isInvalidFlag = 1;
            retValue = e_ERROR_EOF;
            break;
        }
        else { // Errors other than "AE" or "CONNDEAD" occur.
            d_isInvalidFlag = 1;
            retValue = e_ERROR_UNCLASSIFIED;
            break;
        }
    }
    if (0 == d_isInvalidFlag) {
        rc = d_socket_p->setBlockingMode(bteso_Flag::e_BLOCKING_MODE);
        BSLS_ASSERT(0 == rc);
    }
    return retValue;
}

int TcpChannel::writevRaw(const btls::Iovec *buffers,
                                 int               numBuffers,
                                 int)
{
    BSLS_ASSERT(buffers);
    BSLS_ASSERT(0 < numBuffers);

    if (d_isInvalidFlag) {
        return e_ERROR_INVALID;
    }

    int rc = 0, retValue = 0;

    rc = d_socket_p->setBlockingMode(bteso_Flag::e_NONBLOCKING_MODE);
    BSLS_ASSERT(0 == rc);

    while (1) {              // 'length' is expected to be written.
        rc = d_socket_p->writev(buffers, numBuffers);

        if (0 < rc) {        // This read operation wrote some bytes.
            retValue = rc;
            break;
        }
        else if (btlso::SocketHandle::e_ERROR_WOULDBLOCK == rc) {
            rc = d_socket_p->waitForIO(bteso_Flag::e_IO_WRITE);

            if (bteso_Flag::e_IO_WRITE == rc ||
                btlso::SocketHandle::e_ERROR_INTERRUPTED == rc) {
                continue;
            }
        }
        if (btlso::SocketHandle::e_ERROR_CONNDEAD == rc) {
            d_isInvalidFlag = 1;
            retValue = e_ERROR_EOF;
            break;
        }
        else { // Errors other than "AE" or "CONNDEAD" occur.
            d_isInvalidFlag = 1;
            retValue = e_ERROR_UNCLASSIFIED;
            break;
        }
    }
    if (0 == d_isInvalidFlag) {
        rc = d_socket_p->setBlockingMode(bteso_Flag::e_BLOCKING_MODE);
        BSLS_ASSERT(0 == rc);
    }
    return retValue;
}

int TcpChannel::writevRaw(int             *,
                                 const btls::Ovec *buffers,
                                 int              numBuffers,
                                 int)
{
    BSLS_ASSERT(buffers);
    BSLS_ASSERT(0 < numBuffers);

    if (d_isInvalidFlag) {
        return e_ERROR_INVALID;
    }

    int rc = 0, retValue = 0;

    rc = d_socket_p->setBlockingMode(bteso_Flag::e_NONBLOCKING_MODE);
    BSLS_ASSERT(0 == rc);

    while (1) {
        rc = d_socket_p->writev(buffers, numBuffers);

        if (0 < rc) {        // This read operation wrote some bytes.
            retValue = rc;
            break;
        }
        else if (btlso::SocketHandle::e_ERROR_WOULDBLOCK == rc) {
            rc = d_socket_p->waitForIO(bteso_Flag::e_IO_WRITE);

            if (bteso_Flag::e_IO_WRITE == rc ||
                btlso::SocketHandle::e_ERROR_INTERRUPTED == rc) {
                continue;
            }
        }
        if (btlso::SocketHandle::e_ERROR_CONNDEAD == rc) {
            d_isInvalidFlag = 1;
            retValue = e_ERROR_EOF;
            break;
        }
        else { // Errors other than "AE" or "CONNDEAD" occur.
            d_isInvalidFlag = 1;
            retValue = e_ERROR_UNCLASSIFIED;
            break;
        }
    }
    if (0 == d_isInvalidFlag) {
        rc = d_socket_p->setBlockingMode(bteso_Flag::e_BLOCKING_MODE);
        BSLS_ASSERT(0 == rc);
    }
    return retValue;
}

int TcpChannel::writevRaw(int              *,
                                 const btls::Iovec *buffers,
                                 int               numBuffers,
                                 int)
{
    BSLS_ASSERT(buffers);
    BSLS_ASSERT(0 < numBuffers);

    if (d_isInvalidFlag) {
        return e_ERROR_INVALID;
    }

    int rc = 0, retValue = 0;

    rc = d_socket_p->setBlockingMode(bteso_Flag::e_NONBLOCKING_MODE);
    BSLS_ASSERT(0 == rc);

    while (1) {
        rc = d_socket_p->writev(buffers, numBuffers);

        if (0 < rc) {        // This read operation wrote some bytes.
            retValue = rc;
            break;
        }
        else if (btlso::SocketHandle::e_ERROR_WOULDBLOCK == rc) {
            rc = d_socket_p->waitForIO(bteso_Flag::e_IO_WRITE);

            if (bteso_Flag::e_IO_WRITE == rc ||
                btlso::SocketHandle::e_ERROR_INTERRUPTED == rc) {
                continue;
            }
        }
        if (btlso::SocketHandle::e_ERROR_CONNDEAD == rc) {
            d_isInvalidFlag = 1;
            retValue = e_ERROR_EOF;
            break;
        }
        else { // Errors other than "AE" or "CONNDEAD" occur.
            d_isInvalidFlag = 1;
            retValue = e_ERROR_UNCLASSIFIED;
            break;
        }
    }
    if (0 == d_isInvalidFlag) {
        rc = d_socket_p->setBlockingMode(bteso_Flag::e_BLOCKING_MODE);
        BSLS_ASSERT(0 == rc);
    }
    return retValue;
}

// ACCESSORS

int TcpChannel::getLocalAddress(btlso::IPv4Address *result)
{
    BSLS_ASSERT(!d_isInvalidFlag);
    BSLS_ASSERT(d_socket_p);

    return d_socket_p->localAddress(result);
}

int TcpChannel::getOption(int *result, int level, int option)
{
    BSLS_ASSERT(!d_isInvalidFlag);
    BSLS_ASSERT(d_socket_p);

    return d_socket_p->socketOption(result, level, option);
}

int TcpChannel::getPeerAddress(btlso::IPv4Address *result)
{
    BSLS_ASSERT(!d_isInvalidFlag);
    BSLS_ASSERT(d_socket_p);

    return d_socket_p->peerAddress(result);
}

int TcpChannel::setOption(int level, int option, int value)
{
    BSLS_ASSERT(!d_isInvalidFlag);
    BSLS_ASSERT(d_socket_p);

    return d_socket_p->setOption(level, option, value);
}
}  // close package namespace

}  // close enterprise namespace

// ----------------------------------------------------------------------------
// Copyright 2015 Bloomberg Finance L.P.
//
// Licensed under the Apache License, Version 2.0 (the "License");
// you may not use this file except in compliance with the License.
// You may obtain a copy of the License at
//
//     http://www.apache.org/licenses/LICENSE-2.0
//
// Unless required by applicable law or agreed to in writing, software
// distributed under the License is distributed on an "AS IS" BASIS,
// WITHOUT WARRANTIES OR CONDITIONS OF ANY KIND, either express or implied.
// See the License for the specific language governing permissions and
// limitations under the License.
// ----------------------------- END-OF-FILE ----------------------------------<|MERGE_RESOLUTION|>--- conflicted
+++ resolved
@@ -92,15 +92,9 @@
         enum { k_DEFAULT_BUFFER_SIZE = 8192 };
         int result;
         int s = d_socket_p->socketOption(
-<<<<<<< HEAD
                                     &result,
-                                    btlso::SocketOptUtil::BTESO_SOCKETLEVEL,
-                                    btlso::SocketOptUtil::BTESO_RECEIVEBUFFER);
-=======
-                                     &result,
-                                     btlso::SocketOptUtil::k_SOCKETLEVEL,
-                                     btlso::SocketOptUtil::k_RECEIVEBUFFER);
->>>>>>> 35a373a7
+                                    btlso::SocketOptUtil::k_SOCKETLEVEL,
+                                    btlso::SocketOptUtil::k_RECEIVEBUFFER);
         if (!s) {
             BSLS_ASSERT(0 < result);
             d_readBuffer.resize(result);
@@ -1410,15 +1404,9 @@
                 btls::IovecUtil::length(&writeBuffers.front(), numBuffers);
             }
         }
-<<<<<<< HEAD
-        else if (btlso::SocketHandle::BTESO_ERROR_INTERRUPTED == rc) {
-            if (flags & btesc_Flag::BTESC_ASYNC_INTERRUPT) { // interruptible
-                *augStatus = e_ERROR_INTERRUPTED;
-=======
         else if (btlso::SocketHandle::e_ERROR_INTERRUPTED == rc) {
             if (flags & btesc_Flag::k_ASYNC_INTERRUPT) { // interruptible
-                *augStatus = ERROR_INTERRUPTED;
->>>>>>> 35a373a7
+                *augStatus = e_ERROR_INTERRUPTED;
                 return numBytesWritten;  // Return the total bytes written.
             }
         }
@@ -1479,7 +1467,7 @@
         }
         else if (btlso::SocketHandle::e_ERROR_INTERRUPTED == rc) {
             if (flags & btesc_Flag::k_ASYNC_INTERRUPT) {  // interruptible
-                                                              // mode
+                                                          // mode
                 *augStatus = e_ERROR_INTERRUPTED;
                 return numBytesWritten;  // Return the total bytes written.
             }
