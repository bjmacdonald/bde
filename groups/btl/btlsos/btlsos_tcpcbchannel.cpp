--- conflicted
+++ resolved
@@ -619,7 +619,8 @@
         d_readBuffer.resize(size);
     }
     else {
-        initializeBuffer(&d_readBuffer,  d_socket_p,
+        initializeBuffer(&d_readBuffer,
+                         d_socket_p,
                          btlso::SocketOptUtil::k_RECEIVEBUFFER);
     }
 }
@@ -630,7 +631,8 @@
         d_writeBuffer.resize(size);
     }
     else {
-        initializeBuffer(&d_writeBuffer,  d_socket_p,
+        initializeBuffer(&d_writeBuffer,
+                         d_socket_p,
                          btlso::SocketOptUtil::k_SENDBUFFER);
     }
 }
@@ -695,13 +697,8 @@
     else if (btlso::SocketHandle::e_ERROR_EOF == s) {
         // Connection was closed
         invalidateRead();
-<<<<<<< HEAD
         d_currentReadRequest_p->invoke(NULL, e_CONNECTION_CLOSED, 0);
-    } else if (btlso::SocketHandle::BTESO_ERROR_INTERRUPTED == s) {
-=======
-        d_currentReadRequest_p->invoke(NULL, CONNECTION_CLOSED, 0);
     } else if (btlso::SocketHandle::e_ERROR_INTERRUPTED == s) {
->>>>>>> 35a373a7
         if (d_currentReadRequest_p->d_flags
                                         & btesc_Flag::k_ASYNC_INTERRUPT) {
             bsl::deque<TcpCbChannel_RReg *>
@@ -758,18 +755,11 @@
         while (TcpCbChannel_RReg::e_BUFFERED !=
                                        d_currentReadRequest_p->d_category) {
             if (0 !=
-<<<<<<< HEAD
                  d_rManager_p->registerSocketEvent(
                                                   d_socket_p->handle(),
-                                                  btlso::EventType::BTESO_READ,
+                                                  btlso::EventType::e_READ,
                                                   d_readFunctor)) {
                 d_currentReadRequest_p->invoke(0, e_CANCELLED);
-=======
-                 d_rManager_p->registerSocketEvent(d_socket_p->handle(),
-                                                   btlso::EventType::e_READ,
-                                                   d_readFunctor)) {
-                d_currentReadRequest_p->invoke(0, CANCELLED);
->>>>>>> 35a373a7
                 d_readRequests.pop_back();
                 d_rrequestPool.deleteObjectRaw(d_currentReadRequest_p);
             }
@@ -781,13 +771,8 @@
             }
             else {
                 d_rManager_p->deregisterSocketEvent(
-<<<<<<< HEAD
                                                  d_socket_p->handle(),
-                                                 btlso::EventType::BTESO_READ);
-=======
-                                                  d_socket_p->handle(),
-                                                  btlso::EventType::e_READ);
->>>>>>> 35a373a7
+                                                 btlso::EventType::e_READ);
                 break;
             }
         }
@@ -937,16 +922,10 @@
         while (TcpCbChannel_RReg::e_BUFFERED ==
                                       d_currentReadRequest_p->d_category)
         {
-<<<<<<< HEAD
             if (0 != d_rManager_p->registerSocketEvent(
                                                   d_socket_p->handle(),
-                                                  btlso::EventType::BTESO_READ,
+                                                  btlso::EventType::e_READ,
                                                   d_bufferedReadFunctor))
-=======
-            if (0 != d_rManager_p->registerSocketEvent(d_socket_p->handle(),
-                                                   btlso::EventType::e_READ,
-                                                   d_bufferedReadFunctor))
->>>>>>> 35a373a7
             {
                 d_currentReadRequest_p->invoke(NULL, 0, e_CANCELLED);
                 d_readRequests.pop_back();
@@ -960,14 +939,9 @@
                 d_currentReadRequest_p = d_readRequests.back();
             }
             else {
-<<<<<<< HEAD
                 d_rManager_p->deregisterSocketEvent(
                                                  d_socket_p->handle(),
-                                                 btlso::EventType::BTESO_READ);
-=======
-                d_rManager_p->deregisterSocketEvent(d_socket_p->handle(),
-                                                  btlso::EventType::e_READ);
->>>>>>> 35a373a7
+                                                 btlso::EventType::e_READ);
                 break;
             }
         }
@@ -1054,13 +1028,8 @@
                 }
                 else {
                     d_wManager_p->deregisterSocketEvent(
-<<<<<<< HEAD
                                                 d_socket_p->handle(),
-                                                btlso::EventType::BTESO_WRITE);
-=======
-                                                 d_socket_p->handle(),
-                                                 btlso::EventType::e_WRITE);
->>>>>>> 35a373a7
+                                                btlso::EventType::e_WRITE);
                     break;
                 }
             }
@@ -1145,13 +1114,8 @@
             }
             else {
                 d_wManager_p->deregisterSocketEvent(
-<<<<<<< HEAD
                                                 d_socket_p->handle(),
-                                                btlso::EventType::BTESO_WRITE);
-=======
-                                                 d_socket_p->handle(),
-                                                 btlso::EventType::e_WRITE);
->>>>>>> 35a373a7
+                                                btlso::EventType::e_WRITE);
                 break;
             }
         }
@@ -1342,13 +1306,8 @@
             }
             else {
                 d_wManager_p->deregisterSocketEvent(
-<<<<<<< HEAD
                                                 d_socket_p->handle(),
-                                                btlso::EventType::BTESO_WRITE);
-=======
-                                                 d_socket_p->handle(),
-                                                 btlso::EventType::e_WRITE);
->>>>>>> 35a373a7
+                                                btlso::EventType::e_WRITE);
                 break;
             }
         }
@@ -1496,16 +1455,10 @@
             return 0;
         }
 
-<<<<<<< HEAD
         if (0 != d_rManager_p->registerSocketEvent(
                                                   d_socket_p->handle(),
-                                                  btlso::EventType::BTESO_READ,
+                                                  btlso::EventType::e_READ,
                                                   d_readFunctor)) {
-=======
-        if (0 != d_rManager_p->registerSocketEvent(d_socket_p->handle(),
-                                                   btlso::EventType::e_READ,
-                                                   d_readFunctor)) {
->>>>>>> 35a373a7
 
             request->invoke(0, e_CANCELLED);
             d_rrequestPool.deleteObjectRaw(request);
@@ -1542,16 +1495,10 @@
             return 0;
         }
 
-<<<<<<< HEAD
         if (0 != d_rManager_p->registerSocketEvent(
                                                   d_socket_p->handle(),
-                                                  btlso::EventType::BTESO_READ,
+                                                  btlso::EventType::e_READ,
                                                   d_readFunctor)) {
-=======
-        if (0 != d_rManager_p->registerSocketEvent(d_socket_p->handle(),
-                                                   btlso::EventType::e_READ,
-                                                   d_readFunctor)) {
->>>>>>> 35a373a7
 
             request->invoke(0, e_CANCELLED);
             d_rrequestPool.deleteObjectRaw(request);
@@ -1674,16 +1621,10 @@
             return 0;
         }
 
-<<<<<<< HEAD
         if (0 != d_rManager_p->registerSocketEvent(
                                                   d_socket_p->handle(),
-                                                  btlso::EventType::BTESO_READ,
+                                                  btlso::EventType::e_READ,
                                                   d_bufferedReadFunctor))
-=======
-        if (0 != d_rManager_p->registerSocketEvent(d_socket_p->handle(),
-                                                   btlso::EventType::e_READ,
-                                                   d_bufferedReadFunctor))
->>>>>>> 35a373a7
         {
             request->invoke(0, 0, e_CANCELLED);
             d_rrequestPool.deleteObjectRaw(request);
@@ -1737,15 +1678,9 @@
                                                               flags);
                 d_writeRequests.push_front(request);
         }
-<<<<<<< HEAD
-        else if (btlso::SocketHandle::BTESO_ERROR_INTERRUPTED == s) {
-            if (flags & btesc_Flag::BTESC_ASYNC_INTERRUPT) {
-                writeCallback(0, e_INTERRUPT);
-=======
         else if (btlso::SocketHandle::e_ERROR_INTERRUPTED == s) {
             if (flags & btesc_Flag::k_ASYNC_INTERRUPT) {
-                writeCallback(0, INTERRUPT);
->>>>>>> 35a373a7
+                writeCallback(0, e_INTERRUPT);
                 return 0;
             }
             else {
@@ -1811,15 +1746,9 @@
                                                               flags);
                 d_writeRequests.push_front(request);
         }
-<<<<<<< HEAD
-        else if (btlso::SocketHandle::BTESO_ERROR_INTERRUPTED == s) {
-            if (flags & btesc_Flag::BTESC_ASYNC_INTERRUPT) {
-                writeCallback(0, e_INTERRUPT);
-=======
         else if (btlso::SocketHandle::e_ERROR_INTERRUPTED == s) {
             if (flags & btesc_Flag::k_ASYNC_INTERRUPT) {
-                writeCallback(0, INTERRUPT);
->>>>>>> 35a373a7
+                writeCallback(0, e_INTERRUPT);
                 return 0;
             }
             else {
@@ -1900,15 +1829,9 @@
                                                          flags);
                 d_writeRequests.push_front(request);
         }
-<<<<<<< HEAD
-        else if (btlso::SocketHandle::BTESO_ERROR_INTERRUPTED == s) {
-            if (flags & btesc_Flag::BTESC_ASYNC_INTERRUPT) {
-                writeCallback(0, e_INTERRUPT);
-=======
         else if (btlso::SocketHandle::e_ERROR_INTERRUPTED == s) {
             if (flags & btesc_Flag::k_ASYNC_INTERRUPT) {
-                writeCallback(0, INTERRUPT);
->>>>>>> 35a373a7
+                writeCallback(0, e_INTERRUPT);
                 return 0;
             }
             else {
@@ -1974,15 +1897,9 @@
                                                          flags);
                 d_writeRequests.push_front(request);
         }
-<<<<<<< HEAD
-        else if (btlso::SocketHandle::BTESO_ERROR_INTERRUPTED == s) {
-            if (flags & btesc_Flag::BTESC_ASYNC_INTERRUPT) {
-                writeCallback(0, e_INTERRUPT);
-=======
         else if (btlso::SocketHandle::e_ERROR_INTERRUPTED == s) {
             if (flags & btesc_Flag::k_ASYNC_INTERRUPT) {
-                writeCallback(0, INTERRUPT);
->>>>>>> 35a373a7
+                writeCallback(0, e_INTERRUPT);
                 return 0;
             }
             else {
@@ -2066,15 +1983,9 @@
             d_writeBufferOffset += (numBytes - s);
             d_writeRequests.push_front(request);
         }
-<<<<<<< HEAD
-        else if (btlso::SocketHandle::BTESO_ERROR_INTERRUPTED == s) {
-            if (flags & btesc_Flag::BTESC_ASYNC_INTERRUPT) {
-                writeCallback(0, e_INTERRUPT);
-=======
         else if (btlso::SocketHandle::e_ERROR_INTERRUPTED == s) {
             if (flags & btesc_Flag::k_ASYNC_INTERRUPT) {
-                writeCallback(0, INTERRUPT);
->>>>>>> 35a373a7
+                writeCallback(0, e_INTERRUPT);
                 return 0;
             }
             else {
@@ -2202,15 +2113,9 @@
                                                          flags);
                 d_writeRequests.push_front(request);
         }
-<<<<<<< HEAD
-        else if (btlso::SocketHandle::BTESO_ERROR_INTERRUPTED == s) {
-            if (flags & btesc_Flag::BTESC_ASYNC_INTERRUPT) {
-                writeCallback(0, e_INTERRUPT);
-=======
         else if (btlso::SocketHandle::e_ERROR_INTERRUPTED == s) {
             if (flags & btesc_Flag::k_ASYNC_INTERRUPT) {
-                writeCallback(0, INTERRUPT);
->>>>>>> 35a373a7
+                writeCallback(0, e_INTERRUPT);
                 return 0;
             }
             else {
@@ -2349,15 +2254,9 @@
                                                          flags);
                 d_writeRequests.push_front(request);
         }
-<<<<<<< HEAD
-        else if (btlso::SocketHandle::BTESO_ERROR_INTERRUPTED == s) {
-            if (flags & btesc_Flag::BTESC_ASYNC_INTERRUPT) {
-                writeCallback(0, e_INTERRUPT);
-=======
         else if (btlso::SocketHandle::e_ERROR_INTERRUPTED == s) {
             if (flags & btesc_Flag::k_ASYNC_INTERRUPT) {
-                writeCallback(0, INTERRUPT);
->>>>>>> 35a373a7
+                writeCallback(0, e_INTERRUPT);
                 return 0;
             }
             else {
