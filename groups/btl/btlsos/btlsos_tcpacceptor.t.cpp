// btlsos_tcpacceptor.t.cpp                                           -*-C++-*-

#include <btlsos_tcpacceptor.h>

#include <btlsos_tcpchannel.h>
#include <btlsos_tcptimedchannel.h>

#include <btlso_inetstreamsocketfactory.h>
#include <btlso_streamsocket.h>
#include <btlso_ipv4address.h>
#include <btlso_socketimputil.h>

#include <btlsc_flag.h>
#include <btlsc_channel.h>
#include <btlsc_timedchannel.h>

#include <bdls_testutil.h>

#include <bsls_timeinterval.h>
#include <bdlt_currenttime.h>
#include <bslma_testallocator.h>

#include <bdlqq_barrier.h>                  // barrier
#include <bdlqq_mutex.h>
#include <bdlqq_threadattributes.h>
#include <bdlqq_threadutil.h>
#include <bslma_testallocator.h>            // thread-safe allocator
#include <bsl_typeinfo.h>

#ifdef BSLS_PLATFORM_OS_UNIX
#include <bsl_c_signal.h>
#endif

#include <bsl_iostream.h>
#include <bsl_vector.h>

using namespace BloombergLP;
using namespace bsl;  // automatically added by script

//=============================================================================
//                                TEST PLAN
//-----------------------------------------------------------------------------
//                                OVERVIEW
// This component under test consists of a set of member functions that are
// used to provide an implementation with a blocking mechanism that allocates
// and deallocates blocking channels having the optional timeout capability.
// The basic plan for the testing is to ensure that all methods in this
// component work as expected.  Besides, because member functions in this
// component are strongly coupled, we also have to make sure that invocations
// on other member functions will not affect a member function being tested,
// that is, the function under test should still work fine.  By using the
// table-driven strategy, different test data will be adopted to "probe" the
// function being tested to address all concerns about it.
//-----------------------------------------------------------------------------
// [ 2] virtual btlsos::TcpAcceptor()
// [ 2] virtual btlsos::TcpAcceptor(..., int initialCapacity, ...)
// [ 2] virtual ~btlsos::TcpAcceptor()
// [ 4] btlsc::Channel *allocate()
// [ 5] btlsc::Channel *allocateTimed()
// [ 6] int open();
// [ 6] virtual void invalidate()
// [ 6] int setOption();
// [ 6] int getOption();
// [ 7] int close();
// [ 7] void deallocate();
// [ 3] const btlso::StreamSocket<btlso::IPv4Address> *socket() const;
// [ 3] const btlso::IPv4Address& address() const;
// [ 3] virtual int isInvalid()
// [ 3] int numChannels() const;
//-----------------------------------------------------------------------------
// [10] USAGE example
// [ 1] BREATHING TEST
//=============================================================================

// ============================================================================
//                     STANDARD BDE ASSERT TEST FUNCTION
// ----------------------------------------------------------------------------

namespace {

int testStatus = 0;

void aSsErT(bool condition, const char *message, int line)
{
    if (condition) {
        cout << "Error " __FILE__ "(" << line << "): " << message
             << "    (failed)" << endl;

        if (0 <= testStatus && testStatus <= 100) {
            ++testStatus;
        }
    }
}

}  // close unnamed namespace

// ============================================================================
//               STANDARD BDE TEST DRIVER MACRO ABBREVIATIONS
// ----------------------------------------------------------------------------

#define ASSERT       BDLS_TESTUTIL_ASSERT
#define ASSERTV      BDLS_TESTUTIL_ASSERTV

#define LOOP_ASSERT  BDLS_TESTUTIL_LOOP_ASSERT
#define LOOP0_ASSERT BDLS_TESTUTIL_LOOP0_ASSERT
#define LOOP1_ASSERT BDLS_TESTUTIL_LOOP1_ASSERT
#define LOOP2_ASSERT BDLS_TESTUTIL_LOOP2_ASSERT
#define LOOP3_ASSERT BDLS_TESTUTIL_LOOP3_ASSERT
#define LOOP4_ASSERT BDLS_TESTUTIL_LOOP4_ASSERT
#define LOOP5_ASSERT BDLS_TESTUTIL_LOOP5_ASSERT
#define LOOP6_ASSERT BDLS_TESTUTIL_LOOP6_ASSERT

#define Q            BDLS_TESTUTIL_Q   // Quote identifier literally.
#define P            BDLS_TESTUTIL_P   // Print identifier and value.
#define P_           BDLS_TESTUTIL_P_  // P(X) without '\n'.
#define T_           BDLS_TESTUTIL_T_  // Print a tab (w/o newline).
#define L_           BDLS_TESTUTIL_L_  // current Line number

//----------------------------------------------------------------------------
bdlqq::Mutex  d_mutex;   // for i/o synchronization in all threads

#define PT(X) d_mutex.lock(); P(X); d_mutex.unlock();
#define QT(X) d_mutex.lock(); Q(X); d_mutex.unlock();
#define P_T(X) d_mutex.lock(); P_(X); d_mutex.unlock();

//=============================================================================
//                  GLOBAL TYPEDEFS/CONSTANTS FOR TESTING
//-----------------------------------------------------------------------------

typedef btlsos::TcpAcceptor Obj;
typedef btlso::StreamSocket<btlso::IPv4Address> StreamSocket;

static int globalVerbose;           // == 'verbose', used in help functions.
static int globalVeryVerbose;       // == 'veryVerbose'

const char *HOST_NAME = "127.0.0.1";
const bsls::TimeInterval *INFINITED = 0;

enum {
    k_DEFAULT_PORT_NUMBER     = 0,
    k_DEFAULT_NUM_CONNECTIONS = 10,
    k_DEFAULT_EQUEUE_SIZE     = 5,
    k_SLEEP_TIME              = 100000,
    e_VALID                   = 0,
    e_INVALID                 = -1,
    e_NO_OP                   = -2
};

enum {
    e_CHANNEL   = 0,              // 'btlsos::TcpChannel'
    e_T_CHANNEL = 1               // 'btlsos::TcpTimedChannel'
};

struct ConnectionInfo {
     // Use this struct to pass information to the helper thread.
     bdlqq::ThreadUtil::Handle d_tid;        // the id of the thread to
                                            // which a signal's delivered
     btlso::IPv4Address *d_server;
     int                d_numConnections;   // the maximum number of
                                            // connections to be established
     const struct TestCommand * d_commands; // commands executed by the main
                                            // thread
     int                d_numCommands;     // nb of commands executed
     bdlqq::Barrier      * d_barrier; // barrier to sync the two threads
};

struct TestCommand {
    // This struct includes needed information for each test operation, e.g., a
    // request to "ACCEPT", along with it's corresponding test results.

    int                d_lineNum;

    char               d_commandCode;   // command to invoke a corresponding
                                        // function, e.g., 'C' -- invoke the
                                        // acceptor's close(); 'A' -- an
                                        // "allocate" function etc.

    int                d_channelType;   // a request for a 'btlsos::TcpChannel'
                                        // or 'btlsos::TcpTimedChannel', i.e.,
                                        // 0 for a 'btlsos::TcpChannel' and 1
                                        // for a 'btlsos::TcpTimedChannel'

    int                d_interruptFlags;// interruptible or not

    const bsls::TimeInterval *d_timeout; // a flag to indicate if it'll timeout

    int                d_expStatus;    // a expected status value from a
                                       // "CONNECT" request

    int                d_validChannel; // It's 1 if a valid channel is
                                       // returned, and 0 otherwise.
    int                d_expNumChannels;
    int                d_signal; // 1 if we need to signal before trying to
                                 // connect
};

bslma::TestAllocator testAllocator;

//=============================================================================
//                      HELPER FUNCTIONS/CLASSES FOR TESTING
//-----------------------------------------------------------------------------

// signal stuff
#ifdef BSLS_PLATFORM_OS_UNIX
volatile sig_atomic_t syncWithSigHandler = 0;
static void signalHandler(int sig)
    // The signal handler does nothing.
{
     // this is NOT SIGNAL SAFE, but it should not matter if the asser is true
     ASSERT(syncWithSigHandler == 0);

     if (globalVeryVerbose) {
         //P_T(bdlqq::ThreadUtil::self());
         // We can only use write in the signal handler ...
         write(1, " caught signal\n", sizeof(" caught signal\n"));
         //PT(sig);
     }
     ++syncWithSigHandler;
     return;
}

static void registerSignal(int signo, void (*handler)(int) )
    // Register the signal handler for the signal 'signo' to be generated.
{
    struct sigaction act, oact;

    act.sa_handler = handler;
    sigemptyset(&act.sa_mask);
    act.sa_flags = 0;

    if (sigaction(signo, &act, &oact) < 0) {
        perror("The signal handler can't be installed.");
    }
    return;
}

//}
#endif

// Flag to indicate we're past the accept in the helper function If it is 0,
// the client thread will try to connect We need that flag since the socket is
// always in LISTEN state so any attempt to connect to it will succeed even if
// we are not in accept().  So the connection will be backlogged and no
// channels will be allocated (since we're past the allocate()) leading to
// false results.  This part is still racy, but there is no fix (FIXME) at the
// moment.  You may need to adjust the sleep times in threadAsClient even if it
// is *very* unlikely
int helperAfterAccept;
#if !defined(BSLS_PLATFORM_CMP_SUN) \
    || BSLS_PLATFORM_CMP_VER_MAJOR >= 1360
extern "C"
    // This is a thread function and, thus, it must have extern "C" linkage.
    // Sun Workshop compilers, however, have a bug in that an extern "C"
    // function can't access template functions.  This was fixed in Sun Studio
    // 8 compiler.
#endif

void* threadAsClient(void *arg)
    // Taking information passed from the specified 'arg', submit the expected
    // number of connection requests and/or generate signal 'SIGSYS' and
    // deliver it to a thread specified in 'arg'.  Note the test can only work
    // on UNIX platforms since the windows doesn't support signal operations.
{
    const ConnectionInfo & info = *(ConnectionInfo*) arg;
    if (globalVerbose) {
        P_T(*(info.d_server));
        PT(info.d_numConnections);
    }
    bslma::TestAllocator threadTestAllocator;
    bsl::vector<btlso::StreamSocket<btlso::IPv4Address> *>
                                                 clients(&threadTestAllocator);
    btlso::InetStreamSocketFactory<btlso::IPv4Address> factory;

    for (int i = 0 ; i < info.d_numCommands ; ++i) {

        // XXX This is still slightly racy .. we'd like to be sure that the
        // helper thread is in the accept() call, hence the yield and sleep.
        info.d_barrier->wait();
        bdlqq::ThreadUtil::yield();
        bdlqq::ThreadUtil::microSleep(k_SLEEP_TIME);

        if (info.d_commands[i].d_signal) {
#ifdef BSLS_PLATFORM_OS_UNIX
            pthread_kill(info.d_tid, SIGSYS);
            if (globalVerbose) {
                P_T(bdlqq::ThreadUtil::self());
                QT(" generated a SIGSYS signal to ");
                PT(info.d_tid);
            }
            // reasonable spinning
            while (syncWithSigHandler == 0)
                bdlqq::ThreadUtil::microSleep(k_SLEEP_TIME);
            ASSERT(syncWithSigHandler == 1);
            syncWithSigHandler = 0;
#endif
            // XXX RACE AGAIN, but we do not have any choice
            bdlqq::ThreadUtil::yield();
            bdlqq::ThreadUtil::microSleep(k_SLEEP_TIME);
        }

        // XXX at this point if the helper thread has left accept BUT has not
        // set helperAfterAccept to 1, we will get false results... You may
        // need to adjust the sleeping time above
        if (info.d_commands[i].d_commandCode == 'A'
            && 0 == helperAfterAccept) {

            btlso::StreamSocket<btlso::IPv4Address>
                *d_connectingSocket_p = factory.allocate();

            ASSERT(0 != d_connectingSocket_p);
            int s = d_connectingSocket_p->connect(*(info.d_server));

            if (0 == s) {
                if (globalVeryVerbose) {
                    QT("A new connection is established.");
                    P_T(d_connectingSocket_p->handle());
                    PT(*(info.d_server));
                }
                clients.push_back(d_connectingSocket_p);
            } else {
                if (globalVeryVerbose) {
                    QT("No connection could be established.");
                    P_T(d_connectingSocket_p->handle());
                    PT(*(info.d_server));
                }
                factory.deallocate(d_connectingSocket_p);
            }
        }
        if (globalVeryVerbose) {
                QT("Waiting for server thread");
        }
        info.d_barrier->wait();
        if (globalVeryVerbose) {
                QT("End of interation");
        }
    }

    // cleanup
    int length = clients.size();
    for (int i = 0; i < length; ++i) {
        factory.deallocate(clients[i]);
    }
    if (globalVerbose) {
        QT("The client thread exited. ");
    }
    return 0;
}

#ifdef BSLS_PLATFORM_OS_SOLARIS
static void* threadToCloseServer(void *arg)
{
    StreamSocket *serverSocket = (StreamSocket*) arg;

    if (!serverSocket) {
        if (globalVerbose) {
            QT("Error happens when the server socket to the thread.");
        }
        return 0;
    }
    bdlqq::ThreadUtil::microSleep(3 * SLEEP_TIME);

    int ret = btlso::SocketImpUtil::close(serverSocket->handle());

    ASSERT(0 == ret);
    if (globalVerbose) {
        QT("ThreadToCloseServer exits.");
    }
    return 0;
}
#endif

static int numChannelToBeEstablished(const TestCommand *commands,
                                     int                numCommands)
    // Return the number of expected channels to be established for a test set.
{
    int total = 0;
    for (int i = 0; i < numCommands; ++i) {
        if ('D' == commands[i].d_commandCode) {
            ++total;
        }
    }
    // The total expected number of channels are those deallocated during the
    // test and those existing right after the test.
    total += commands[numCommands - 1].d_expNumChannels;
    return total;
}

static int testExecutionHelper(btlsos::TcpAcceptor          *acceptor,
                               int                         *status,
                               const TestCommand           *command,
                               bsl::vector<btlsc::Channel*> *channels,
                               btlsc::Channel              **newChannel,
                               bdlqq::Barrier               *syncBarrier)
    // Process the specified 'command' to invoke some function of the specified
    // 'acceptor'.  If the 'command' is to "allocate" a new channel, the
    // specified 'status' will be passed to the "allocate" function and the
    // specified 'newChannel' will be store the value returned.  If the
    // 'command' is to deallocate a channel, the first channel in the array of
    // 'channels' will be deallocated.  Return 0 on success, and a non-zero
    // value otherwise.
{
    int rCode = 0;

    if (globalVeryVerbose) {
            QT("Synchronizing before accept");
    }
    helperAfterAccept = 0;
    // XXX attempts to synchronize with the client thread we want to be the
    // accept() call when/if a signal is launched to get an interrupted system
    // call
    syncBarrier->wait();
    switch (command->d_commandCode) {
    case 'A': {  // an "ACCEPTOR" request
        if (e_CHANNEL == command->d_channelType) {
            if (INFINITED == command->d_timeout) {
                *newChannel = acceptor->allocate(status,
                                                 command->d_interruptFlags);
                // XXX this is racy, but we do not have any choice
                helperAfterAccept = 1;
            }
            else {
                ASSERT("Wrong channel type." && 0);
            }
        }
        else {
            if (INFINITED == command->d_timeout) {
                *newChannel = acceptor->allocateTimed(status,
                                                    command->d_interruptFlags);
                // XXX this is racy, but we do not have any choice
                helperAfterAccept = 1;
            }
            else {
                ASSERT("Wrong channel type." && 0);
            }
        }
    } break;
    case 'C': {
        rCode = acceptor->close();
        if (0 == rCode) {
            ASSERT(acceptor->address() == btlso::IPv4Address());
        }
    } break;
    case 'D': {
        if (channels->size()) {
            acceptor->deallocate((*channels)[0]); // This is hard-coded, just
                                                  // to remove a channel.
            channels->erase(channels->begin());
        }
        else {
            rCode = -1;
        }
    } break;
    case 'I': {
        acceptor->invalidate();
    } break;
    default:
        break;
    }

    if (globalVeryVerbose) {
            QT("Waiting for client thread");
    }
    syncBarrier->wait();
    if (globalVeryVerbose) {
            QT("End of server iteration");
    }
    return rCode;
}

static
int processTest(btlsos::TcpAcceptor               *acceptor,
                bdlqq::ThreadUtil::ThreadFunction  threadFunction,
                bsl::vector<btlsc::Channel*>      *channels,
                const TestCommand                 *commands,
                int                                numCommands,
                int                                expNumChannels)
    // The specified 'numCommands' of test commands will be issued in the
    // specified 'commands' to invoke some function in the specified
    // 'acceptor'.  Each new channel will be added to the array of channels
    // specified as 'channels'.  Create a thread taking the specified
    // 'threadFunction' as the thread function.  The thread will work as a
    // client to submit the expected number of connection requests and/or
    // generate signals if d_signal is set.  Results after each test will be
    // compared against those expected which are also specified in the
    // specified 'commands'.  Return 0 on success, and a non-zero value
    // otherwise.
{
    btlso::IPv4Address serverAddr(acceptor->address());

    bdlqq::ThreadUtil::Handle threadHandle;

    // Create a thread to be a client.
    bdlqq::ThreadUtil::Handle tid = bdlqq::ThreadUtil::self();

    bdlqq::Barrier syncBarrier(2);
    ConnectionInfo connectInfo = { tid,
                                   &serverAddr,
                                   expNumChannels,
                                   commands,
                                   numCommands,
                                   &syncBarrier
                                 };

    bdlqq::ThreadAttributes attributes;
    int ret = bdlqq::ThreadUtil::create(&threadHandle, attributes,
                                       threadFunction, &connectInfo);
    ASSERT(0 == ret);
    if (ret) {
        if (globalVerbose) {
            QT("Thread creation failed, return value: ");
            PT(ret);
        }
    }
    for (int i = 0; i < numCommands; i++) { // different test data
        int status = 0;

        btlsc::Channel *newChannel = 0;

        ret = testExecutionHelper(acceptor, &status, &commands[i],
                                  channels, &newChannel, &syncBarrier);

        if (commands[i].d_validChannel) {
            LOOP_ASSERT(commands[i].d_lineNum, 0 != newChannel);
        }
        else {
            LOOP_ASSERT(commands[i].d_lineNum, 0 == newChannel);
        }

        if (newChannel) {
            channels->push_back(newChannel);
            if (e_CHANNEL == commands[i].d_channelType) {
              // LOOP_ASSERT(commands[i].d_lineNum, typeid(*newChannel) ==
              //              typeid(btlsos::TcpChannel));
            }
            else {
              //  LOOP_ASSERT(commands[i].d_lineNum, typeid(*newChannel) ==
              //              typeid(BloombergLP::btlsos::TcpTimedChannel));
            }
        }

        LOOP_ASSERT(commands[i].d_lineNum, status == commands[i].d_expStatus);

        LOOP_ASSERT(commands[i].d_lineNum, commands[i].d_expNumChannels ==
                                                  acceptor->numChannels());
        status = 0;
        if (globalVeryVerbose) {
            P_T(commands[i].d_expNumChannels);
            PT(acceptor->numChannels());
        }
    }
    bdlqq::ThreadUtil::join(threadHandle);
    return ret;
}

//=============================================================================
//                      MAIN PROGRAM
//-----------------------------------------------------------------------------

int main(int argc, char *argv[]) {

    int test = argc > 1 ? atoi(argv[1]) : 0;
    int verbose = argc > 2;         globalVerbose = verbose;
    int veryVerbose = argc > 3;     globalVeryVerbose = veryVerbose;
    int veryVeryVerbose = argc > 4;

    cout << "TEST " << __FILE__ << " CASE " << test << endl;

    testAllocator.setNoAbort(1);
    testAllocator.setVerbose(veryVeryVerbose);
    btlso::InetStreamSocketFactory<btlso::IPv4Address> factory(&testAllocator);

    #ifdef BSLS_PLATFORM_OS_UNIX
    registerSignal(SIGSYS, signalHandler);
    #endif

    switch (test) { case 0:
      case 24: {
        // --------------------------------------------------------------------
        // USAGE EXAMPLE:
        //   This test is really just to make sure the syntax is correct.
        // Testing:
        //   The following usage example shows a possible implementation of
        //   a single-user echo server.  An echo server accepts a connection
        //   and sends back any received data back to the client (until the
        //   connection is terminated).  This server requires that data is
        //   read from an accepted connection within certain time interval
        //   and be dropped on timeout.
        //   USAGE TEST - Make sure main usage example compiles and works.
        //                TBD.
        // --------------------------------------------------------------------

        if (verbose) cout << endl << "USAGE EXAMPLE" << endl
                                  << "=============" << endl;
        {
            btlso::InetStreamSocketFactory<btlso::IPv4Address> factory;
            enum {
                k_ECHO_PORT = 1888,
                k_QUEUE_SIZE = 32
            };
            btlso::IPv4Address serverAddress;
            serverAddress.setPortNumber(k_ECHO_PORT);
            btlsos::TcpAcceptor acceptor(&factory); // default allocator.
            ASSERT(0 == acceptor.isInvalid());
            if (0 != acceptor.open(serverAddress, k_QUEUE_SIZE)) {
               if (verbose) {
                   cout << "Can't open listening socket" << bsl::endl;
               }
               break; // return -1;
            }
            ASSERT(acceptor.address() == serverAddress);
            enum { k_READ_SIZE = 10 };
            // Note: this is OK *if and only if* it is in the 'main' function.
            bsls::TimeInterval readTimeout(30, 0);  // 30 seconds
            bsls::TimeInterval writeTimeout(5, 0);  // 5 seconds
            while (0 == acceptor.isInvalid()) {
                int status;
                btlsc::TimedChannel *channel =
                    acceptor.allocateTimed(&status);
                if (channel) {
                    while (1) {
                         char result[k_READ_SIZE];
                         int readStatus =
                             channel->read(result, k_READ_SIZE);
                         if (0 >= readStatus) {
                             if (verbose) {
                                 cout << "Failed to read data, readStatus = "
                                      << readStatus << endl;
                             }
                             break;
                         }
                         else {
                             if (verbose) {
                                 cout << "readStatus = " << readStatus << endl;
                             }
                         }
                         int ws =
                             channel->timedWrite(
                                      result,
                                      readStatus,
                                      bdlt::CurrentTime::now() + writeTimeout);
                         if (readStatus != ws) {
                             if (verbose) {
                                 cout << "Failed to send data, writeStatus = "
                                      << ws << endl;
                             }
                             break;
                         }
                         else {
                             if (verbose) {
                                 cout << "writeStatus = " << ws << endl;
                             }
                         }
                    }
                    acceptor.deallocate(channel);
                }
                else {
                     ASSERT(status <= 0);   // Interrupts are not enabled.
                     if (0 == status) {
                         if (verbose) {
                             cout << "Timed out accepting a connection"
                                  << endl;
                         }
                     }
                }
            }
            ASSERT(acceptor.isInvalid());
            ASSERT(0 == acceptor.close());
        }
      } break;
      case 7: {
          // ----------------------------------------------------------------
          // TESTING 'deallocate' and 'close' METHOD:
          //   The main concerns about this function is that (1) if it can
          //   delete a channel as expected; (2) if it will not affect other
          //   existing channels; (3) if the 'acceptor' can still establish
          //   new channels with any "allocate" function.
          //
          // Plan:
          //   Build a set 'DATA' of 'TestCommand', where each entry
          //   specifies: (1) which function to be invoked; (2) what
          //   arguments to be passed for this call and (3) the results
          //   expected to be returned.  A thread is created to act as a
          //   client for the test.  The client will submit the expected
          //   number of connection requests and/or generate signals
          //   to the main thread if specified.  From the list of test
          //   commands, a specified number of channels will be established
          //   first, then try deallocating some channels out of those
          //   existing ones, and also verify new channels can be
          //   established after that.  At last close the 'acceptor' and
          //   try allocating new channels, which should fail.
          //
          // Testing:
          //   int deallocate();
          //   int close();
          // ----------------------------------------------------------------
          if (verbose) {
              QT("Testing 'deallocate' and 'close' method");
              QT("=======================================");
          }

          {
              struct {
                  int                   d_lineNum;
                  bslma::TestAllocator *d_allocator_p;  // memory allocator
                  int                   d_capacity;     // initial capacity:
                                                        // not specified if 0
                  int                   d_queueSize;    // a server socket's
                                                        // back-log value
              } VALUES[] =
                //line         allocator   capacity   queueSize
                //----         ---------   --------   ---------
              {
                {  L_,            0,          0,          128 },
                {  L_,            0,          8,          128 },
                {  L_,     &testAllocator,    2,          128 },
                {  L_,     &testAllocator,    7,          128 },
              };

              const int NUM_VALUES = sizeof VALUES / sizeof *VALUES;
              for (int i = 0; i < NUM_VALUES; i++) { // different acceptors
                  bsl::vector<btlsc::Channel*> channels(&testAllocator);
                  Obj acceptor(&factory, VALUES[i].d_allocator_p);
                  ASSERT(0 == acceptor.isInvalid());

                  btlso::IPv4Address serverAddress;
                  serverAddress.setIpAddress(HOST_NAME);
                  serverAddress.setPortNumber(k_DEFAULT_PORT_NUMBER);

                  // Open the 'acceptor' to establish a listening server
                  // socket.
                  int ret = acceptor.open(serverAddress,
                                            VALUES[i].d_queueSize);
                  LOOP_ASSERT(i, 0 == ret);
                  LOOP_ASSERT(i, 0 != acceptor.socket());
                  LOOP_ASSERT(i, 0 != acceptor.address().portNumber());

                  bsls::TimeInterval timeout(0, 5), time(60, 0);
                  int non_interrupt = 0,
                      interruptible = btesc_Flag::k_ASYNC_INTERRUPT;

                  TestCommand DATA[] =
// ===================>
{
//line cmd channelType  interruptFlag  timeout  expStat validChannel expNumConn
//---- --- -----------  -------------  -------  ------- ------------ ----------
//signal
//-----
  // A channel is established before "time" is reached.
  {L_, 'A',  e_CHANNEL, interruptible,   INFINITED,   0,       1,          1,
   0    },
  // A channel is established before "time" is reached.
  {L_, 'A',  e_CHANNEL, interruptible,   INFINITED,   0,       1,          2,
   0    },

  // Multiple channels can be established.
  {L_, 'A', e_T_CHANNEL, non_interrupt,  INFINITED,   0,       1,          3,
   0    },
  {L_, 'A', e_T_CHANNEL, non_interrupt,  INFINITED,   0,       1,          4,
   0    },

  // Now deallocate a channel.
  {L_, 'D',   e_CHANNEL, non_interrupt,  INFINITED,   0,       0,          3,
   0    },
  {L_, 'D', e_T_CHANNEL, non_interrupt,  INFINITED,   0,       0,          2,
   0    },

  // Establish new channels after the above deallocate.
  {L_, 'A', e_T_CHANNEL, non_interrupt,  INFINITED,   0,       1,          3,
   0    },
  {L_, 'A',   e_CHANNEL, non_interrupt,  INFINITED,   0,       1,          4,
   0    },
  {L_, 'A',   e_CHANNEL, non_interrupt,  INFINITED,   0,       1,          5,
   0    },
  {L_, 'A', e_T_CHANNEL, non_interrupt,  INFINITED,   0,       1,          6,
   0    },
  {L_, 'A', e_T_CHANNEL, non_interrupt,  INFINITED,   0,       1,          7,
   0    },

  // Close the 'acceptor' can't establish any more channels: concern (8).
  {L_, 'C', e_T_CHANNEL, non_interrupt,  INFINITED,   0,       0,          7,
   0    },
  {L_, 'A', e_T_CHANNEL, interruptible,  INFINITED,  -2,       0,          7,
   0    },
  {L_, 'A', e_T_CHANNEL, non_interrupt,  INFINITED,  -2,       0,          7,
   0},

};
// ================>
                  const int NUM_DATA = sizeof DATA / sizeof *DATA;
                  int expNumChannels = numChannelToBeEstablished(
                                                         DATA, NUM_DATA);

                  LOOP_ASSERT(VALUES[i].d_lineNum,
                              0 == processTest(&acceptor,
                                               threadAsClient,
                                               &channels,
                                               DATA,
                                               NUM_DATA,
                                               expNumChannels));

                 if (veryVerbose) {
                     PT(channels.size());
                 }
              }
          }
      } break;
      case 6: {
          // ----------------------------------------------------------------
          // TESTING MANIPULATOR METHODS:
          //   The main concerns about this function is that (1) if it can
          //   open the 'acceptor' as expected; (2) if it will not establish
          //   any new channel with any "allocate" function; (3) if it can
          //   set and get the right socket option values.
          //
          // Plan:
          //   Build a set 'VALUES' to create different acceptor objects.
          //   For each object,  every function under test will be invoked
          //   accordingly, verify the return value after each invocation.
          //
          // Testing:
          //   int open();
          //   int getOption();
          //   int setOption();
          //   void invalidate();
          // ----------------------------------------------------------------
          if (verbose) {
              QT("Testing MANIPULATOR method");
              QT("==========================");
          }

          {
              struct {
                  int                   d_lineNum;
                  bslma::TestAllocator *d_allocator_p;  // memory allocator
                  int                   d_capacity;     // initial capacity:
                                                        // not specified if 0
                  int                   d_queueSize;    // a server socket's
                                                        // back-log value
              } VALUES[] =
                //line         allocator   capacity   queueSize
                //----         ---------   --------   ---------
              {
                {  L_,            0,          0,           16 },
                {  L_,            0,          0,           32 },
                {  L_,            0,          0,           64 },
                {  L_,            0,          0,          128 },
                {  L_,     &testAllocator,    0,           64 },
                {  L_,     &testAllocator,    0,          128 },
                {  L_,     &testAllocator,    0,          128 },
                {  L_,     &testAllocator,    0,          128 },
                {  L_,     &testAllocator,    2,          128 },
                {  L_,     &testAllocator,    4,          128 },
                {  L_,            0,          8,          128 },
                {  L_,            0,         16,          128 },
              };

              const int NUM_VALUES = sizeof VALUES / sizeof *VALUES;
              for (int i = 0; i < NUM_VALUES; i++) { // different acceptors
                  bsl::vector<btlsc::Channel*> channels(&testAllocator);
                  Obj acceptor(&factory, VALUES[i].d_allocator_p);
                  ASSERT(0 == acceptor.isInvalid());

                  btlso::IPv4Address serverAddress;
                  serverAddress.setIpAddress(HOST_NAME);
                  serverAddress.setPortNumber(k_DEFAULT_PORT_NUMBER);

                  // Open the 'acceptor' to establish a listening server
                  // socket.
                  int ret = acceptor.open(serverAddress,
                                            VALUES[i].d_queueSize);
                  LOOP_ASSERT(i, 0 == ret);
                  LOOP_ASSERT(i, 0 != acceptor.socket());
                  LOOP_ASSERT(i, 0 != acceptor.address().portNumber());

                  // Get the socket option for Nagle algorithm flag.
                  int level  = btlso::SocketOptUtil::k_TCPLEVEL,
                      option = btlso::SocketOptUtil::k_TCPNODELAY,
                      result = 0;
                  ret = acceptor.getOption(&result, level, option);
                  LOOP_ASSERT(i, 0 == ret);
                  LOOP_ASSERT(i,
<<<<<<< HEAD
                             btlso::SocketOptUtil::BTESO_TCPNODELAY != result);
=======
                              btlso::SocketOptUtil::k_TCPNODELAY != result);
>>>>>>> 35a373a7

                  // Get the socket option for Nagle algorithm flag and verify
                  // the result.
                  int value = !result;
                  ret = acceptor.setOption(level, option, value);
                  LOOP_ASSERT(i, 0 == ret);
                  ret = acceptor.getOption(&result, level, option);
                  LOOP_ASSERT(i, 0 == ret);
                  LOOP_ASSERT(i, 0 != result);
                  value = 0;
                  ret = acceptor.setOption(level, option, value);
                  LOOP_ASSERT(i, 0 == ret);
                  ret = acceptor.getOption(&result, level, option);
                  LOOP_ASSERT(i, 0 == ret);
                  LOOP_ASSERT(i, 0 == result);

                  // Close the 'acceptor'.
                  ret = acceptor.close();
                  LOOP_ASSERT(i, 0 == ret);
                  LOOP_ASSERT(i, 0 == acceptor.socket());
                  LOOP_ASSERT(i, 0 == acceptor.address().portNumber());

                  // Invalidate the 'acceptor'.
                  acceptor.invalidate();
                  ASSERT(0 != acceptor.isInvalid());
              }
          }

          if (verbose) {
              QT("Testing 'open' method");
              QT("=====================");
          }
          {
              int non_interrupt = 0,
                  interruptible = btesc_Flag::k_ASYNC_INTERRUPT;

              struct {
                  int                   d_lineNum;
                  bslma::TestAllocator *d_allocator_p;  // memory allocator
                  int                   d_capacity;     // initial capacity:
                                                        // not specified if 0
                  int                   d_queueSize;    // a server socket's
                                                        // back-log value
                  int                   d_reuseAddressFlag;
              } VALUES[] =
                //line         allocator   capacity   queueSize  reuseAddress
                //----         ---------   --------   ---------  ------------
              {
                { L_,              0,          0,         16,           1   },
                { L_,              0,          8,         32,           0   },
              };

              const int NUM_VALUES = sizeof VALUES / sizeof *VALUES;
              for (int i = 0; i < NUM_VALUES; i++) { // different acceptors
                  bsl::vector<btlsc::Channel*> channels(&testAllocator);
                  Obj acceptor(&factory, VALUES[i].d_allocator_p);
                  ASSERT(0 == acceptor.isInvalid());

                  btlso::IPv4Address serverAddress;
                  serverAddress.setIpAddress(HOST_NAME);
                  serverAddress.setPortNumber(k_DEFAULT_PORT_NUMBER);

                  // Open the 'acceptor' to establish a listening server
                  // socket.

                  int ret = acceptor.open(serverAddress,
                                          VALUES[i].d_queueSize,
                                          VALUES[i].d_reuseAddressFlag);

                  LOOP_ASSERT(i, 0 == ret);
                  LOOP_ASSERT(i, 0 != acceptor.socket());
                  LOOP_ASSERT(i, 0 != acceptor.address().portNumber());

                  int level  = btlso::SocketOptUtil::k_SOCKETLEVEL,
                      option = btlso::SocketOptUtil::k_REUSEADDRESS,
                      result = 0;
                  ret = acceptor.getOption(&result, level, option);
                  LOOP_ASSERT(i, 0 == ret);

                  int existing = 0;
                  btlso::IPv4Address establishedServerAddr(acceptor.address());

                  TestCommand DATA[] =
// ===============>
{
//line cmd channelType  interruptFlag  timeout  expStat validChannel expNumConn
//---- --- -----------  -------------  -------  ------- ------------ ----------
//signal
//-----
  {L_, 'A', e_T_CHANNEL, non_interrupt, INFINITED,   0,        1,          1,
   0    },
  {L_, 'A', e_T_CHANNEL, non_interrupt, INFINITED,   0,        1,          2,
   0    },
  {L_, 'C',  e_CHANNEL,  non_interrupt, INFINITED,   0,        0,          2,
   0    },
  {L_, 'A',  e_CHANNEL,  interruptible, INFINITED,  -2,        0,          2,
   0    },
  {L_, 'A',  e_CHANNEL,  non_interrupt, INFINITED,  -2,        0,          2,
   0    },
};
// ===============>
                  const int NUM_DATA = sizeof DATA / sizeof *DATA;
                  int expNumChannels = numChannelToBeEstablished(DATA,
                                                                 NUM_DATA);

                  LOOP_ASSERT(VALUES[i].d_lineNum,
                              0 == processTest(&acceptor,
                                               threadAsClient,
                                               &channels,
                                               DATA,
                                               NUM_DATA,
                                               expNumChannels));
                  existing = channels.size();
                  if (veryVerbose) {
                      PT(channels.size());
                  }
                  if (veryVerbose) {
                      QT("Now the server socket is closed, and try to "
                         "re-establish the server with the same socket.");
                  }

                  // If the 'd_reuseAddressFlag' is on, re-bind the previous
                  // closed server socket and connection try should be able to
                  // succeed.
                  if (VALUES[i].d_reuseAddressFlag) {
                      TestCommand DATA[] =
// ===================>
{
//line cmd channelType  interruptFlag  timeout  expStat validChannel expNumConn
//---- --- -----------  -------------  -------  ------- ------------ ----------
//signal
//-----
  {L_, 'A', e_T_CHANNEL, non_interrupt, INFINITED,   0,     1,   existing + 1,
   0    },
  {L_, 'A', e_T_CHANNEL, non_interrupt, INFINITED,   0,     1,   existing + 2,
   0    },
};
// ===================>
                      const int NUM_DATA = sizeof DATA / sizeof *DATA;
                      // Open the 'acceptor' to establish a listening server
                      // socket.
                      int ret = acceptor.open(establishedServerAddr,
                                              VALUES[i].d_queueSize,
                                              VALUES[i].d_reuseAddressFlag);
                      LOOP_ASSERT(i, 0 == ret);
                      LOOP_ASSERT(i, 0 != acceptor.socket());
                      LOOP_ASSERT(i, 0 != acceptor.address().portNumber());

                      int expNumChannels =
                               numChannelToBeEstablished(DATA, NUM_DATA) -
                                                                  existing;

                      LOOP_ASSERT(VALUES[i].d_lineNum,
                              0 == processTest(&acceptor,
                                               threadAsClient,
                                               &channels,
                                               DATA,
                                               NUM_DATA,
                                               expNumChannels));
                      existing = channels.size();
                      if (veryVerbose) {
                          PT(channels.size());
                      }
                  }
                  #ifdef BSLS_PLATFORM_OS_UNIX
                  else {
                      // The 'reuseAddressFlag' is off, it'll fail to
                      // 're-establish' the server with the same socket.
                      TestCommand DATA[] =
// ===================>
{
//line cmd channelType  interruptFlag  timeout  expStat validChannel expNumConn
//---- --- -----------  -------------  -------  ------- ------------ ----------
//signal
//-----
  {L_, 'A', e_T_CHANNEL, non_interrupt, INFINITED,   -2,      0,     existing,
   0    },
  {L_, 'A', e_T_CHANNEL, non_interrupt, INFINITED,   -2,      0,     existing,
   0    },
};
// ===================>
                      const int NUM_DATA = sizeof DATA / sizeof *DATA;
                      // Open the 'acceptor' to establish a listening server
                      // socket.
                      int ret = acceptor.open(establishedServerAddr,
                                              VALUES[i].d_queueSize,
                                              VALUES[i].d_reuseAddressFlag);
                      LOOP_ASSERT(i, 0 != ret);
                      LOOP_ASSERT(i, 0 == acceptor.socket());
                      LOOP_ASSERT(i, 0 == acceptor.address().portNumber());

                      int expNumChannels =
                               numChannelToBeEstablished(DATA, NUM_DATA) -
                                                                  existing;

                      LOOP_ASSERT(VALUES[i].d_lineNum,
                              0 == processTest(&acceptor,
                                               threadAsClient,
                                               &channels,
                                               DATA,
                                               NUM_DATA,
                                               expNumChannels));
                      existing = channels.size();
                      if (veryVerbose) {
                          PT(channels.size());
                      }
                  }
                  #endif
              }
          }
      } break;
      case 5: {
          // ----------------------------------------------------------------
          // TESTING 'allocateTimed' METHOD:
          //
          // Concerns:
          //   The main concerns about this function are that if it can
          //     1. return the expected 'status' value and the 'null' channel
          //        when an "asynchronous event" happens and this function
          //        is called in the "interruptible" mode;
          //     2. keep trying to accept a new connection until one is
          //        established or an error happens when an "asynchronous
          //        events" happens and the function is called in the
          //        "non_interruptible" mode;
          //     3. establish a channel of the expected type, i.e., the new
          //        established channel should be of type
          //        'btlsos::TcpTimedChannel';
          //     4. establish new channels after the previous request is
          //        interrupted by an "asynchronous event";
          //     5. establish multiple channels;
          //     6. establish new channels after a channel is deallocated,
          //        and the other channel is not affected;
          //     7. work fine after calls to other "allocate" functions;
          //     8. not establish any new channels after the 'acceptor' is
          //        closed;
          //     9. establish new channels after the 'acceptor' is opened
          //        again successfully;
          //    10. return the expected 'status' value and the 'null' channel
          //        when an error occurs;
          //    11. not establish any new channels after the 'acceptor' is
          //        invalidated;
          //
          // Plan:
          //   After a 'btlsos::TcpAcceptor' object 'acceptor' is
          //   created, four steps are involved to test this function:
          //
          //   Step 1: (for concern 1 - 8)
          //     Build a set 'DATA' of 'TestCommand', where each entry
          //     specifies: (1) which function to be invoked; (2) what
          //     arguments to be passed for this call and (3) the results
          //     expected to be returned.  A thread is created to act as a
          //     client for the test.  The client will submit the expected
          //     number of connection requests and/or generate signals
          //     to the main thread if specified.  The reason to generate
          //     signals is to test if the 'acceptor' works fine when an
          //     "asynchronous event" occurs.  To test the 'acceptor' in
          //     its different states, the signal delivery could happen
          //     (1) before any connection is established; (2) after
          //     some but not all expected connections is established.  The
          //     result from each test will be compared against those expected.
          //
          //   Step 2: (for concern 9)
          //     Reopen the 'acceptor' with a valid server address.  Build a
          //     set 'DATA' of 'TestCommand', where each entry will issue a
          //     request to accept a connection.  A thread will be created as
          //     a client to ask for connections.  The expected number of
          //     connections should be established and thus the concern (9)
          //     can be resolved.
          //
          //   Step 3: (for concern 10)
          //     Extract the 'acceptor's socket and close it to simulate the
          //     scenario that a "hard" error happens from calls to an
          //     "allocate" function.  Build a set 'DATA' of 'TestCommand',
          //     where each entry will issue a request to accept a connection.
          //     A thread will be created as the client to ask a connection
          //     while no connection is expected to be established.
          //
          //   Step 4: (for concern 11)
          //     Close the 'acceptor' and reopen the 'acceptor' with a valid
          //     server address.  Build a set 'DATA' of 'TestCommand' to
          //     accept some connections first and then invalidate the
          //     'acceptor'.  A thread will be created as a client to
          //     ask for connections.  No any new connections are supposed
          //     to be established after the 'acceptor' is invalidated.
          //
          // Testing
          //   int allocateTimed();
          // ----------------------------------------------------------------

#if 0  // TBD test case not exercised
          if (verbose) {
              QT("Testing 'allocateTimed' method");
              QT("==============================");
          }

          {
              struct {
                  int                   d_lineNum;
                  bslma::TestAllocator *d_allocator_p;  // memory allocator
                  int                   d_capacity;     // initial capacity:
                                                        // not specified if 0
                  int                   d_queueSize;    // a server socket's
                                                        // back-log value
              } VALUES[] =
                //line         allocator   capacity   queueSize
                //----         ---------   --------   ---------
              {
                {  L_,            0,          0,           16 },
                {  L_,            0,          0,           32 },
                {  L_,     &testAllocator,    0,           64 },
                {  L_,     &testAllocator,    0,          128 },
              };
              // Register a signal handler for "SIGSYS".

              bsls::TimeInterval timeout(20, 10000000);
              timeout += bdlt::CurrentTime::now();

              int non_interrupt = 0,
                  interruptible = btesc_Flag::k_ASYNC_INTERRUPT;

              const int NUM_VALUES = sizeof VALUES / sizeof *VALUES;

              for (int i = 0; i < NUM_VALUES; i++) { // different acceptors
                  bsl::vector<btlsc::Channel*> channels(&testAllocator);
                  Obj acceptor(&factory, VALUES[i].d_allocator_p);
                  int existing = 0;
                  if (verbose) {
                      QT("Step 1 for testing 'allocateTimed' method:");
                      QT("==========================================");
                  }

                  {
                      btlso::IPv4Address serverAddress;
                      serverAddress.setIpAddress(HOST_NAME);
                      serverAddress.setPortNumber(DEFAULT_PORT_NUMBER);

                      // Open the 'acceptor' to establish a listening server
                      // socket.
                      ASSERT(0 == acceptor.open(serverAddress,
                                                VALUES[i].d_queueSize));
                      ASSERT(0 == acceptor.isInvalid());

                      TestCommand DATA[] =
// ===================>
#ifdef BSLS_PLATFORM_OS_UNIX
{
//line cmd channelType  interruptFlag  timeout expStat validChannel expNumConn
//---- --- -----------  -------------  ------- ------- ------------ ----------
//signal
//-----
  // Generate a 'SIGSYS' and no channel is established: concern (1).
  {L_, 'A', e_T_CHANNEL, interruptible, INFINITED,   1,        0,          0,
   1    },

  // Generate a 'SIGSYS' but a channel will be established: concern (2), (3).
  {L_, 'A', e_T_CHANNEL,  non_interrupt, INFINITED,  0,        1,          1,
   1    },

  // Generates a 'SIGSYS' and no channel is established: concern (4).
  {L_, 'A', e_T_CHANNEL,  interruptible, INFINITED,  1,        0,          1,
   1    },

  // Multiple channels can be established: concern (4), (5).
  {L_, 'A', e_T_CHANNEL,  non_interrupt, INFINITED,  0,        1,          2,
   0    },
  {L_, 'A', e_T_CHANNEL,  non_interrupt, INFINITED,  0,        1,          3,
   0    },

  // Now deallocate a channel: concern (6).
  {L_, 'D', e_T_CHANNEL,  non_interrupt, INFINITED,  0,        0,          2,
   0    },
  {L_, 'D', e_T_CHANNEL,  non_interrupt, INFINITED,  0,        0,          1,
   0    },

  // Establish a new channel after the above deallocate: concern (6).
  {L_, 'A', e_T_CHANNEL,  non_interrupt, INFINITED,  0,        1,          2,
   0    },

  // Can still establish channels after calling other "allocate": concern (7).
  {L_, 'A',  e_CHANNEL,   non_interrupt, INFINITED,  0,        1,          3,
   0    },
  {L_, 'A',  e_CHANNEL,   non_interrupt, INFINITED,  0,        1,          4,
   0    },
  {L_, 'A', e_T_CHANNEL,  non_interrupt, INFINITED,  0,        1,          5,
   0    },
  {L_, 'A', e_T_CHANNEL,  non_interrupt, INFINITED,  0,        1,          6,
   0    },

  // Close the 'acceptor' can't establish any more channels: concern (8).
  {L_, 'C', e_T_CHANNEL,  non_interrupt, INFINITED,  0,        0,          6,
   0    },
  {L_, 'A', e_T_CHANNEL,  interruptible, INFINITED, -2,        0,          6,
   0    },
  {L_, 'A', e_T_CHANNEL,  non_interrupt, INFINITED, -2,        0,          6,
   0    },

};
#else     // windows test data
{
//line cmd channelType  interruptFlag  timeout expStat validChannel expNumConn
//---- --- -----------  -------------  ------- ------- ------------ ----------
//signal
//-----
  // a channel is established.
  {L_, 'A', e_T_CHANNEL,  interruptible, INFINITED,  0,        1,          1,
   0    },

  // Multiple channels can be established: concern (4), (5).
  {L_, 'A', e_T_CHANNEL,  non_interrupt, INFINITED,  0,        1,          2,
   0    },
  {L_, 'A', e_T_CHANNEL,  non_interrupt, INFINITED,  0,        1,          3,
   0    },

  // Now deallocate a channel: concern (6).
  {L_, 'D', e_T_CHANNEL,  non_interrupt, INFINITED,  0,        0,          2,
   0    },
  {L_, 'D', e_T_CHANNEL,  non_interrupt, INFINITED,  0,        0,          1,
   0    },

  // Establish a new channel after the above deallocate: concern (6).
  {L_, 'A', e_T_CHANNEL,  non_interrupt, INFINITED,  0,        1,          2,
   0    },

  // Can still establish channels after calling other "allocate": concern (7).
  {L_, 'A',  e_CHANNEL,   non_interrupt, INFINITED,  0,        1,          3,
   0    },
  {L_, 'A',  e_CHANNEL,   non_interrupt, INFINITED,  0,        1,          4,
   0    },
  {L_, 'A', e_T_CHANNEL,  non_interrupt, INFINITED,  0,        1,          5,
   0    },
  {L_, 'A', e_T_CHANNEL,  non_interrupt, INFINITED,  0,        1,          6,
   0    },

  // Close the 'acceptor' can't establish any more channels: concern (8).
  {L_, 'C', e_T_CHANNEL,  non_interrupt, INFINITED,  0,        0,          6,
   0    },
  {L_, 'A', e_T_CHANNEL,  interruptible, INFINITED, -2,        0,          6,
   0    },
  {L_, 'A', e_T_CHANNEL,  non_interrupt, INFINITED, -2,        0,          6,
   0    },

};
#endif
// ===================>
                      const int NUM_DATA = sizeof DATA / sizeof *DATA;
                      int expNumChannels = numChannelToBeEstablished(
                                                                  DATA,
                                                                  NUM_DATA);
                      LOOP_ASSERT(VALUES[i].d_lineNum,
                                  0 == processTest(&acceptor,
                                                   threadAsClient,
                                                   &channels,
                                                   DATA,
                                                   NUM_DATA,
                                                   expNumChannels));
                      existing = channels.size();
                      if (veryVerbose) {
                          QT("Step 1: channels.size() = ");
                          PT(channels.size());
                      }
                  }

                  if (verbose) {
                      QT("Step 2 for testing 'allocateTimed' method:");
                      QT("==========================================");
                  }

                  {
                      btlso::IPv4Address serverAddress;
                      serverAddress.setIpAddress(HOST_NAME);
                      serverAddress.setPortNumber(DEFAULT_PORT_NUMBER);

                      // The 'acceptor' is closed in step 1, now reopen it to
                      // establish a listening server socket.

                      ASSERT(0 == acceptor.open(serverAddress,
                                            VALUES[i].d_queueSize));
                      ASSERT(0 == acceptor.isInvalid());

                      TestCommand DATA[] =
// ===================>
{
//line cmd channelType  interruptFlag  timeout expStat validChannel expNumConn
//---- --- -----------  -------------  ------- ------- ------------ ----------
//signal
//-----
  // New channels can still be established: concern (9).
  {L_, 'A', e_T_CHANNEL,  non_interrupt, INFINITED,  0,     1,   existing + 1,
   0    },
  {L_, 'A', e_T_CHANNEL,  non_interrupt, INFINITED,  0,     1,   existing + 2,
   0    },
  {L_, 'A', e_T_CHANNEL,  non_interrupt, INFINITED,  0,     1,   existing + 3,
   0    },

};
// ===================>
                      const int NUM_DATA = sizeof DATA / sizeof *DATA;
                      int expNumChannels =
                            numChannelToBeEstablished(DATA, NUM_DATA)
                                                                    - existing;

                      LOOP_ASSERT(VALUES[i].d_lineNum,
                                  0 == processTest(&acceptor,
                                                   threadAsClient,
                                                   &channels,
                                                   DATA,
                                                   NUM_DATA,
                                                   expNumChannels));

                      if (veryVerbose) {
                          QT("Step 2: channels.size() = ");
                          PT(channels.size());
                      }
                      existing = channels.size();
                  }

                  if (verbose) {
                      QT("Step 3 for testing 'allocateTimed' method:");
                      QT("==========================================");
                  }

#ifdef BSLS_PLATFORM_OS_SOLARIS
                  {
                      const btlso::StreamSocket<btlso::IPv4Address>
                                   *serverSocket = acceptor.socket();
                      StreamSocket *server =
                          const_cast <StreamSocket *> (serverSocket);

                      // If multiple test data is added, be sure the 'acceptor'
                      // should be opened every time, then create a thread to
                      // close its server socket.
                      TestCommand DATA =
// ===================>
//line cmd channelType  interruptFlag  timeout expStat validChannel expNumConn
//---- --- -----------  -------------  ------- ------- ------------ ----------
//signal
//-----
  {L_, 'A', e_T_CHANNEL,  non_interrupt, INFINITED,  -3,      0,      existing,
   0    };
// ===================>

                      bdlqq::ThreadUtil::Handle threadHandle;
                      bdlqq::ThreadAttributes attributes;
                      int ret = bdlqq::ThreadUtil::create(&threadHandle,
                                                         attributes,
                                                         threadToCloseServer,
                                                         server);
                      ASSERT(0 == ret);

                      int status = 0;
                      btlsc::Channel *newChannel =
                                  acceptor.allocateTimed(
                                                    &status,
                                                    DATA.d_interruptFlags);
                      if (!DATA.d_validChannel) {
                          LOOP_ASSERT(i, 0 == newChannel);
                      }
                      else {
                          LOOP_ASSERT(i, 0 != newChannel);
                      }
                  }
#endif
                  if (verbose) {
                      QT("Step 4 for testing 'allocateTimed' method:");
                      QT("==========================================");
                  }

                  {
                      // Close the old server socket to deallocate it.
                      ASSERT(0 == acceptor.close());

                      btlso::IPv4Address serverAddress;
                      serverAddress.setIpAddress(HOST_NAME);
                      serverAddress.setPortNumber(DEFAULT_PORT_NUMBER);

                      // Reopen the 'acceptor' establish a new listening server
                      // socket.
                      ASSERT(0 == acceptor.open(serverAddress,
                                            VALUES[i].d_queueSize));
                      ASSERT(0 == acceptor.isInvalid());

                      TestCommand DATA[] =
// ===================>
{
//line cmd channelType  interruptFlag  timeout expStat validChannel expNumConn
//---- --- -----------  -------------  ------- ------- ------------ ----------
//signal
//-----
  // New channels can still be established: concern (9).
  {L_, 'A', e_T_CHANNEL,  non_interrupt, INFINITED,   0,    1,   existing + 1,
   0    },
  {L_, 'A', e_T_CHANNEL,  non_interrupt,  INFINITED,  0,    1,   existing + 2,
   0    },
  {L_, 'A', e_T_CHANNEL,  non_interrupt, INFINITED,   0,    1,   existing + 3,
   0    },
  {L_, 'I', e_T_CHANNEL,  non_interrupt, INFINITED,   0,    0,   existing + 3,
   0    },
  {L_, 'A', e_T_CHANNEL,  non_interrupt, INFINITED,  -4,    0,   existing + 3,
   0    },
  {L_, 'A', e_T_CHANNEL,  non_interrupt, INFINITED,  -4,    0,   existing + 3,
   0    },

};
// ===================>
                      const int NUM_DATA = sizeof DATA / sizeof *DATA;
                      int expNumChannels =
                            numChannelToBeEstablished(DATA, NUM_DATA)
                                                                    - existing;

                      LOOP_ASSERT(VALUES[i].d_lineNum,
                                  0 == processTest(&acceptor,
                                                   threadAsClient,
                                                   &channels,
                                                   DATA,
                                                   NUM_DATA,
                                                   expNumChannels));

                      if (veryVerbose) {
                          QT("Step 4: channels.size() = ");
                          PT(channels.size());
                      }
                      existing = channels.size();
                  }
                  channels.clear();
              }
          }
#endif
      } break;
      case 4: {
          // ----------------------------------------------------------------
          // TESTING 'allocate' METHOD:
          //
          // Concerns:
          //   The main concerns about this function are that if it can
          //     1. return the expected 'status' value and the 'null' channel
          //        when an "asynchronous event" happens and this function
          //        is called in the "interruptible" mode;
          //     2. keep trying to accept a new connection until one is
          //        established or an error happens when an "asynchronous
          //        events" happens and the function is called in the
          //        "non_interruptible" mode;
          //     3. establish a channel of the expected type, i.e., the new
          //        established channel should be of type
          //        'btlsos::TcpChannel';
          //     4. establish new channels after the previous request is
          //        interrupted by an "asynchronous event";
          //     5. establish multiple channels;
          //     6. establish new channels after a channel is deallocated,
          //        and the other channel is not affected;
          //     7. work fine after calls to other "allocate" functions;
          //     8. not establish any new channels after the 'acceptor' is
          //        closed;
          //     9. establish new channels after the 'acceptor' is opened
          //        again successfully;
          //    10. return the expected 'status' value and the 'null' channel
          //        when an error occurs;
          //    11. not establish any new channels after the 'acceptor' is
          //        invalidated;
          //
          // Plan:
          //   After a 'btlsos::TcpAcceptor' object 'acceptor' is
          //   created, four steps are involved to test this function:
          //
          //   Step 1: (for concern 1 - 8)
          //     Build a set 'DATA' of 'TestCommand', where each entry
          //     specifies: (1) which function to be invoked; (2) what
          //     arguments to be passed for this call and (3) the results
          //     expected to be returned.  A thread is created to act as a
          //     client for the test.  The client will submit the expected
          //     number of connection requests and/or generate signals
          //     to the main thread if specified.  The reason to generate
          //     signals is to test if the 'acceptor' works fine when an
          //     "asynchronous event" occurs.  To test the 'acceptor' in
          //     its different states, the signal delivery could happen
          //     (1) before any connection is established; (2) after
          //     some but not all expected connections is established.  The
          //     result from each test will be compared against those expected.
          //
          //   Step 2: (for concern 9)
          //     Reopen the 'acceptor' with a valid server address.  Build a
          //     set 'DATA' of 'TestCommand', where each entry will issue a
          //     request to accept a connection.  A thread will be created as
          //     a client to ask for connections.  The expected number of
          //     connections should be established and thus the concern (9)
          //     can be resolved.
          //
          //   Step 3: (for concern 10)
          //     Extract the 'acceptor's socket and close it to simulate the
          //     scenario that a "hard" error happens from calls to an
          //     "allocate" function.  Build a set 'DATA' of 'TestCommand',
          //     where each entry will issue a request to accept a connection.
          //     A thread will be created as the client to ask a connection
          //     while no connection is expected to be established.
          //
          //   Step 4: (for concern 11)
          //     Close the 'acceptor' and reopen the 'acceptor' with a valid
          //     server address.  Build a set 'DATA' of 'TestCommand' to
          //     accept some connections first and then invalidate the
          //     'acceptor'.  A thread will be created as a client to
          //     ask for connections.  No any new connections are supposed
          //     to be established after the 'acceptor' is invalidated.
          //
          // Testing
          //   int allocate();
          // ----------------------------------------------------------------

          if (verbose) {
              QT("Testing 'allocate' method");
              QT("=========================");
          }

          {
              struct {
                  int                   d_lineNum;
                  bslma::TestAllocator *d_allocator_p;  // memory allocator
                  int                   d_capacity;     // initial capacity:
                                                        // not specified if 0
                  int                   d_queueSize;    // a server socket's
                                                        // back-log value
              } VALUES[] =
                //line         allocator   capacity   queueSize
                //----         ---------   --------   ---------
              {
                {  L_,            0,          0,           16 },
                {  L_,            0,          0,           32 },
                {  L_,     &testAllocator,    0,           64 },
                {  L_,     &testAllocator,    0,          128 },
              };

              // only needed for Solaris
              bsls::TimeInterval timeout(5, 10000000);
              timeout += bdlt::CurrentTime::now();

              int non_interrupt = 0,
                  interruptible = btesc_Flag::k_ASYNC_INTERRUPT;

              const int NUM_VALUES = sizeof VALUES / sizeof *VALUES;

              for (int i = 0; i < NUM_VALUES; i++) { // different acceptors
                  bsl::vector<btlsc::Channel*> channels(&testAllocator);
                  Obj acceptor(&factory, VALUES[i].d_allocator_p);
                  int existing = 0;

                  if (verbose) {
                      QT("Step 1 for testing 'allocate' method:");
                      QT("=====================================");
                  }

                  {
                      btlso::IPv4Address serverAddress;
                      serverAddress.setIpAddress(HOST_NAME);
                      serverAddress.setPortNumber(k_DEFAULT_PORT_NUMBER);

                      // Open the 'acceptor' to establish a listening server
                      // socket.
                      ASSERT(0 == acceptor.open(serverAddress,
                                                VALUES[i].d_queueSize));
                      ASSERT(0 == acceptor.isInvalid());

                      TestCommand DATA[] =
// ===================>
#ifdef BSLS_PLATFORM_OS_UNIX
{
//line cmd channelType  interruptFlag  timeout  expStat validChannel expNumConn
//---- --- -----------  -------------  -------  ------- ------------ ----------
//signal
//-----
  // Generate a 'SIGSYS' and no channel is established: concern (1).
  {L_, 'A',  e_CHANNEL, interruptible,  INFINITED,   1,       0,           0,
   1    },

  // Generate a 'SIGSYS' but a channel will be established: concern (2), (3).
  {L_, 'A',  e_CHANNEL, non_interrupt,  INFINITED,   0,       1,           1,
   1    },

  // Generates a 'SIGSYS' and no channel is established: concern (4).
  {L_, 'A',  e_CHANNEL,  interruptible, INFINITED,   1,       0,           1,
   1    },

  // Multiple channels can be established: concern (4), (5).
  {L_, 'A',  e_CHANNEL,  non_interrupt, INFINITED,   0,       1,           2,
   0    },
  {L_, 'A',  e_CHANNEL,  non_interrupt, INFINITED,   0,       1,           3,
   0    },

  // Now deallocate a channel: concern (6).
  {L_, 'D',  e_CHANNEL,  non_interrupt, INFINITED,   0,       0,           2,
   0    },
  {L_, 'D',  e_CHANNEL,  non_interrupt, INFINITED,   0,       0,           1,
   0    },

  // Establish a new channel after the above deallocate: concern (6).
  {L_, 'A',  e_CHANNEL,  non_interrupt, INFINITED,   0,       1,           2,
   0    },

  // Can still establish channels after calling other "allocate": concern (7).
  {L_, 'A', e_T_CHANNEL, non_interrupt, INFINITED,   0,       1,           3,
   0    },
  {L_, 'A', e_T_CHANNEL, non_interrupt, INFINITED,   0,       1,           4,
   0    },
  {L_, 'A',  e_CHANNEL,  non_interrupt, INFINITED,   0,       1,           5,
   0    },
  {L_, 'A',  e_CHANNEL,  non_interrupt, INFINITED,   0,       1,           6,
   0    },

  // Close the 'acceptor' can't establish any more channels: concern (8).
  {L_, 'C',  e_CHANNEL,  non_interrupt, INFINITED,   0,       0,           6,
   0    },
  {L_, 'A',  e_CHANNEL,  interruptible, INFINITED,  -2,       0,           6,
   0    },
  {L_, 'A',  e_CHANNEL,  non_interrupt, INFINITED,  -2,       0,           6,
   0    },

};
#else  // windows test data
{
//line cmd channelType  interruptFlag  timeout  expStat validChannel expNumConn
//---- --- -----------  -------------  -------  ------- ------------ ----------
//signal
//-----
  // one channel is established.
  {L_, 'A',  e_CHANNEL,  interruptible, INFINITED,   0,       1,           1,
   0    },

  // Multiple channels can be established: concern (4), (5).
  {L_, 'A',  e_CHANNEL,  non_interrupt, INFINITED,   0,       1,           2,
   0    },
  {L_, 'A',  e_CHANNEL,  non_interrupt, INFINITED,   0,       1,           3,
   0    },

  // Now deallocate a channel: concern (6).
  {L_, 'D',  e_CHANNEL,  non_interrupt, INFINITED,   0,       0,           2,
   0    },
  {L_, 'D',  e_CHANNEL,  non_interrupt, INFINITED,   0,       0,           1,
   0   },

  // Establish a new channel after the above deallocate: concern (6).
  {L_, 'A',  e_CHANNEL,  non_interrupt, INFINITED,   0,       1,           2,
   0    },

  // Can still establish channels after calling other "allocate": concern (7).
  {L_, 'A', e_T_CHANNEL, non_interrupt, INFINITED,   0,       1,           3,
   0    },
  {L_, 'A', e_T_CHANNEL, non_interrupt, INFINITED,   0,       1,           4,
   0    },
  {L_, 'A',  e_CHANNEL,  non_interrupt, INFINITED,   0,       1,           5,
   0    },
  {L_, 'A',  e_CHANNEL,  non_interrupt, INFINITED,   0,       1,           6,
   0    },

  // Close the 'acceptor' can't establish any more channels: concern (8).
  {L_, 'C',  e_CHANNEL,  non_interrupt, INFINITED,   0,       0,           6,
   0    },
  {L_, 'A',  e_CHANNEL,  interruptible, INFINITED,  -2,       0,           6,
   0    },
  {L_, 'A',  e_CHANNEL,  non_interrupt, INFINITED,  -2,       0,           6,
   0    },

};
#endif
// ===================>
                      const int NUM_DATA = sizeof DATA / sizeof *DATA;
                      int expNumChannels = numChannelToBeEstablished(
                                                                  DATA,
                                                                  NUM_DATA);

                      LOOP_ASSERT(VALUES[i].d_lineNum,
                                  0 == processTest(&acceptor,
                                                   threadAsClient,
                                                   &channels,
                                                   DATA,
                                                   NUM_DATA,
                                                   expNumChannels));
                      existing = channels.size();
                      if (veryVerbose) {
                          QT("Step 1: channels.size() = ");
                          PT(channels.size());
                      }
                  }

                  if (verbose) {
                      QT("Step 2 for testing 'allocate' method:");
                      QT("=====================================");
                  }

                  {
                      btlso::IPv4Address serverAddress;
                      serverAddress.setIpAddress(HOST_NAME);
                      serverAddress.setPortNumber(k_DEFAULT_PORT_NUMBER);

                      // The 'acceptor' is closed in step 1, now reopen it to
                      // establish a listening server socket.

                      ASSERT(0 == acceptor.open(serverAddress,
                                            VALUES[i].d_queueSize));
                      ASSERT(0 == acceptor.isInvalid());

                      TestCommand DATA[] =
// ===================>
{
//line cmd channelType  interruptFlag  timeout expStat validChannel expNumConn
//---- --- -----------  -------------  ------- ------- ------------ ----------
//signal
//-----
  // New channels can still be established: concern (9).
  {L_, 'A',  e_CHANNEL,  non_interrupt, INFINITED,   0,     1,   existing + 1,
   0    },
  {L_, 'A',  e_CHANNEL,  non_interrupt, INFINITED,   0,     1,   existing + 2,
   0    },
  {L_, 'A',  e_CHANNEL,  non_interrupt, INFINITED,   0,     1,   existing + 3,
   0    },

};
// ===================>
                      const int NUM_DATA = sizeof DATA / sizeof *DATA;
                      int expNumChannels =
                            numChannelToBeEstablished(DATA, NUM_DATA)
                                                                    - existing;

                      LOOP_ASSERT(VALUES[i].d_lineNum,
                                  0 == processTest(&acceptor,
                                                   threadAsClient,
                                                   &channels,
                                                   DATA,
                                                   NUM_DATA,
                                                   expNumChannels));

                      if (veryVerbose) {
                          QT("Step 2: channels.size() = ");
                          PT(channels.size());
                      }
                      existing = channels.size();
                  }
                  if (verbose) {
                      QT("Step 3 for testing 'allocate' method:");
                      QT("=====================================");
                  }

#ifdef BSLS_PLATFORM_OS_SOLARIS
                  {
                      const StreamSocket *serverSocket = acceptor.socket();
                      StreamSocket *server =
                          const_cast <StreamSocket *> (serverSocket);

                      // If multiple test data is added, be sure the 'acceptor'
                      // should be opened every time, then create a thread to
                      // close its server socket.
                      TestCommand DATA =
// ===================>
//line cmd channelType  interruptFlag  timeout expStat validChannel expNumConn
//---- --- -----------  -------------  ------- ------- ------------ ----------
//signal
//-----
  {L_, 'A',  e_CHANNEL,   non_interrupt, &timeout,  -3,      0,      existing,
   0    };
// ===================>

                      bdlqq::ThreadUtil::Handle threadHandle;
                      bdlqq::ThreadAttributes attributes;
                      int ret = bdlqq::ThreadUtil::create(&threadHandle,
                                                         attributes,
                                                         threadToCloseServer,
                                                         server);
                      ASSERT(0 == ret);

                      int status = 0;
                      btlsc::Channel *newChannel =
                                  acceptor.allocate(&status,
                                                    DATA.d_interruptFlags);
                      if (!DATA.d_validChannel) {
                          LOOP_ASSERT(i, 0 == newChannel);
                      }
                      else {
                          LOOP_ASSERT(i, 0 != newChannel);
                      }
                      LOOP_ASSERT(i, DATA.d_expStatus == status);
                  }
#endif
                  if (verbose) {
                      QT("Step 4 for testing 'allocate' method:");
                      QT("=====================================");
                  }
                  {
                      // Close the old server socket to deallocate it.
                      ASSERT(0 == acceptor.close());

                      btlso::IPv4Address serverAddress;
                      serverAddress.setIpAddress(HOST_NAME);
                      serverAddress.setPortNumber(k_DEFAULT_PORT_NUMBER);

                      // Reopen the 'acceptor' establish a new listening server
                      // socket.
                      ASSERT(0 == acceptor.open(serverAddress,
                                            VALUES[i].d_queueSize));
                      ASSERT(0 == acceptor.isInvalid());

                      TestCommand DATA[] =
// ===================>
{
//line cmd channelType  interruptFlag  timeout expStat validChannel expNumConn
//---- --- -----------  -------------  ------- ------- ------------ ----------
//signal
//-----
  // New channels can still be established: concern (9).
  {L_, 'A',  e_CHANNEL,  non_interrupt, INFINITED,   0,     1,   existing + 1,
   0    },
  {L_, 'A',  e_CHANNEL,  non_interrupt, INFINITED,   0,     1,   existing + 2,
   0    },
  {L_, 'A',  e_CHANNEL,  non_interrupt, INFINITED,   0,     1,   existing + 3,
   0    },
  {L_, 'I',  e_CHANNEL,  non_interrupt, INFINITED,   0,     0,   existing + 3,
   0    },
  {L_, 'A',  e_CHANNEL,  non_interrupt, INFINITED,  -4,     0,   existing + 3,
   0    },
  {L_, 'A',  e_CHANNEL,  non_interrupt, INFINITED,  -4,     0,   existing + 3,
   0    },

};
// ===================>
                      const int NUM_DATA = sizeof DATA / sizeof *DATA;
                      int expNumChannels =
                            numChannelToBeEstablished(DATA, NUM_DATA)
                                                                    - existing;

                      LOOP_ASSERT(VALUES[i].d_lineNum,
                                  0 == processTest(&acceptor,
                                                   threadAsClient,
                                                   &channels,
                                                   DATA,
                                                   NUM_DATA,
                                                   expNumChannels));

                      if (veryVerbose) {
                          QT("Step 4: channels.size() = ");
                          PT(channels.size());
                      }
                      existing = channels.size();
                  }
                  channels.clear();
              }
          }
      } break;
      case 3: {
          // ----------------------------------------------------------------
          // TESTING BASIC ACCESSORS:
          //
          // Plan:
          //
          // Testing:
          //   const btlso::StreamSocket<btlso::IPv4Address> *socket() const;
          //   const btlso::IPv4Address& address() const;
          //   int isInvalid() const;
          //   int numChannels() const;
          // ----------------------------------------------------------------
          if (verbose) {
              QT("Testing BASIC ACCESSORS");
              QT("=======================");
          }

          {
              struct {
                  int                   d_lineNum;
                  bslma::TestAllocator *d_allocator_p;  // memory allocator
                  int                   d_capacity;     // initial capacity:
                                                        // not specified if 0
                  int                   d_queueSize;    // a server socket's
                                                        // back-log value
              } VALUES[] =
                //line         allocator   capacity   queueSize
                //----         ---------   --------   ---------
              {
                {  L_,            0,          0,           16 },
                {  L_,            0,          0,           32 },
                {  L_,            0,          0,           64 },
                {  L_,            0,          0,          128 },
                {  L_,     &testAllocator,    0,          128 },
                {  L_,     &testAllocator,    0,          128 },
                {  L_,     &testAllocator,    2,          128 },
                {  L_,     &testAllocator,    4,          128 },
                {  L_,            0,          8,          128 },
                {  L_,            0,         16,          128 },
              };

              const int NUM_VALUES = sizeof VALUES / sizeof *VALUES;
              for (int i = 0; i < NUM_VALUES; i++) { // different acceptors
                  bsl::vector<btlsc::Channel*> channels(&testAllocator);
                  Obj acceptor(&factory, VALUES[i].d_allocator_p);
                  LOOP_ASSERT(i, 0 == acceptor.isInvalid());
                  LOOP_ASSERT(i, 0 == acceptor.numChannels());

                  btlso::IPv4Address serverAddress;
                  serverAddress.setIpAddress(HOST_NAME);
                  serverAddress.setPortNumber(k_DEFAULT_PORT_NUMBER);

                  // Open the 'acceptor' to establish a listening server
                  // socket.
                  LOOP_ASSERT(i, 0 == acceptor.open(serverAddress,
                                            VALUES[i].d_queueSize));
                  LOOP_ASSERT(i, 0 == acceptor.isInvalid());
                  int non_interrupt = 0,
                  interruptible = btesc_Flag::k_ASYNC_INTERRUPT;

                  TestCommand DATA[] =
// ===============>
{
//line cmd channelType  interruptFlag  timeout expStat validChannel expNumConn
//---- --- -----------  -------------  ------- ------- ------------ ----------
//signal
//-----
  // Each of the following command is to establish a channel.
  {L_, 'A',  e_CHANNEL,  non_interrupt, INFINITED,   0,        1,          1,
   0    },
  {L_, 'A', e_T_CHANNEL, interruptible, INFINITED,   0,        1,          2,
   0    },
  {L_, 'A', e_T_CHANNEL, non_interrupt, INFINITED,   0,        1,          3,
   0    },
  {L_, 'A',   e_CHANNEL, non_interrupt, INFINITED,   0,        1,          4,
   0    },
  {L_, 'A',   e_CHANNEL, interruptible, INFINITED,   0,        1,          5,
   0    },

  {L_, 'I',   e_CHANNEL, interruptible, INFINITED,   0,        0,          5,
   0    },
};
// ===============>
                  const int NUM_DATA = sizeof DATA / sizeof *DATA;
                  int expNumChannels = numChannelToBeEstablished(DATA,
                                                                 NUM_DATA);
                  LOOP_ASSERT(VALUES[i].d_lineNum,
                              0 == processTest(&acceptor,
                                               threadAsClient,
                                               &channels,
                                               DATA,
                                               NUM_DATA,
                                               expNumChannels));

                  if (veryVerbose) {
                      PT(channels.size());
                  }
                  LOOP_ASSERT(i, 1 == acceptor.isInvalid());
                  LOOP_ASSERT(i, DATA[NUM_DATA - 1].d_expNumChannels ==
                                                    acceptor.numChannels());
                  channels.clear();
              }
          }
      } break;
      case 2: {
          // ----------------------------------------------------------------
          // TESTING PRIMARY MANIPULATORS (BOOTSTRAP):
          //   The main concern about this set of functions is that (1) it
          //   can create different 'btlsos::TcpAcceptor' objects
          //   successfully, based on different parameters; (2) if can
          //   destructor any 'btlsos::TcpAcceptor' object successfully.
          // Plan:
          //   Build a set of data 'VALUES' to construct different
          //   'btlsos::TcpAcceptor' objects.  With each objects,
          //   establish a specified number of channels, verify the result
          //   from each channel operation.
          // Testing:
          //   virtual btlsos::TcpAcceptor();
          //   virtual btlsos::TcpAcceptor(..., int initialCapacity, ...);
          //   virtual ~btlsos::TcpAcceptor();
          // ----------------------------------------------------------------
          if (verbose) {
              QT("Testing Primary Manipulator");
              QT("===========================");
          }

          {
              struct {
                  int                   d_lineNum;
                  bslma::TestAllocator *d_allocator_p;  // memory allocator
                  int                   d_capacity;     // initial capacity:
                                                        // not specified if 0
                  int                   d_queueSize;    // a server socket's
                                                        // back-log value
              } VALUES[] =
                //line         allocator   capacity   queueSize
                //----         ---------   --------   ---------
              {
                {  L_,            0,          0,           16 },
                {  L_,            0,          0,           32 },
                {  L_,            0,          0,           64 },
                {  L_,            0,          0,          128 },
                {  L_,     &testAllocator,    0,           64 },
                {  L_,     &testAllocator,    0,          128 },
                {  L_,     &testAllocator,    0,          128 },
                {  L_,     &testAllocator,    0,          128 },
                {  L_,     &testAllocator,    2,          128 },
                {  L_,     &testAllocator,    4,          128 },
                {  L_,            0,          8,          128 },
                {  L_,            0,         16,          128 },
              };

              const int NUM_VALUES = sizeof VALUES / sizeof *VALUES;
              for (int i = 0; i < NUM_VALUES; i++) { // different acceptors
                  bsl::vector<btlsc::Channel*> channels(&testAllocator);
                  Obj acceptor(&factory, VALUES[i].d_allocator_p);
                  btlso::IPv4Address serverAddress;
                  serverAddress.setIpAddress(HOST_NAME);
                  serverAddress.setPortNumber(k_DEFAULT_PORT_NUMBER);

                  // Open the 'acceptor' to establish a listening server
                  // socket.
                  ASSERT(0 == acceptor.open(serverAddress,
                                            VALUES[i].d_queueSize));
                  ASSERT(0 == acceptor.isInvalid());
                  int non_interrupt = 0,
                  interruptible = btesc_Flag::k_ASYNC_INTERRUPT;

                  TestCommand DATA[] =
// ===============>
{
//line cmd channelType  interruptFlag  timeout expStat validChannel expNumConn
//---- --- -----------  -------------  ------- ------- ------------ ----------
//signal
//-----
  // Each of the following command is to establish a channel.
  {L_, 'A',  e_CHANNEL,  non_interrupt, INFINITED,   0,       1,           1,
   0    },
  {L_, 'A', e_T_CHANNEL, interruptible, INFINITED,   0,       1,           2,
   0    },
  {L_, 'A', e_T_CHANNEL, non_interrupt, INFINITED,   0,       1,           3,
   0    },
  {L_, 'A',   e_CHANNEL, non_interrupt, INFINITED,   0,       1,           4,
   0    },
  {L_, 'A',   e_CHANNEL, interruptible, INFINITED,   0,       1,           5,
   0    },

  {L_, 'A',   e_CHANNEL, non_interrupt, INFINITED,   0,       1,           6,
   0    },
  {L_, 'A',   e_CHANNEL, non_interrupt, INFINITED,   0,       1,           7,
   0    },
  {L_, 'A',   e_CHANNEL, non_interrupt, INFINITED,   0,       1,           8,
   0    },
  {L_, 'A', e_T_CHANNEL, non_interrupt, INFINITED,   0,       1,           9,
   0    },
  {L_, 'A', e_T_CHANNEL, non_interrupt, INFINITED,   0,       1,          10,
   0    },

  {L_, 'A', e_T_CHANNEL, non_interrupt, INFINITED,   0,       1,          11,
   0    },
  {L_, 'A', e_T_CHANNEL, interruptible, INFINITED,   0,       1,          12,
   0    },
  {L_, 'A', e_T_CHANNEL, non_interrupt, INFINITED,   0,       1,          13,
   0    },
  {L_, 'A', e_T_CHANNEL, non_interrupt, INFINITED,   0,       1,          14,
   0    },
  {L_, 'A', e_T_CHANNEL, interruptible, INFINITED,   0,       1,          15,
   0    },
  {L_, 'A', e_T_CHANNEL, non_interrupt, INFINITED,   0,       1,          16,
   0    },
  {L_, 'A', e_T_CHANNEL, interruptible, INFINITED,   0,       1,          17,
   0    },
  {L_, 'A', e_T_CHANNEL, non_interrupt, INFINITED,   0,       1,          18,
   0    },
  {L_, 'A', e_T_CHANNEL, non_interrupt, INFINITED,   0,       1,          19,
   0    },
  {L_, 'A', e_T_CHANNEL, interruptible, INFINITED,   0,       1,          20,
   0    },
};
// ===============>
                  const int NUM_DATA = sizeof DATA / sizeof *DATA;
                  int expNumChannels = numChannelToBeEstablished(DATA,
                                                                 NUM_DATA);
                  LOOP_ASSERT(VALUES[i].d_lineNum,
                              0 == processTest(&acceptor,
                                               threadAsClient,
                                               &channels,
                                               DATA,
                                               NUM_DATA,
                                               expNumChannels));
                  if (veryVerbose) {
                      PT(channels.size());
                  }
                  channels.clear();
              }
          }
      } break;
      case 1: {
            // ----------------------------------------------------------------
            // BREATHING TEST:
            //
            // Plan:
            //
            // Testing:
            //   BREATHING TEST
            // ----------------------------------------------------------------

          if (verbose) {
              QT("BREATHING TEST");
              QT("==============");
          }

      } break;
      default: {
        cerr << "WARNING: CASE `" << test << "' NOT FOUND." << endl;
        testStatus = -1;
      }
    }

    if (testStatus > 0) {
        cerr << "Error, non-zero test status = " << testStatus << "." << endl;
    }
    return testStatus;
}

// ----------------------------------------------------------------------------
// Copyright 2015 Bloomberg Finance L.P.
//
// Licensed under the Apache License, Version 2.0 (the "License");
// you may not use this file except in compliance with the License.
// You may obtain a copy of the License at
//
//     http://www.apache.org/licenses/LICENSE-2.0
//
// Unless required by applicable law or agreed to in writing, software
// distributed under the License is distributed on an "AS IS" BASIS,
// WITHOUT WARRANTIES OR CONDITIONS OF ANY KIND, either express or implied.
// See the License for the specific language governing permissions and
// limitations under the License.
// ----------------------------- END-OF-FILE ----------------------------------<|MERGE_RESOLUTION|>--- conflicted
+++ resolved
@@ -879,11 +879,7 @@
                   ret = acceptor.getOption(&result, level, option);
                   LOOP_ASSERT(i, 0 == ret);
                   LOOP_ASSERT(i,
-<<<<<<< HEAD
-                             btlso::SocketOptUtil::BTESO_TCPNODELAY != result);
-=======
-                              btlso::SocketOptUtil::k_TCPNODELAY != result);
->>>>>>> 35a373a7
+                             btlso::SocketOptUtil::k_TCPNODELAY != result);
 
                   // Get the socket option for Nagle algorithm flag and verify
                   // the result.
