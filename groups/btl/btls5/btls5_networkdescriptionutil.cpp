// btls5_networkdescriptionutil.cpp                                   -*-C++-*-
#include <btls5_networkdescriptionutil.h>

#include <bsls_ident.h>
BSLS_IDENT_RCSID(btls5_networkdescriptionutil_cpp, "$Id$ $CSID$")

namespace BloombergLP {

namespace btls5 {

                     // -----------------------------
                     // struct NetworkDescriptionUtil
                     // -----------------------------

// CLASS METHODS
bool NetworkDescriptionUtil::isWellFormed(
                                       const NetworkDescription& socks5Servers)
{
    const bsl::size_t levels = socks5Servers.numLevels();
    bool hasEmptyLevel = false;
    for (bsl::size_t i = 0; i < levels; ++i) {
        if (0 == socks5Servers.numProxies(i)) {
            hasEmptyLevel = true;
            break;
        }
    }
    return 0 < levels && !hasEmptyLevel;
}

void NetworkDescriptionUtil::setLevelCredentials(
                                              NetworkDescription *proxyNetwork,
                                              bsl::size_t         level,
                                              const Credentials&  credentials)
{
    BSLS_ASSERT(proxyNetwork);
    BSLS_ASSERT(level < proxyNetwork->numLevels());

    bsl::size_t order = 0;
    for (NetworkDescription::ProxyIterator proxy
                                             = proxyNetwork->beginLevel(level),
             end = proxyNetwork->endLevel(level);
         proxy != end;
         ++proxy) {
        proxyNetwork->setCredentials(level, order, credentials);
        ++order;
    }
}

void NetworkDescriptionUtil::setAllCredentials(
                                              NetworkDescription *proxyNetwork,
                                              const Credentials&  credentials)
{
    BSLS_ASSERT(proxyNetwork);

    for (bsl::size_t level = 0, end = proxyNetwork->numLevels();
         level != end;
         ++level) {
        setLevelCredentials(proxyNetwork, level, credentials);
    }
}

}  // close package namespace

}  // close enterprise namespace

<<<<<<< HEAD
// ---------------------------------------------------------------------------
// NOTICE:
//      Copyright (C) Bloomberg L.P., 2015
//      All Rights Reserved.
//      Property of Bloomberg L.P. (BLP)
//      This software is made available solely pursuant to the
//      terms of a BLP license agreement which governs its use.
// ----------------------------- END-OF-FILE ---------------------------------
=======
// ----------------------------------------------------------------------------
// Copyright 2015 Bloomberg Finance L.P.
//
// Licensed under the Apache License, Version 2.0 (the "License");
// you may not use this file except in compliance with the License.
// You may obtain a copy of the License at
//
//     http://www.apache.org/licenses/LICENSE-2.0
//
// Unless required by applicable law or agreed to in writing, software
// distributed under the License is distributed on an "AS IS" BASIS,
// WITHOUT WARRANTIES OR CONDITIONS OF ANY KIND, either express or implied.
// See the License for the specific language governing permissions and
// limitations under the License.
// ----------------------------- END-OF-FILE ----------------------------------
>>>>>>> c0eff1a4
<|MERGE_RESOLUTION|>--- conflicted
+++ resolved
@@ -63,16 +63,6 @@
 
 }  // close enterprise namespace
 
-<<<<<<< HEAD
-// ---------------------------------------------------------------------------
-// NOTICE:
-//      Copyright (C) Bloomberg L.P., 2015
-//      All Rights Reserved.
-//      Property of Bloomberg L.P. (BLP)
-//      This software is made available solely pursuant to the
-//      terms of a BLP license agreement which governs its use.
-// ----------------------------- END-OF-FILE ---------------------------------
-=======
 // ----------------------------------------------------------------------------
 // Copyright 2015 Bloomberg Finance L.P.
 //
@@ -87,5 +77,4 @@
 // WITHOUT WARRANTIES OR CONDITIONS OF ANY KIND, either express or implied.
 // See the License for the specific language governing permissions and
 // limitations under the License.
-// ----------------------------- END-OF-FILE ----------------------------------
->>>>>>> c0eff1a4
+// ----------------------------- END-OF-FILE ----------------------------------