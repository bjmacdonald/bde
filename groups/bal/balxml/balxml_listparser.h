--- conflicted
+++ resolved
@@ -264,11 +264,7 @@
         // remove the new object from the array
         bdlat_ArrayFunctions::resize(d_object_p, i);
 
-<<<<<<< HEAD
-        return k_FAILURE;
-=======
-        return BAEXML_FAILURE;                                        // RETURN
->>>>>>> 914c9bdf
+        return k_FAILURE;                                             // RETURN
     }
 
      return k_SUCCESS;
@@ -313,11 +309,7 @@
     if (!d_characters.empty()) {
         if (0 != appendElement(d_characters.data(),
                                static_cast<int>(d_characters.length()))) {
-<<<<<<< HEAD
-            return k_FAILURE;
-=======
-            return BAEXML_FAILURE;                                    // RETURN
->>>>>>> 914c9bdf
+            return k_FAILURE;                                         // RETURN
         }
     }
 
@@ -345,11 +337,7 @@
                 if (0 != appendElement(
                                     d_characters.data(),
                                     static_cast<int>(d_characters.length()))) {
-<<<<<<< HEAD
-                    return k_FAILURE;
-=======
-                    return BAEXML_FAILURE;                            // RETURN
->>>>>>> 914c9bdf
+                    return k_FAILURE;                                 // RETURN
                 }
 
                 d_characters.clear();
