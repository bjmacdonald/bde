// baltzo_dstpolicy.t.cpp                                             -*-C++-*-

#include <baltzo_dstpolicy.h>

#include <bslma_default.h>
#include <bslma_testallocator.h>

#include <bsl_cstdlib.h>       // 'atoi'
#include <bsl_cstring.h>       // 'strcmp', 'memcmp', 'memcpy'
#include <bsl_ios.h>
#include <bsl_iostream.h>
#include <bsl_strstream.h>

using namespace BloombergLP;
using namespace bsl;

// ============================================================================
//                                  TEST PLAN
// ----------------------------------------------------------------------------
//                                  Overview
//                                  --------
// The component under test implements a single enumeration having sequential
// enumerator values that start from 0.
//
// We will therefore follow our standard 3-step approach to testing enumeration
// types, with certain test cases omitted:
//: o [ 4] -- BDEX streaming is not (yet) implemented for this type.
//
// Global Concerns:
//: o No methods or free operators allocate memory.
//
// Global Assumptions:
//: o All CLASS METHODS and the '<<' free operator are 'const' thread-safe.
// ----------------------------------------------------------------------------
// TYPES
// [ 1] enum Enum { ... };
//
// CLASS METHODS
// [ 3] ostream& print(ostream& s, Enum val, int level = 0, int sPL = 4);
// [ 1] const char *toAscii(baltzo::DstPolicy::Enum val);
//
// FREE OPERATORS
// [ 2] operator<<(ostream& s, baltzo::DstPolicy::Enum val);
// ----------------------------------------------------------------------------
// [ 5] USAGE EXAMPLE

// ============================================================================
//                       STANDARD BDE ASSERT TEST MACROS
// ----------------------------------------------------------------------------

static int testStatus = 0;

static void aSsErT(int c, const char *s, int i) {
    if (c) {
        cout << "Error " << __FILE__ << "(" << i << "): " << s
             << "    (failed)" << endl;
        if (testStatus >= 0 && testStatus <= 100) ++testStatus;
    }
}
#define ASSERT(X) { aSsErT(!(X), #X, __LINE__); }

// ============================================================================
//                     STANDARD BDE LOOP-ASSERT TEST MACROS
// ----------------------------------------------------------------------------

#define LOOP_ASSERT(I,X) { \
    if (!(X)) { cout << #I << ": " << I << "\n"; aSsErT(1, #X, __LINE__);}}

#define LOOP2_ASSERT(I,J,X) { \
    if (!(X)) { cout << #I << ": " << I << "\t" << #J << ": " \
              << J << "\n"; aSsErT(1, #X, __LINE__); } }

#define LOOP3_ASSERT(I,J,K,X) { \
   if (!(X)) { cout << #I << ": " << I << "\t" << #J << ": " << J << "\t" \
              << #K << ": " << K << "\n"; aSsErT(1, #X, __LINE__); } }

#define LOOP4_ASSERT(I,J,K,L,X) { \
   if (!(X)) { cout << #I << ": " << I << "\t" << #J << ": " << J << "\t" << \
       #K << ": " << K << "\t" << #L << ": " << L << "\n"; \
       aSsErT(1, #X, __LINE__); } }

#define LOOP5_ASSERT(I,J,K,L,M,X) { \
   if (!(X)) { cout << #I << ": " << I << "\t" << #J << ": " << J << "\t" << \
       #K << ": " << K << "\t" << #L << ": " << L << "\t" << \
       #M << ": " << M << "\n"; \
       aSsErT(1, #X, __LINE__); } }

#define LOOP6_ASSERT(I,J,K,L,M,N,X) { \
   if (!(X)) { cout << #I << ": " << I << "\t" << #J << ": " << J << "\t" << \
       #K << ": " << K << "\t" << #L << ": " << L << "\t" << \
       #M << ": " << M << "\t" << #N << ": " << N << "\n"; \
       aSsErT(1, #X, __LINE__); } }

// ============================================================================
//                       SEMI-STANDARD TEST OUTPUT MACROS
// ----------------------------------------------------------------------------

#define P(X) cout << #X " = " << (X) << endl; // Print identifier and value.
#define Q(X) cout << "<| " #X " |>" << endl;  // Quote identifier literally.
#define P_(X) cout << #X " = " << (X) << ", " << flush; // P(X) without '\n'
#define T_ cout << "\t" << flush;             // Print tab w/o newline.
#define L_ __LINE__                           // current Line number

// ============================================================================
//                        GLOBAL TYPEDEFS FOR TESTING
// ----------------------------------------------------------------------------

typedef baltzo::DstPolicy::Enum Enum;
typedef baltzo::DstPolicy       Obj;

// ============================================================================
//                       GLOBAL CONSTANTS FOR TESTING
// ----------------------------------------------------------------------------

const int NUM_ENUMERATORS = 3;

#define UNKNOWN_FORMAT "(* UNKNOWN *)"

// ============================================================================
//                               MAIN PROGRAM
// ----------------------------------------------------------------------------

int main(int argc, char *argv[])
{
    int             test = argc > 1 ? atoi(argv[1]) : 0;
    bool         verbose = argc > 2;
    bool     veryVerbose = argc > 3;
    bool veryVeryVerbose = argc > 4;

    cout << "TEST " << __FILE__ << " CASE " << test << endl;

    bslma::TestAllocator defaultAllocator(veryVeryVerbose);
    bslma::Default::setDefaultAllocatorRaw(&defaultAllocator);

    bslma::TestAllocator globalAllocator(veryVeryVerbose);
    bslma::Default::setGlobalAllocator(&globalAllocator);

    switch (test) { case 0:  // Zero is always the leading case.
      case 5: {
        // --------------------------------------------------------------------
        // USAGE EXAMPLE
        //
        // Concerns:
        //: 1 The usage example provided in the component header file must
        //:   compile, link, and run as shown.  (P-1)
        //
        // Plan:
        //: 1 Incorporate usage example from header into test driver, replace
        //:   leading comment characters with spaces, replace 'assert' with
        //:   'ASSERT', and insert 'if (veryVerbose)' before all output
        //:   operations.  (C-1)
        //
        // Testing:
        //   USAGE EXAMPLE
        // --------------------------------------------------------------------

        if (verbose) cout << endl << "Testing Usage Examples" << endl
                                  << "======================" << endl;

///Usage
///-----
// In this section we show intended usage of this component.
//
///Example 1: Basic Syntax
///- - - - - - - - - - - -
// The following snippets of code provide a simple illustration of
// 'baltzo::DstPolicy' usage.
//
// First, we create a variable 'value' of type 'baltzo::DstPolicy::Enum' and
// initialize it with the enumerator value
// 'baltzo::DstPolicy::e_STANDARD':
//..
    baltzo::DstPolicy::Enum value = baltzo::DstPolicy::e_STANDARD;
//..
// Next, we store a pointer to its ASCII representation in a variable
// 'asciiValue' of type 'const char *':
//..
    const char *asciiValue = baltzo::DstPolicy::toAscii(value);
    ASSERT(0 == bsl::strcmp(asciiValue, "STANDARD"));
//..
// Finally, we print 'value' to 'bsl::cout'.
//..
if (veryVerbose)
    bsl::cout << value << bsl::endl;
//..
// This statement produces the following output on 'stdout':
//..
//  STANDARD
//..

      } break;
      case 4: {
        // --------------------------------------------------------------------
        // TESTING 'bdex' STREAMING
        //   'bdex' streaming is not yet implemented for this enumeration.
        //
        // Concerns:
        //   Not applicable.
        //
        // Plan:
        //   Not applicable.
        //
        // Testing:
        //   Not applicable.
        // --------------------------------------------------------------------

      } break;
      case 3: {
        // --------------------------------------------------------------------
        // TESTING 'print'
        //
        // Concerns:
        //: 1 The 'print' method writes the output to the specified stream.
        //:   (P-1)
        //: 2 The 'print' method writes the string representation of each
        //:   enumerator in the intended format.  (P-1)
        //: 3 The 'print' method writes a distinguished string when passed an
        //:   out-of-band value.  (P-2)
        //: 4 There is no output when the stream is invalid.  (P-3)
        //: 5 The 'print' method has the expected signature.  (P-4)
        //
        // Plan:
        //: 1 Verify that the 'print' method produces the expected results for
        //:   each enumerator.  (C-1, C-2)
        //: 2 Verify that the 'print' method writes a distinguished string when
        //:   passed an out-of-band value.  (C-3)
        //: 3 Verify that there is no output when the stream is invalid.  (C-4)
        //: 4 Take the address of the 'print' (class) method and use the
        //:   result to initialize a variable of the appropriate type.  (C-5)
        //
        // Testing:
        //   ostream& print(ostream& s, Enum val, int level = 0, int sPL = 4);
        // --------------------------------------------------------------------

        if (verbose) cout << endl << "Testing 'print'" << endl
                                  << "===============" << endl;

        static const struct {
            int         d_lineNum;  // source line number
            int         d_level;    // level
            int         d_spl;      // spaces per level
            Enum        d_value;    // enumerator value
            const char *d_exp;      // expected result
        } DATA[] = {
#define NL "\n"
            //line  level  spl  enumerator value        expected result
            //----  -----  ---  ----------------------  -----------------
            { L_,     0,    4,  Obj::e_DST,             "DST" NL           },
            { L_,     0,    4,  Obj::e_STANDARD,        "STANDARD" NL      },
            { L_,     0,    4,  Obj::e_UNSPECIFIED,     "UNSPECIFIED" NL   },

            { L_,     0,    4,  (Enum)NUM_ENUMERATORS,  UNKNOWN_FORMAT NL  },
            { L_,     0,    4,  (Enum)-1,               UNKNOWN_FORMAT NL  },
            { L_,     0,    4,  (Enum)-5,               UNKNOWN_FORMAT NL  },
            { L_,     0,    4,  (Enum)99,               UNKNOWN_FORMAT NL  },

            { L_,     0,   -1,  Obj::e_DST,            "DST"               },
            { L_,     0,    0,  Obj::e_DST,            "DST" NL            },
            { L_,     0,    2,  Obj::e_DST,            "DST" NL            },
            { L_,     1,    1,  Obj::e_DST,            " DST" NL           },
            { L_,     1,    2,  Obj::e_DST,            "  DST" NL          },
            { L_,    -1,    2,  Obj::e_DST,            "DST" NL            },
            { L_,    -2,    1,  Obj::e_DST,            "DST" NL            },
            { L_,     2,    1,  Obj::e_DST,            "  DST" NL          },
            { L_,     1,    3,  Obj::e_DST,            "   DST" NL         },
#undef NL
        };
        const int NUM_DATA = sizeof DATA / sizeof *DATA;

        const int   SIZE = 128;         // big enough to hold output string
        const char  XX   = (char)0xFF;  // value of an unset 'char'
              char  buf[SIZE];          // output buffer

              char  mCtrl[SIZE];  memset(mCtrl, XX, SIZE);
        const char *CTRL = mCtrl;

<<<<<<< HEAD
#ifndef BDE_OMIT_INTERNAL_DEPRECATED
        ASSERT(Obj::BAETZO_DST         == Obj::BALTZO_DST);
        ASSERT(Obj::BAETZO_STANDARD    == Obj::BALTZO_STANDARD);
        ASSERT(Obj::BAETZO_UNSPECIFIED == Obj::BALTZO_UNSPECIFIED);
#endif  // BDE_OMIT_INTERNAL_DEPRECATED
=======
#ifndef BDE_OPENSOURCE_PUBLICATION
        ASSERT(Obj::e_DST         == Obj::e_DST);
        ASSERT(Obj::e_STANDARD    == Obj::e_STANDARD);
        ASSERT(Obj::e_UNSPECIFIED == Obj::e_UNSPECIFIED);
#endif  // BDE_OPENSOURCE_PUBLICATION
>>>>>>> 914c9bdf

        if (verbose) cout << "\nTesting 'print'." << endl;

        for (int ti = 0; ti < NUM_DATA; ++ti) {
            const int   LINE  = DATA[ti].d_lineNum;
            const int   LEVEL = DATA[ti].d_level;
            const int   SPL   = DATA[ti].d_spl;
            const Enum  VALUE = DATA[ti].d_value;
            const char *EXP   = DATA[ti].d_exp;

            memcpy(buf, CTRL, SIZE);  // Preset 'buf' to unset 'char' values.

            if (veryVerbose) { T_; P_(ti); P(VALUE); }
            if (veryVerbose) cout << "EXPECTED FORMAT: " << EXP << endl;

            ostrstream out(buf, sizeof buf);
            Obj::print(out, VALUE, LEVEL, SPL) << ends;

            if (veryVerbose) cout << "  ACTUAL FORMAT: " << buf << endl;

            const int SZ = strlen(EXP) + 1;
            LOOP2_ASSERT(LINE, ti, SZ  < SIZE);           // Buffer is large
                                                          // enough.
            LOOP2_ASSERT(LINE, ti, XX == buf[SIZE - 1]);  // Check for overrun.
            LOOP2_ASSERT(LINE, ti,  0 == memcmp(buf, EXP, SZ));
            LOOP2_ASSERT(LINE, ti,  0 == memcmp(buf + SZ,
                                                CTRL + SZ, SIZE - SZ));

            if (0 == LEVEL && 4 == SPL) {
                if (veryVerbose)
                    cout << "\tRepeat for 'print' default arguments." << endl;

                memcpy(buf, CTRL, SIZE);  // Preset 'buf' to unset 'char'
                                          // values.

                ostrstream out(buf, sizeof buf);
                Obj::print(out, VALUE) << ends;

                if (veryVerbose) cout << "  ACTUAL FORMAT: " << buf << endl;

                LOOP2_ASSERT(LINE, ti, XX == buf[SIZE - 1]);  // Check for
                                                              // overrun.
                LOOP2_ASSERT(LINE, ti,  0 == memcmp(buf, EXP, SZ));
                LOOP2_ASSERT(LINE, ti,  0 == memcmp(buf + SZ,
                                                    CTRL + SZ, SIZE - SZ));
            }
        }

        if (verbose) cout << "\tNothing is written to a bad stream." << endl;

        for (int ti = 0; ti < NUM_DATA; ++ti) {
            const int   LINE  = DATA[ti].d_lineNum;
            const int   LEVEL = DATA[ti].d_level;
            const int   SPL   = DATA[ti].d_spl;
            const Enum  VALUE = DATA[ti].d_value;
            const char *EXP   = DATA[ti].d_exp;

            memcpy(buf, CTRL, SIZE);  // Preset 'buf' to unset 'char' values.

            if (veryVerbose) { T_; P_(ti); P(VALUE); }

            ostrstream out(buf, sizeof buf);  out.setstate(ios::badbit);
            Obj::print(out, VALUE, LEVEL, SPL);

            LOOP2_ASSERT(LINE, ti, 0 == memcmp(buf, CTRL, SIZE));
        }

        if (verbose) cout << "\nVerify 'print' signature." << endl;

        {
            typedef bsl::ostream& (*FuncPtr)(bsl::ostream&, Enum, int, int);

            const FuncPtr FP = &Obj::print;
        }

      } break;
      case 2: {
        // --------------------------------------------------------------------
        // TESTING OUTPUT ('<<') OPERATOR
        //
        // Concerns:
        //: 1 The '<<' operator writes the output to the specified stream.
        //:   (P-1)
        //: 2 The '<<' operator writes the string representation of each
        //:   enumerator in the intended format.  (P-1)
        //: 3 The '<<' operator writes a distinguished string when passed an
        //:   out-of-band value.  (P-2)
        //: 4 The output produced by 'stream << value' is the same as that
        //:   produced by 'Obj::print(stream, value, 0, -1)'.  (P-3)
        //: 5 There is no output when the stream is invalid.  (P-4)
        //: 6 The '<<' operator has the expected signature.  (P-5)
        //
        // Plan:
        //: 1 Verify that the '<<' operator produces the expected results for
        //:   each enumerator.  (C-1, C-2)
        //: 2 Verify that the '<<' operator writes a distinguished string when
        //:   passed an out-of-band value.  (C-3)
        //: 3 Verify that 'stream << value' writes the same output as
        //:   'Obj::print(stream, value, 0, -1)'.  (C-4)
        //: 4 Verify that there is no output when the stream is invalid.  (C-5)
        //: 5 Take the address of the '<<' (free) operator and use the result
        //:   to initialize a variable of the appropriate type.  (C-6)
        //
        // Testing:
        //   operator<<(ostream& s, baltzo::DstPolicy::Enum val);
        // --------------------------------------------------------------------

        if (verbose) cout << endl << "Testing '<<' operator" << endl
                                  << "=====================" << endl;

        static const struct {
            int         d_lineNum;  // source line number
            Enum        d_value;    // enumerator value
            const char *d_exp;      // expected result
        } DATA[] = {
            //line       enumerator value         expected result
            //----    -----------------------     ---------------
            { L_,     Obj::e_DST,                 "DST"              },
            { L_,     Obj::e_STANDARD,            "STANDARD"         },
            { L_,     Obj::e_UNSPECIFIED,         "UNSPECIFIED"      },

            { L_,     (Enum)NUM_ENUMERATORS,      UNKNOWN_FORMAT     },
            { L_,     (Enum)-1,                   UNKNOWN_FORMAT     },
            { L_,     (Enum)-5,                   UNKNOWN_FORMAT     },
            { L_,     (Enum)99,                   UNKNOWN_FORMAT     },
        };
        const int NUM_DATA = sizeof DATA / sizeof *DATA;

        const int   SIZE = 128;         // big enough to hold output string
        const char  XX   = (char)0xFF;  // value of an unset 'char'
              char  buf[SIZE];          // output buffer

              char  mCtrl[SIZE];  memset(mCtrl, XX, SIZE);
        const char *CTRL = mCtrl;

        if (verbose) cout << "\nTesting '<<' operator." << endl;

        for (int ti = 0; ti < NUM_DATA; ++ti) {
            const int   LINE  = DATA[ti].d_lineNum;
            const Enum  VALUE = DATA[ti].d_value;
            const char *EXP   = DATA[ti].d_exp;

            memcpy(buf, CTRL, SIZE);  // Preset 'buf' to unset 'char' values.

            if (veryVerbose) { T_; P_(ti); P(VALUE); }
            if (veryVerbose) cout << "EXPECTED FORMAT: " << EXP << endl;

            ostrstream out(buf, sizeof buf);
            out << VALUE << ends;

            if (veryVerbose) cout << "  ACTUAL FORMAT: " << buf << endl;

            const int SZ = strlen(EXP) + 1;
            LOOP2_ASSERT(LINE, ti, SZ  < SIZE);           // Buffer is large
                                                          // enough.
            LOOP2_ASSERT(LINE, ti, XX == buf[SIZE - 1]);  // Check for overrun.
            LOOP2_ASSERT(LINE, ti,  0 == memcmp(buf, EXP, SZ));
            LOOP2_ASSERT(LINE, ti,  0 == memcmp(buf + SZ,
                                                CTRL + SZ, SIZE - SZ));
        }

        if (verbose) cout << "\tNothing is written to a bad stream." << endl;

        for (int ti = 0; ti < NUM_DATA; ++ti) {
            const int   LINE  = DATA[ti].d_lineNum;
            const Enum  VALUE = DATA[ti].d_value;
            const char *EXP   = DATA[ti].d_exp;

            memcpy(buf, CTRL, SIZE);  // Preset 'buf' to unset 'char' values.

            if (veryVerbose) { T_; P_(ti); P(VALUE); }

            ostrstream out(buf, sizeof buf);  out.setstate(ios::badbit);
            out << VALUE;

            LOOP2_ASSERT(LINE, ti, 0 == memcmp(buf, CTRL, SIZE));
        }

        if (verbose) cout << "\nVerify '<<' operator signature." << endl;

        {
            using namespace baltzo;
            typedef bsl::ostream& (*FuncPtr)(bsl::ostream&, Enum);

            const FuncPtr FP = &operator<<;
        }

      } break;
      case 1: {
        // -------------------------------------------------------------------
        // TESTING 'enum' AND 'toAscii'
        //
        // Concerns:
        //: 1 The enumerator values are sequential, starting from 0.  (P-1)
        //: 2 The 'toAscii' method returns the expected string representation
        //:   for each enumerator.  (P-2)
        //: 3 The 'toAscii' method returns a distinguished string when passed
        //:   an out-of-band value.  (P-3)
        //: 4 The string returned by 'toAscii' is non-modifiable.  (P-4)
        //: 5 The 'toAscii' method has the expected signature.  (P-4)
        //
        // Plan:
        //: 1 Verify that the enumerator values are sequential, starting from
        //:   0.  (C-1)
        //: 2 Verify that the 'toAscii' method returns the expected string
        //:   representation for each enumerator.  (C-2)
        //: 3 Verify that the 'toAscii' method returns a distinguished string
        //:   when passed an out-of-band value.  (C-3)
        //: 4 Take the address of the 'toAscii' (class) method and use the
        //:   result to initialize a variable of the appropriate type.
        //:   (C-4, C-5)
        //
        // Testing:
        //   enum Enum { ... };
        //   const char *toAscii(baltzo::DstPolicy::Enum val);
        // -------------------------------------------------------------------

        if (verbose) cout << endl << "Testing 'enum' and 'toAscii'" << endl
                                  << "============================" << endl;

        static const struct {
            int         d_lineNum;  // source line number
            Enum        d_value;    // enumerator value
            const char *d_exp;      // expected result
        } DATA[] = {
            // line         enumerator value        expected result
            // ----    -----------------------      -----------------
            {  L_,     Obj::e_DST,                  "DST"             },
            {  L_,     Obj::e_STANDARD,             "STANDARD"        },
            {  L_,     Obj::e_UNSPECIFIED,          "UNSPECIFIED"     },

            {  L_,     (Enum)NUM_ENUMERATORS,       UNKNOWN_FORMAT    },
            {  L_,     (Enum)-1,                    UNKNOWN_FORMAT    },
            {  L_,     (Enum)-5,                    UNKNOWN_FORMAT    },
            {  L_,     (Enum)99,                    UNKNOWN_FORMAT    }
        };
        const int NUM_DATA = sizeof DATA / sizeof *DATA;

        if (verbose) cout << "\nVerify enumerator values are sequential."
                          << endl;

        for (int ti = 0; ti < NUM_ENUMERATORS; ++ti) {
            const Enum VALUE = DATA[ti].d_value;

            if (veryVerbose) { T_; P_(ti); P(VALUE); }

            LOOP_ASSERT(ti, ti == VALUE);
        }

        if (verbose) cout << "\nTesting 'toAscii'." << endl;

        for (int ti = 0; ti < NUM_DATA; ++ti) {
            const int   LINE  = DATA[ti].d_lineNum;
            const Enum  VALUE = DATA[ti].d_value;
            const char *EXP   = DATA[ti].d_exp;

            const char *result = Obj::toAscii(VALUE);

            if (veryVerbose) { T_; P_(ti); P_(VALUE); P_(EXP); P(result); }

            LOOP2_ASSERT(LINE, ti, strlen(EXP) == strlen(result));
            LOOP2_ASSERT(LINE, ti,           0 == strcmp(EXP, result));
        }

        if (verbose) cout << "\nVerify 'toAscii' signature." << endl;

        {
            typedef const char *(*FuncPtr)(Enum);

            const FuncPtr FP = &Obj::toAscii;
        }

      } break;
      default: {
        cerr << "WARNING: CASE `" << test << "' NOT FOUND." << endl;
        testStatus = -1;
      }
    }

    ASSERT(0 == defaultAllocator.numBlocksTotal());
    ASSERT(0 ==  globalAllocator.numBlocksTotal());

    if (testStatus > 0) {
        cerr << "Error, non-zero test status = " << testStatus << "." << endl;
    }
    return testStatus;
}

// ----------------------------------------------------------------------------
// Copyright 2015 Bloomberg Finance L.P.
//
// Licensed under the Apache License, Version 2.0 (the "License");
// you may not use this file except in compliance with the License.
// You may obtain a copy of the License at
//
//     http://www.apache.org/licenses/LICENSE-2.0
//
// Unless required by applicable law or agreed to in writing, software
// distributed under the License is distributed on an "AS IS" BASIS,
// WITHOUT WARRANTIES OR CONDITIONS OF ANY KIND, either express or implied.
// See the License for the specific language governing permissions and
// limitations under the License.
// ----------------------------- END-OF-FILE ----------------------------------<|MERGE_RESOLUTION|>--- conflicted
+++ resolved
@@ -274,19 +274,11 @@
               char  mCtrl[SIZE];  memset(mCtrl, XX, SIZE);
         const char *CTRL = mCtrl;
 
-<<<<<<< HEAD
-#ifndef BDE_OMIT_INTERNAL_DEPRECATED
-        ASSERT(Obj::BAETZO_DST         == Obj::BALTZO_DST);
-        ASSERT(Obj::BAETZO_STANDARD    == Obj::BALTZO_STANDARD);
-        ASSERT(Obj::BAETZO_UNSPECIFIED == Obj::BALTZO_UNSPECIFIED);
-#endif  // BDE_OMIT_INTERNAL_DEPRECATED
-=======
 #ifndef BDE_OPENSOURCE_PUBLICATION
         ASSERT(Obj::e_DST         == Obj::e_DST);
         ASSERT(Obj::e_STANDARD    == Obj::e_STANDARD);
         ASSERT(Obj::e_UNSPECIFIED == Obj::e_UNSPECIFIED);
 #endif  // BDE_OPENSOURCE_PUBLICATION
->>>>>>> 914c9bdf
 
         if (verbose) cout << "\nTesting 'print'." << endl;
 
