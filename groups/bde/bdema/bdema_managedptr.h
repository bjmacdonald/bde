--- conflicted
+++ resolved
@@ -717,77 +717,7 @@
 
 namespace BloombergLP {
 
-<<<<<<< HEAD
-class bslma_Allocator;
-=======
-// The following two classes are intended to reside in the 'bsl'
-// package-group.  They are duplicated inside this component temporarily, and
-// will be migrated to public components in 'bsl' in a future BDE release.
-// These classes should *not* be used directly by clients.
-
-                       // ==================
-                       // class bsls_Nullptr
-                       // ==================
-
-struct bsls_Nullptr {
-    // This class should *not* be used directly by clients.
-    // It will be migrated to a public component in 'bsl' in a future release.
-    //
-    // This 'struct' provides an alias for a type that can match a null pointer
-    // literal, but is not a pointer itself.  It is a limited emulation of the
-    // C++11 'std::nullptr_t' type.
-
-  private:
-    struct Nullptr_ProxyType { int dummy; }; // private class to supply a
-                                             // unique pointer-to-member type.
-
-  public:
-    typedef int Nullptr_ProxyType::* Type;   // alias to an "unspecified" null
-                                             // pointer type.
-};
-
-             // =======================================
-             // private metafunction class bslmf_IsVoid
-             // =======================================
-
-template <class BDEMA_TYPE>
-struct bslmf_IsVoid : bslmf_MetaInt<0> { };
-    // This class should *not* be used directly by clients.
-    // It will be migrated to a public component in 'bsl' in a future release.
-    //
-    // This metafunction struct contains a nested 'VALUE' which converts to
-    // 'true' if 'BDEMA_TYPE' is type 'void' and to 'false' otherwise.
-
-
-template <>
-struct bslmf_IsVoid<void>  : bslmf_MetaInt<1> { };
-    // This specialization implements the metafunction when 'BDEMA_TYPE' is
-    // 'void'.
-
-template <>
-struct bslmf_IsVoid<const void>  : bslmf_MetaInt<1> { };
-    // This specialization implements the metafunction when 'BDEMA_TYPE' is
-    // 'const void'.
-
-template <>
-struct bslmf_IsVoid<volatile void>  : bslmf_MetaInt<1> { };
-    // This specialization implements the metafunction when 'BDEMA_TYPE' is
-    // 'volatile void'.
-
-template <>
-struct bslmf_IsVoid<const volatile void>  : bslmf_MetaInt<1> { };
-    // This specialization implements the metafunction when 'BDEMA_TYPE' is
-    // 'const volatile void'.
-
-}  // close namespace BloombergLP
-
-namespace bsl
-{
-    typedef BloombergLP::bsls_Nullptr::Type nullptr_t;
-}
-
-namespace BloombergLP {
->>>>>>> b338d04c
+namespace bslma { class Allocator; }
 
                     // ==================================
                     // private class bdema_ManagedPtr_Ref
@@ -877,8 +807,8 @@
   public:
     // TRAITS
     BSLALG_DECLARE_NESTED_TRAITS2(bdema_ManagedPtr,
-                                  bslalg_TypeTraitHasPointerSemantics,
-                                  bslalg_TypeTraitBitwiseMoveable);
+                                  bslalg::TypeTraitHasPointerSemantics,
+                                  bslalg::TypeTraitBitwiseMoveable);
 
     // INTERFACE TYPES
 
@@ -888,7 +818,8 @@
 
   private:
     // PRIVATE TYPES
-    typedef typename bsls_UnspecifiedBool<bdema_ManagedPtr>::BoolType BoolType;
+    typedef typename bsls::UnspecifiedBool<bdema_ManagedPtr>::BoolType
+                                                                      BoolType;
         // 'BoolType' is an alias for an unspecified type that is implicitly
         // convertible to 'bool', but will not promote to 'int'.  This (opaque)
         // type can be used as an "unspecified boolean type" for converting a
@@ -1338,7 +1269,7 @@
         // for a special boolean-like type and private equality comparison
         // operators.
 
-    typename bslmf_AddReference<TARGET_TYPE>::Type operator*() const;
+    typename bslmf::AddReference<TARGET_TYPE>::Type operator*() const;
         // Return a reference to the target object.  The behavior is undefined
         // if this managed pointer is empty, or if 'TARGET_TYPE' is 'void' or
         // 'const void'.
@@ -1397,8 +1328,8 @@
 
 template <class TARGET_TYPE, class FACTORY_TYPE>
 struct bdema_ManagedPtr_FactoryDeleterType
-    : bslmf_If<bslmf_IsConvertible<FACTORY_TYPE*, bslma_Allocator*>::VALUE,
-               bdema_ManagedPtr_FactoryDeleter<TARGET_TYPE, bslma_Allocator>,
+    : bslmf_If<bslmf::IsConvertible<FACTORY_TYPE*, bslma::Allocator*>::VALUE,
+               bdema_ManagedPtr_FactoryDeleter<TARGET_TYPE, bslma::Allocator>,
                bdema_ManagedPtr_FactoryDeleter<TARGET_TYPE, FACTORY_TYPE> > {
     // This metafunction class-template provides a means to compute the
     // preferred deleter function for a factory class for those methods of
@@ -1508,12 +1439,12 @@
 inline
 bdema_ManagedPtr<TARGET_TYPE>::bdema_ManagedPtr(MANAGED_TYPE *ptr)
 : d_members(stripCompletePointerType(ptr),
-            bslma_Default::allocator(),
-            &bdema_ManagedPtr_FactoryDeleter<MANAGED_TYPE,bslma_Allocator>
+            bslma::Default::allocator(),
+            &bdema_ManagedPtr_FactoryDeleter<MANAGED_TYPE, bslma::Allocator>
                                                                      ::deleter,
             stripBasePointerType(ptr))
 {
-    BSLMF_ASSERT((bslmf_IsConvertible<MANAGED_TYPE *, TARGET_TYPE *>::VALUE));
+    BSLMF_ASSERT((bslmf::IsConvertible<MANAGED_TYPE *, TARGET_TYPE *>::VALUE));
 }
 
 template <class TARGET_TYPE>
@@ -1536,8 +1467,8 @@
 template <class ALIASED_TYPE>
 inline
 bdema_ManagedPtr<TARGET_TYPE>::bdema_ManagedPtr(
-                                         bdema_ManagedPtr<ALIASED_TYPE>& alias,
-                                         TARGET_TYPE                    *ptr)
+                                        bdema_ManagedPtr<ALIASED_TYPE>&  alias,
+                                        TARGET_TYPE                     *ptr)
 : d_members()
 {
     BSLS_ASSERT_SAFE(0 != alias.ptr() || 0 == ptr);
@@ -1559,7 +1490,7 @@
                                                  FACTORY_TYPE>::Type::deleter,
             stripBasePointerType(ptr))
 {
-    BSLMF_ASSERT((bslmf_IsConvertible<MANAGED_TYPE *, TARGET_TYPE *>::VALUE));
+    BSLMF_ASSERT((bslmf::IsConvertible<MANAGED_TYPE *, TARGET_TYPE *>::VALUE));
     BSLS_ASSERT_SAFE(0 != factory || 0 == ptr);
 }
 
@@ -1584,7 +1515,7 @@
             deleter,
             stripBasePointerType(ptr))
 {
-    BSLMF_ASSERT((bslmf_IsConvertible<MANAGED_TYPE *, TARGET_TYPE *>::VALUE));
+    BSLMF_ASSERT((bslmf::IsConvertible<MANAGED_TYPE *, TARGET_TYPE *>::VALUE));
 
     BSLS_ASSERT_SAFE(0 != deleter || 0 == ptr);
 }
@@ -1600,9 +1531,9 @@
             reinterpret_cast<DeleterFunc>(deleter),
             stripBasePointerType(ptr))
 {
-    BSLMF_ASSERT((bslmf_IsConvertible<MANAGED_TYPE *, TARGET_TYPE *>::VALUE));
-    BSLMF_ASSERT((bslmf_IsConvertible<MANAGED_TYPE *,
-                                      const MANAGED_BASE *>::VALUE));
+    BSLMF_ASSERT((bslmf::IsConvertible<MANAGED_TYPE *, TARGET_TYPE *>::VALUE));
+    BSLMF_ASSERT((bslmf::IsConvertible<MANAGED_TYPE *,
+                                       const MANAGED_BASE *>::VALUE));
 
     BSLS_ASSERT_SAFE(0 != deleter || 0 == ptr);
 }
@@ -1622,10 +1553,10 @@
             reinterpret_cast<DeleterFunc>(deleter),
             stripBasePointerType(ptr))
 {
-    BSLMF_ASSERT((bslmf_IsConvertible<MANAGED_TYPE *, TARGET_TYPE *>::VALUE));
-    BSLMF_ASSERT((bslmf_IsConvertible<MANAGED_TYPE *,
-                                      const MANAGED_BASE *>::VALUE));
-    BSLMF_ASSERT((bslmf_IsConvertible<COOKIE_TYPE *, COOKIE_BASE *>::VALUE));
+    BSLMF_ASSERT((bslmf::IsConvertible<MANAGED_TYPE *, TARGET_TYPE *>::VALUE));
+    BSLMF_ASSERT((bslmf::IsConvertible<MANAGED_TYPE *,
+                                       const MANAGED_BASE *>::VALUE));
+    BSLMF_ASSERT((bslmf::IsConvertible<COOKIE_TYPE *, COOKIE_BASE *>::VALUE));
 
     // Note that the undefined behavior embodied in the 'reinterpret_cast'
     // above could be removed by inserting an additional forwarding function
@@ -1685,7 +1616,7 @@
                                             void         *cookie,
                                             DeleterFunc   deleter)
 {
-    BSLMF_ASSERT((bslmf_IsConvertible<MANAGED_TYPE *, TARGET_TYPE *>::VALUE));
+    BSLMF_ASSERT((bslmf::IsConvertible<MANAGED_TYPE *, TARGET_TYPE *>::VALUE));
     BSLS_ASSERT_SAFE(0 != deleter || 0 == ptr);
 
     d_members.runDeleter();
@@ -1700,7 +1631,7 @@
                                          COOKIE_TYPE  *cookie,
                                          DeleterFunc   deleter)
 {
-    BSLMF_ASSERT((bslmf_IsConvertible<MANAGED_TYPE *, TARGET_TYPE *>::VALUE));
+    BSLMF_ASSERT((bslmf::IsConvertible<MANAGED_TYPE *, TARGET_TYPE *>::VALUE));
     BSLS_ASSERT_SAFE(0 != deleter || 0 == ptr);
 
     this->loadImp(ptr, static_cast<void *>(cookie), deleter);
@@ -1711,11 +1642,11 @@
 inline
 void bdema_ManagedPtr<TARGET_TYPE>::load(MANAGED_TYPE *ptr)
 {
-    BSLMF_ASSERT((bslmf_IsConvertible<MANAGED_TYPE *, TARGET_TYPE *>::VALUE));
-    typedef bdema_ManagedPtr_FactoryDeleter<MANAGED_TYPE, bslma_Allocator>
+    BSLMF_ASSERT((bslmf::IsConvertible<MANAGED_TYPE *, TARGET_TYPE *>::VALUE));
+    typedef bdema_ManagedPtr_FactoryDeleter<MANAGED_TYPE, bslma::Allocator>
                                                                 DeleterFactory;
     this->loadImp(ptr,
-                  static_cast<void *>(bslma_Default::allocator()),
+                  static_cast<void *>(bslma::Default::allocator()),
                   &DeleterFactory::deleter);
 }
 
@@ -1725,7 +1656,7 @@
 void
 bdema_ManagedPtr<TARGET_TYPE>::load(MANAGED_TYPE *ptr, FACTORY_TYPE *factory)
 {
-    BSLMF_ASSERT((bslmf_IsConvertible<MANAGED_TYPE *, TARGET_TYPE *>::VALUE));
+    BSLMF_ASSERT((bslmf::IsConvertible<MANAGED_TYPE *, TARGET_TYPE *>::VALUE));
     BSLS_ASSERT_SAFE(0 != factory || 0 == ptr);
 
     typedef typename
@@ -1751,10 +1682,11 @@
                                         void          *cookie,
                                         void (*deleter)(MANAGED_BASE *, void*))
 {
-    BSLMF_ASSERT((bslmf_IsConvertible<MANAGED_TYPE *, TARGET_TYPE *>::VALUE));
+    BSLMF_ASSERT((bslmf::IsConvertible<MANAGED_TYPE *, TARGET_TYPE *>::VALUE));
 #if !defined(BSLS_PLATFORM__CMP_GNU) || BSLS_PLATFORM__CMP_VER_MAJOR >= 40000
     BSLMF_ASSERT((!bslmf::IsVoid<MANAGED_BASE>::VALUE));
-    BSLMF_ASSERT((bslmf_IsConvertible<MANAGED_TYPE *, MANAGED_BASE *>::VALUE));
+    BSLMF_ASSERT((bslmf::IsConvertible<MANAGED_TYPE *,
+                                       MANAGED_BASE *>::VALUE));
 #endif
     BSLS_ASSERT_SAFE(0 != deleter || 0 == ptr);
 
@@ -1771,9 +1703,10 @@
                                  COOKIE_TYPE          *cookie,
                                  void (*deleter)(MANAGED_BASE*, COOKIE_BASE *))
 {
-    BSLMF_ASSERT((bslmf_IsConvertible<MANAGED_TYPE *, TARGET_TYPE *>::VALUE));
-    BSLMF_ASSERT((bslmf_IsConvertible<MANAGED_TYPE *, MANAGED_BASE *>::VALUE));
-    BSLMF_ASSERT((bslmf_IsConvertible<COOKIE_TYPE *, COOKIE_BASE *>::VALUE));
+    BSLMF_ASSERT((bslmf::IsConvertible<MANAGED_TYPE *, TARGET_TYPE *>::VALUE));
+    BSLMF_ASSERT((bslmf::IsConvertible<MANAGED_TYPE *,
+                                       MANAGED_BASE *>::VALUE));
+    BSLMF_ASSERT((bslmf::IsConvertible<COOKIE_TYPE *, COOKIE_BASE *>::VALUE));
     BSLS_ASSERT_SAFE(0 != deleter || 0 == ptr);
 
     this->loadImp(ptr,
@@ -1816,7 +1749,7 @@
     if (!p) {
         // undefined behavior to call d_members.deleter() if 'p' is null.
 
-        return bsl::pair<TARGET_TYPE*,bdema_ManagedPtrDeleter>();     // RETURN
+        return bsl::pair<TARGET_TYPE*, bdema_ManagedPtrDeleter>();    // RETURN
     }
     bsl::pair<TARGET_TYPE *, bdema_ManagedPtrDeleter>
                                                 result(p, d_members.deleter());
@@ -1864,8 +1797,8 @@
 inline
 bdema_ManagedPtr<TARGET_TYPE>::operator bdema_ManagedPtr_Ref<REFERENCED_TYPE>()
 {
-    BSLMF_ASSERT((bslmf_IsConvertible<TARGET_TYPE *,
-                                      REFERENCED_TYPE *>::VALUE));
+    BSLMF_ASSERT((bslmf::IsConvertible<TARGET_TYPE *,
+                                       REFERENCED_TYPE *>::VALUE));
 
     return bdema_ManagedPtr_Ref<REFERENCED_TYPE>(&d_members,
                              static_cast<REFERENCED_TYPE *>(
@@ -1883,13 +1816,13 @@
 #endif
 {
     return d_members.pointer()
-         ? bsls_UnspecifiedBool<bdema_ManagedPtr>::trueValue()
-         : bsls_UnspecifiedBool<bdema_ManagedPtr>::falseValue();
-}
-
-template <class TARGET_TYPE>
-inline
-typename bslmf_AddReference<TARGET_TYPE>::Type
+         ? bsls::UnspecifiedBool<bdema_ManagedPtr>::trueValue()
+         : bsls::UnspecifiedBool<bdema_ManagedPtr>::falseValue();
+}
+
+template <class TARGET_TYPE>
+inline
+typename bslmf::AddReference<TARGET_TYPE>::Type
 bdema_ManagedPtr<TARGET_TYPE>::operator*() const
 {
     BSLS_ASSERT_SAFE(d_members.pointer());
