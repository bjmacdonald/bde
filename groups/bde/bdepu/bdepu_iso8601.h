// bdepu_iso8601.h                                                    -*-C++-*-
#ifndef INCLUDED_BDEPU_ISO8601
#define INCLUDED_BDEPU_ISO8601

#ifndef INCLUDED_BDES_IDENT
#include <bdes_ident.h>
#endif
BDES_IDENT("$Id: $")

//@PURPOSE: Provide a utility for converting date/time objects to/from ISO8601.
//
//@CLASSES:
//     bdepu_Iso8601: namespace for ISO8601 date/time conversion functions
//
//@SEE_ALSO: bdet_date, bdet_datetime, bdet_datetimetz, bdet_datetz, bdet_time,
//           bdet_timetz, baexml_encoder, baexml_decoder
//
//@AUTHOR: Shezan Baig (sbaig)
//
//@CONTACT: Rohan Bhindwale (rbhindwa)
//
//@DESCRIPTION: This component provides a namespace, 'bdepu_Iso8601'
// containing functions that convert 'bdet' date and time objects to and from
// a string representation.  The string representation generated and parsed by
// this component adheres to the ISO8601 standard for dates and time and is
// suitable for use in XML generation or parsing.
//
// Each 'generate' function takes a 'bsl::ostream' and a 'bdet' date or time
// object and writes the ISO8601 representation to the stream.  Each 'parse'
// function takes a pointer to a 'bdet' date or time object, a character
// string, and a length and parses the character string into the date or time
// object, returning a non-zero status on error.
//
<<<<<<< HEAD
///Subsets of ISO8601 Format Not Accepted by These Parsers:
///--------------------------------------------------------
//
// The iso8601 standard allows for many different ways of representing most of
// the types it supports -- since this component has only one routine each for
// reading and writing each type, we necessarily fail to support many formats
// within the standard.  The standard, which can be found at
//
//: o Internal: http://sundev3.dev.bloomberg.com/~bchapman/iso8601.pdf
//: o Alternate: http://dotat.at/tmp/ISO_8601-2004_E.pdf
//: o Alternate: http://bit.ly/xAyF9d
//
// allows for the following formats which this component does not support:
//
//: o Ordinal Dates: Dates represented by year and day of year: 2.1.10
//: o Week Dates: Dates represented by year, ordinal week within the year, and
//:   ordinal day within the week: 2.1.11, 4.1.3.2
//: o Recurring Time Intervals: 2.1.17
//: o Leap Seconds: 2.2.2
//: o Calendar Week Numbeers: 2.2.10, 4.1.4.
//: o Basic Formats, i.e.  Dates represented as 'YYYYMMDD', times represented
//:   as 'hhmmss', etc: 2.3.3.  This component supports complete formats only,
//:   that is, only formats with separators such as '-' in dates and ':' in
//:   times, and only formats that where 'YYYY' is 4 digits and 'MM', 'DD',
//:   'hh', 'mm', and 'ss' are always 2 digits.
//: o Extended Formats: 2.3.4 Many of the 'Extended Formats' described in the
//:   document are in fact complete, and are thus supported, but many extended
//:   formats, that have an inappropriate number of digits representing their
//:   fields, are not supported.
//: o Representation with Reduced Accuracy: 2.3.7, 4.2.2.3, 4.2.4, 4.3.3.
//:   Abbreviation of representations by omission of lower order components of
//:   dates or years are not supported, except that fractions of a second are
//:   optional.
//: o Expanded Representation: 2.3.8, 4.1.3.3.  Years outside the range
//:   '0000 - 9999'.  In fact, only the range '0001 - 9999' is supported.
//: o Fractions are only permissible demarked by a '.', commas ',' are not
//:   allowed 4.2.2.4.  Fractions of hours or minutes are not allowed; only
//:   fractions of seconds are allowed.
//: o The time designator 'T' is only allowed within 'Datetime's and
//:   'DatetimeTz's to delimit the end of the date from the beginning of the
//:   time.  4.2.2.5.
//: o 4.3.2 says that the 'T' delimiting the end of date and beginning of time
//:   in a 'Datetime' or 'DatetimeTz' is optional.  In this implementation the
//:   'T' is mandatory.
//: o We do not support Time Intervals, Durations: 4.4.
//: o We do not support Recurring Time Intervals: 4.5.
//
///Formats we do accept in parsing:
///-------------------------------
=======
///Subset of ISO 8601 Supported 'bdepu_iso8601'
///--------------------------------------------
// This component provides support for a subset of the formats defined by the
// ISO 8601 standard, particularly those dealing with the representation of
// date, time, and date-time values.  The standard can be found at:
//
//: o http://dotat.at/tmp/ISO_8601-2004_E.pdf
//
///Supported Formats
///- - - - - - - - -
// The 'bdepu_iso8601' supports the the following formats defined in the
// ISO 8601 standard:
>>>>>>> fed7752b
//
//: o <FRAC> := .d+
//: o <TZ>   := ((+|-)hh:mm|Z|z)
//: o <Date> := YYYY-MM-DD
//: o <Time> := hh:mm:ss{<FRAC>}
//: o <Datetime> := <Date>T<Time>
//: o <DateTz> := <Date>{<TZ>}
//: o <TimeTz> := <Time>{<TZ>}
//: o <DatetimeTz> := <Datetime>{<TZ>}
//
//: o 'bdet_Date', 'bdet_DateTz' both accept input of the form '<DateTz>'.
//: o 'bdet_Time', 'bdet_TimeTz' both accept input of the form '<TimeTz>'.
//: o 'bdet_Datetime', 'bdet_DatetimeTz' both accept input of the form
//:   '<DatetimeTz>'.
//
//: o Where '<FRAC>' is optional.
//:   o 'd' in 'FRAC' is any decimal digit.
//:   o If present, 'FRAC' must consist of a '.' followed by at least one digit
//:     d, and is interpreted as a fraction of a second.  Digits after the
//:     first 4 are ignored.  If more than 3 digits, it is rounded to the
//:     nearest 3 digits, possibly resulting in a value of 1.0, which will
//:     carry into the higher fields of the time and possibly date.
//: o '<TZ>' is always optional.
//:   o '<TZ>' is always exactly 1 or 6 characters long.  If it is 6 chars, it
//:     is either '+hh:mm' or '-hh:mm', if it is 1 char, it is 'Z' or 'z' which
//:     has the same meaning as '+00:00' (UTC).
//:   o In 'bdet_Date', '<TZ>' is ignored if present.
//:   o In 'bdet_Time' and 'bdet_Datetime', which have no time zone fields,
//:     '<TZ>' is converted to minutes and subtracted from the result.
//:   o In 'bdet_DateTz', 'bdet_TimeTz', and 'bdet_DatetimeTz' it sets the
//:     timezone field.  If absent while parsing an object with a timezone
//:     field, the timezone field is set to '+00:00' (UTC).
//:   o In <TZ>, 'hh' is in the range '00 - 23', 'mm' is in the range
//:     '00 - 59'.  A value of '24' for 'hh' is not allowed.
<<<<<<< HEAD
//: o In types contianing '<Date>':
=======
//: o In types containing '<Date>':
>>>>>>> fed7752b
//:   o 'YYYY' is always 4 digits long, 'MM' and 'DD' are always 2 decimal
//:     digits long.
//:   o 'YYYY' is in the range '0001' - '9999'.
//:   o 'MM' is in the range '01' - '12'
//:   o 'DD' is in the range '01' - '31', also subject to constraints depending
//:     on year and month.
//:   o 'YYYY-MM-DD' must be a valid year, month, day combination according to
//:     'bdet_Date'.
//: o In types containing '<Time>':
//:   o 'hh', 'mm', and 'ss' are always two decimal digits long.
//:   o 'hh' must be in the range '00 - '24'.  If 'hh' is '24', then 'mm', and
//:     'ss' must be zero, as must '<FRAC>' and '<TZ>' if present.
//:   o 'mm' must be in the range '00 - '59'.
//:   o 'ss' must be in the range '00 - '59'.
//:   o 'hh:mm:ss' must be a valid hour, minute, second combination according
//:     to 'bdet_Time'.
//: o Where 'T' in '<Datetime>' literally is the uppercase letter 'T'.  It must
//:   be present.
//
<<<<<<< HEAD
=======
///Subsets of ISO8601 Format Not Accepted by These Parsers
///- - - - - - - - - - - - - - - - - - - - - - - - - - - -
// The ISO8601 standard allows for the following formats which this component
// does not support:
//
//: o Ordinal Dates: Dates represented by year and day of year: 2.1.10
//: o Week Dates: Dates represented by year, ordinal week within the year, and
//:   ordinal day within the week: 2.1.11, 4.1.3.2
//: o Recurring Time Intervals: 2.1.17
//: o Leap Seconds: 2.2.2
//: o Calendar Week Numbers: 2.2.10, 4.1.4.
//: o Basic Formats, i.e.  Dates represented as 'YYYYMMDD', times represented
//:   as 'hhmmss', etc: 2.3.3.  This component supports complete formats only,
//:   that is, only formats with separators such as '-' in dates and ':' in
//:   times, and only formats that where 'YYYY' is 4 digits and 'MM', 'DD',
//:   'hh', 'mm', and 'ss' are always 2 digits.
//: o Extended Formats: 2.3.4 Many of the 'Extended Formats' described in the
//:   document are in fact complete, and are thus supported, but many extended
//:   formats, that have an inappropriate number of digits representing their
//:   fields, are not supported.
//: o Representation with Reduced Accuracy: 2.3.7, 4.2.2.3, 4.2.4, 4.3.3.
//:   Abbreviation of representations by omission of lower order components of
//:   dates or years are not supported, except that fractions of a second are
//:   optional.
//: o Expanded Representation: 2.3.8, 4.1.3.3.  Years outside the range
//:   '0000 - 9999'.  In fact, only the range '0001 - 9999' is supported.
//: o Fractions are only permissible demarked by a '.', commas ',' are not
//:   allowed 4.2.2.4.  Fractions of hours or minutes are not allowed; only
//:   fractions of seconds are allowed.
//: o The time designator 'T' is only allowed within 'Datetime's and
//:   'DatetimeTz's to delimit the end of the date from the beginning of the
//:   time.  4.2.2.5.
//: o 4.3.2 says that the 'T' delimiting the end of date and beginning of time
//:   in a 'Datetime' or 'DatetimeTz' is optional.  In this implementation the
//:   'T' is mandatory.
//: o We do not support Time Intervals, Durations: 4.4.
//: o We do not support Recurring Time Intervals: 4.5.
//
>>>>>>> fed7752b
///Usage
///-----
// The following example illustrates how to generate an ISO 8601-compliant
// string from a 'bdet_DatetimeTz' value:
//..
//  const bdet_DatetimeTz theDatetime(bdet_Datetime(2005, 1, 31,
//                                                  8, 59, 59, 123), 240);
//  bsl::stringstream ss;
//  bdepu_Iso8601::generate(ss, theDatetime);
//  assert(ss.str() == "2005-01-31T08:59:59.123+04:00");
//..
// The following example illustrates how to parse an ISO 8601-compliant string
// into a 'bdet_DatetimeTz' object:
//..
//  bdet_DatetimeTz dateTime;
//  const char dtStr[] = "2005-01-31T08:59:59.123+04:00";
//  int ret = bdepu_Iso8601::parse(&dateTime, dtStr, bsl::strlen(dtStr));
//  assert(0 == ret);
//  assert(2005 == dateTime.localDatetime().year());
//  assert(   1 == dateTime.localDatetime().month());
//  assert(  31 == dateTime.localDatetime().day());
//  assert(   8 == dateTime.localDatetime().hour());
//  assert(  59 == dateTime.localDatetime().minute());
//  assert(  59 == dateTime.localDatetime().second());
//  assert( 123 == dateTime.localDatetime().millisecond());
//  assert( 240 == dateTime.offset());
//..
// Note that fractions of a second was rounded up to 123 milliseconds and that
// the offset from UTC was converted to minutes.

#ifndef INCLUDED_BDESCM_VERSION
#include <bdescm_version.h>
#endif

#ifndef INCLUDED_BSLS_ASSERT
#include <bsls_assert.h>
#endif

#ifndef INCLUDED_BSL_OSTREAM
#include <bsl_ostream.h>
#endif

namespace BloombergLP {

class bdet_Date;
class bdet_Datetime;
class bdet_DatetimeTz;
class bdet_DateTz;
class bdet_Time;
class bdet_TimeTz;

                            // ====================
                            // struct bdepu_Iso8601
                            // ====================

struct bdepu_Iso8601 {
    // namespace for ISO8601 date/time conversion functions

    // TYPES
    enum {
        // Fixed lengths for iso8601-formatted date and time values:
        BDEPU_DATE_STRLEN         = 10,
        BDEPU_DATETIME_STRLEN     = 23,
        BDEPU_DATETIMETZ_STRLEN   = 29,
        BDEPU_DATETZ_STRLEN       = 16,
        BDEPU_TIME_STRLEN         = 12,
        BDEPU_TIMETZ_STRLEN       = 18,
        BDEPU_MAX_DATETIME_STRLEN = BDEPU_DATETIMETZ_STRLEN

#if !defined(BSL_LEGACY) || 1 == BSL_LEGACY
      , DATE_STRLEN         = BDEPU_DATE_STRLEN
      , DATETIME_STRLEN     = BDEPU_DATETIME_STRLEN
      , DATETIMETZ_STRLEN   = BDEPU_DATETIMETZ_STRLEN
      , DATETZ_STRLEN       = BDEPU_DATETZ_STRLEN
      , TIME_STRLEN         = BDEPU_TIME_STRLEN
      , TIMETZ_STRLEN       = BDEPU_TIMETZ_STRLEN
      , MAX_DATETIME_STRLEN = BDEPU_MAX_DATETIME_STRLEN
#endif
    };

    // CLASS METHODS
    static int generate(char             *buffer,
                        const bdet_Date&  object,
                        int               bufferLength);
    static int generate(char                 *buffer,
                        const bdet_Datetime&  object,
                        int                   bufferLength);
    static int generate(char                   *buffer,
                        const bdet_DatetimeTz&  object,
                        int                     bufferLength);
    static int generate(char               *buffer,
                        const bdet_DateTz&  object,
                        int                 bufferLength);
    static int generate(char             *buffer,
                        const bdet_Time&  object,
                        int               bufferLength);
    static int generate(char               *buffer,
                        const bdet_TimeTz&  object,
                        int                 bufferLength);
        // Write the ISO8601 representation of the specified 'object' to
        // specified 'buffer' truncating (if necessary) to the specified
        // 'bufferLength', and return the length of the formatted string
        // before truncation (not including a null terminator).  If
        // 'bufferLength' is larger than necessary to contain the string
        // representation of 'object', then a null terminator is appended to
        // the output.  The behavior is undefined unless '0 <= bufferLength'.
        // Note that, for each type of 'object', the return value is always the
        // same (as enumerated in the '_STRLEN' constants).  Also note that a
        // buffer of size 'BDEPU_MAX_DATETIME_STRLEN + 1' is large enough to
        // hold any formatted string, including the null terminator.  Also
        // note that the output from a 'generate' routine can always be parsed
        // by the corresponding 'parse' routine without loss of accuracy,
        // provided 'bufferLength' is sufficiently large.

    static int generateRaw(char             *buffer,
                           const bdet_Date&  object);
    static int generateRaw(char                 *buffer,
                           const bdet_Datetime&  object);
    static int generateRaw(char                   *buffer,
                           const bdet_DatetimeTz&  object);
    static int generateRaw(char               *buffer,
                           const bdet_DateTz&  object);
    static int generateRaw(char             *buffer,
                           const bdet_Time&  object);
    static int generateRaw(char               *buffer,
                           const bdet_TimeTz&  object);
        // Write the ISO8601 representation of the specified 'object' to
        // specified 'buffer' and return the length of the formatted string
        // (not including a null terminator).  The behavior is undefined unless
        // 'buffer' holds enough characters.  Note that, for each type of
        // 'object', the return value is always the same (as enumerated in the
        // '_STRLEN' constants).  Also note that a buffer of size
        // 'BDEPU_MAX_DATETIME_STRLEN + 1' is large enough to hold any
        // formatted string, including any null terminator.  It is unspecified
        // whether the 'buffer' is null terminated on output or not.

    template <typename DATE_TYPE>
    static bsl::ostream& generate(bsl::ostream&    stream,
                                  const DATE_TYPE& object);
        // Write the ISO8601 representation of the specified 'object' to
        // specified 'stream'.  Return a reference to the modifiable
        // 'stream'.

    static int parse(bdet_Date  *result,
                     const char *input,
                     int         inputLength);
        // Attempt to parse the specified 'inputLength' characters of the
        // specified 'input' as a date, and if successful load this date into
        // the specified 'result'.  Parsing is successful if the input is of
        // the format "YYYY-MM-DD{((+|-)hh:mm|Z|z)}" where 'YYYY', 'MM', and
        // 'DD' are strings representing positive integers, '-' is literally a
        // dash character, 'YYYY' is 4 chars long, and 'MM' and 'DD' are both 2
        // chars long.  'YYYY' must be in the range '[ 0001, 9999 ]', 'MM' must
        // be in the range [ 01, 12 ], and 'DD' must be in the range [ 01, 31
        // ], such that 'YYYY-MM-DD' represents a valid date.  Optional time
        // zone information may be provided, in which case it is parsed and
        // ignored.  Do not modify '*result' on failure.  Return 0 if parsing
        // is successful, and return a non-zero value (and do not modify
        // 'result') otherwise.  Note that this function parses *exactly*
        // 'inputLength' characters; parsing will fail if a subset of the
        // passed string matches the specified format and is then followed by
        // trailing characters.

    static int parse(bdet_Time  *result,
                     const char *input,
                     int         inputLength);
        // Parse a time, represented in the "hh:mm:ss{.d+}{((+|-)hh:mm|Z|z)}"
        // format, from the specified 'input' of the specified 'inputLength'
        // and load it into the specified '*result'.  In the "hh:mm:ss{.d+}"
        // format accepted by this function, 'hh', 'mm', 'ss' are all 2 digit
        // integers (left padded with 0's if necessary) denoting hours,
        // minutes, and seconds, ':' is literally a colon character, and {.d+}
        // is the optional fraction of a second, consisting of a '.' followed
        // by one or more decimal digits.  'hh' must be in the range
        // '[ 00, 24 )', 'mm' must be in the range '[ 00, 60 )', and 'ss' must
        // be in the range '[ 00, 60 )'.  If '{.d+}' contains more than 3
        // digits, the value will be rounded to the nearest value in
        // milliseconds, possibly rounding '*result' up a full second.
        // Optional time zone information may be provided, in which case
        // '*result' is converted to the equivalent GMT time.  An exceptional
        // time value of '24:00:00' may be provided, in which case the fraction
        // of a second must be 0 and the time zone must be absent or GMT.  Do
        // not modify '*result' on failure.  Return 0 on success, and a
        // non-zero otherwise.  Note that if 'inputLength' is longer than the
        // length of the parsed data, parsing will fail.

    static int parse(bdet_Datetime *result,
                     const char    *input,
                     int            inputLength);
        // Parse a date time, represented in the
        // "YYYY-MM-DDThh:mm:ss{.d+}{((+|-)hh:mm|Z|z)}" format, from the
        // specified 'input' of the specified 'inputLength' and load it into
        // the specified '*result'.  In the "YYYY-MM-DD" format accepted by
        // this function, 'YYYY', 'MM', and 'DD' are strings representing
        // positive integers, '-' is literally a dash character, 'YYYY' is 4
        // chars long, and 'MM' and 'DD' are both 2 chars long.  'YYYY' must be
        // in the range '[ 0001, 9999 ]', 'MM' must be in the range [ 01, 12 ],
        // and 'DD' must be in the range [ 01, 31 ], such that 'YYYY-MM-DD'
        // represents a valid date.  'T' literally represents the 'T'
        // character.  In the "hh:mm:ss{.d+}" format, 'hh', 'mm', 'ss' are all
        // 2 digit integers (left padded with 0's if necessary) denoting hours,
        // minutes, and seconds, ':' is literally a colon character, and {.d+}
        // is the optional fraction of a second, consisting of a '.' followed
        // by one or more decimal digits.  'hh' must be in the range
        // '[ 00, 24 )', 'mm' must be in the range '[ 00, 60 )', and 'ss' must
        // be in the range '[ 00, 60 )'.  If '{.d+}' contains more than 3
        // digits, the value will be rounded to the nearest value in
        // milliseconds, possibly resulting in time being rounded up a full
        // second.  Optional time zone information may be provided, in which
        // case '*result' is converted to the equivalent GMT time.  An
        // exceptional case is that a time value of '24:00:00' is allowed, but
        // only if the fraction of a second is 0 and the time zone is absent or
        // GMT.  Do not modify '*result' on failure.  Return 0 on success, and
        // a non-zero value otherwise.  Note that if 'inputLength' is longer
        // than the length of the parsed data, parsing will fail.

    static int parse(bdet_DateTz *result,
                     const char  *input,
                     int          inputLength);
        // Parse a date, represented in the "YYYY-MM-DD{((+|-)hh:mm|Z|z)}"
        // format, from the specified 'input' of the specified 'inputLength'
        // and load it into the specified '*result'.  In the "YYYY-MM-DD"
        // format accepted by this function, 'YYYY', 'MM', and 'DD' are strings
        // representing positive integers, '-' is literally a dash character,
        // 'YYYY' is 4 chars long, and 'MM' and 'DD' are both 2 chars long.
        // 'YYYY' must be in the range '[ 0001, 9999 ]', 'MM' must be in the
        // range [ 01, 12 ], and 'DD' must be in the range [ 01, 31 ], such
        // that 'YYYY-MM-DD' represents a valid date.  Optional time zone
        // information may be provided in the "Shh:mm" format accepted by this
        // function, 'hh' and 'mm' are 2 digit integers (left padded with '0's
        // if necessary).  'hh' must be in the range '[ 00, 24 )' and 'mm' must
        // be in the range '[ 00, 60 )'.  An alternate form of the
        // representation for the time zone is 'Z' or 'z', signifying GMT.  If
        // no time zone is provided, GMT is assumed.  Do not modify '*result'
        // on failure.  Return 0 on success, and a non-zero value otherwise.
        // Note that if 'inputLength' is longer than the length of the parsed
        // data, parsing will fail.

    static int parse(bdet_TimeTz *result,
                     const char  *input,
                     int          inputLength);
        // Parse a time, represented in the "hh:mm:ss{.d+}{((+|-)hh:mm|Z|z)}"
        // format, from the specified 'input' of the specified 'inputLength'
        // and load it into the specified '*result'.  In the "hh:mm:ss{.d+}"
        // format accepted by this function, 'hh', 'mm', 'ss' are all 2 digit
        // integers (left padded with 0's if necessary) denoting hours,
        // minutes, and seconds, ':' is literally a colon character, and {.d+}
        // is the optional fraction of a second, consisting of a '.' followed
        // by one or more decimal digits.  'hh' must be in the range
        // '[ 00, 24 )', 'mm' must be in the range '[ 00, 60 )', and 'ss' must
        // be in the range '[ 00, 60 )'.  If '{.d+}' contains more than 3
        // digits, the value will be rounded to the nearest value in
        // milliseconds, possibly rounding '*result' up a full second.
        // Optional time zone information may be provided in the "Shh:mm"
        // format accepted by this function, 'hh' and 'mm' are 2 digit integers
        // (left padded with '0's if necessary).  'hh' must be in the range
        // '[ 00, 24 )' and 'mm' must be in the range '[ 0, 60 )'.  An
        // alternate form of the representation for the time zone is 'Z' or
        // 'z', signifying GMT.  If time zone information is not provided, GMT
        // is assumed.  An exceptional time value of '24:00:00' may be
        // provided, in which case the fraction of a second must be 0 and the
        // time zone, if present, must be GMT.  Do not modify '*result' on
        // failure.  Return 0 on success, and a non-zero value otherwise.  Note
        // that if 'inputLength' is longer than the length of the parsed data,
        // parsing will fail.

    static int parse(bdet_DatetimeTz *result,
                     const char      *input,
                     int              inputLength);
        // Parse a date time, represented in the
        // "YYYY-MM-DDThh:mm:ss{.d+}{((+|-)hh:mm|Z|z)}" format, from the
        // specified 'input' of the specified 'inputLength' and load it into
        // the specified '*result'.  In the "YYYY-MM-DD" format accepted by
        // this function, 'YYYY', 'MM', and 'DD' are strings representing
        // positive integers, '-' is literally a dash character, 'YYYY' is 4
        // chars long, and 'MM' and 'DD' are both 2 chars long.  'YYYY' must be
        // in the range '[ 0001, 9999 ]', 'MM' must be in the range [ 01, 12 ],
        // and 'DD' must be in the range [ 01, 31 ], such that 'YYYY-MM-DD'
        // represents a valid date.  'T' literally represents the 'T'
        // character.  In the "hh:mm:ss{.d+}" format, 'hh', 'mm', 'ss' are all
        // 2 digit integers (left padded with 0's if necessary) denoting hours,
        // minutes, and seconds, ':' is literally a colon character, and {.d+}
        // is the optional fraction of a second, consisting of a '.' followed
        // by one or more decimal digits.  If '{.d+}' contains more than 3
        // digits, the value will be rounded to the nearest value in
        // milliseconds, possibly rounding '*result' up by a full second.  'hh'
        // must be in the range '[ 00, 24 )', 'mm' must be in the range
        // '[ 00, 60 )', and 'ss' must be in the range '[ 00, 60 )'.  The time
        // zone information is optional but if it is provided then it must be
        // in the "Shh:mm" format, 'hh' and 'mm' are 2 digit integers (left
        // padded with '0's if necessary).  'hh' must be in the range
        // '[ 00, 24 )' and 'mm' must be in the range '[ 00, 60 )'.  An
        // alternate form of representing the time zone is 'Z' or 'z',
        // signifying GMT.  If the time zone is not provided, GMT is assumed.
        // Do not modify '*result' on failure.  An exceptional time value of
        // '24:00;00' may be provided, but if so the fraction of a second must
        // be 0 and time zone, if any, must be GMT.  Return 0 on success, and a
        // non-zero value otherwise.  Note that if 'inputLength' is longer than
        // the length of the parsed data, parsing will fail.
};

// ===========================================================================
//                      INLINE FUNCTION DEFINITIONS
// ===========================================================================

template <typename DATE_TYPE>
inline
bsl::ostream& bdepu_Iso8601::generate(bsl::ostream&    stream,
                                      const DATE_TYPE& object)
{
    char buffer[BDEPU_MAX_DATETIME_STRLEN + 1];
    int len = generate(buffer, object, BDEPU_MAX_DATETIME_STRLEN);
    BSLS_ASSERT_SAFE(BDEPU_MAX_DATETIME_STRLEN >= len);
    stream.write(buffer, len);
    return stream;
}

}  // close namespace BloombergLP

#endif

// ---------------------------------------------------------------------------
// NOTICE:
//      Copyright (C) Bloomberg L.P., 2005
//      All Rights Reserved.
//      Property of Bloomberg L.P. (BLP)
//      This software is made available solely pursuant to the
//      terms of a BLP license agreement which governs its use.
// ----------------------------- END-OF-FILE ---------------------------------<|MERGE_RESOLUTION|>--- conflicted
+++ resolved
@@ -31,57 +31,6 @@
 // string, and a length and parses the character string into the date or time
 // object, returning a non-zero status on error.
 //
-<<<<<<< HEAD
-///Subsets of ISO8601 Format Not Accepted by These Parsers:
-///--------------------------------------------------------
-//
-// The iso8601 standard allows for many different ways of representing most of
-// the types it supports -- since this component has only one routine each for
-// reading and writing each type, we necessarily fail to support many formats
-// within the standard.  The standard, which can be found at
-//
-//: o Internal: http://sundev3.dev.bloomberg.com/~bchapman/iso8601.pdf
-//: o Alternate: http://dotat.at/tmp/ISO_8601-2004_E.pdf
-//: o Alternate: http://bit.ly/xAyF9d
-//
-// allows for the following formats which this component does not support:
-//
-//: o Ordinal Dates: Dates represented by year and day of year: 2.1.10
-//: o Week Dates: Dates represented by year, ordinal week within the year, and
-//:   ordinal day within the week: 2.1.11, 4.1.3.2
-//: o Recurring Time Intervals: 2.1.17
-//: o Leap Seconds: 2.2.2
-//: o Calendar Week Numbeers: 2.2.10, 4.1.4.
-//: o Basic Formats, i.e.  Dates represented as 'YYYYMMDD', times represented
-//:   as 'hhmmss', etc: 2.3.3.  This component supports complete formats only,
-//:   that is, only formats with separators such as '-' in dates and ':' in
-//:   times, and only formats that where 'YYYY' is 4 digits and 'MM', 'DD',
-//:   'hh', 'mm', and 'ss' are always 2 digits.
-//: o Extended Formats: 2.3.4 Many of the 'Extended Formats' described in the
-//:   document are in fact complete, and are thus supported, but many extended
-//:   formats, that have an inappropriate number of digits representing their
-//:   fields, are not supported.
-//: o Representation with Reduced Accuracy: 2.3.7, 4.2.2.3, 4.2.4, 4.3.3.
-//:   Abbreviation of representations by omission of lower order components of
-//:   dates or years are not supported, except that fractions of a second are
-//:   optional.
-//: o Expanded Representation: 2.3.8, 4.1.3.3.  Years outside the range
-//:   '0000 - 9999'.  In fact, only the range '0001 - 9999' is supported.
-//: o Fractions are only permissible demarked by a '.', commas ',' are not
-//:   allowed 4.2.2.4.  Fractions of hours or minutes are not allowed; only
-//:   fractions of seconds are allowed.
-//: o The time designator 'T' is only allowed within 'Datetime's and
-//:   'DatetimeTz's to delimit the end of the date from the beginning of the
-//:   time.  4.2.2.5.
-//: o 4.3.2 says that the 'T' delimiting the end of date and beginning of time
-//:   in a 'Datetime' or 'DatetimeTz' is optional.  In this implementation the
-//:   'T' is mandatory.
-//: o We do not support Time Intervals, Durations: 4.4.
-//: o We do not support Recurring Time Intervals: 4.5.
-//
-///Formats we do accept in parsing:
-///-------------------------------
-=======
 ///Subset of ISO 8601 Supported 'bdepu_iso8601'
 ///--------------------------------------------
 // This component provides support for a subset of the formats defined by the
@@ -94,7 +43,6 @@
 ///- - - - - - - - -
 // The 'bdepu_iso8601' supports the the following formats defined in the
 // ISO 8601 standard:
->>>>>>> fed7752b
 //
 //: o <FRAC> := .d+
 //: o <TZ>   := ((+|-)hh:mm|Z|z)
@@ -129,11 +77,7 @@
 //:     field, the timezone field is set to '+00:00' (UTC).
 //:   o In <TZ>, 'hh' is in the range '00 - 23', 'mm' is in the range
 //:     '00 - 59'.  A value of '24' for 'hh' is not allowed.
-<<<<<<< HEAD
-//: o In types contianing '<Date>':
-=======
 //: o In types containing '<Date>':
->>>>>>> fed7752b
 //:   o 'YYYY' is always 4 digits long, 'MM' and 'DD' are always 2 decimal
 //:     digits long.
 //:   o 'YYYY' is in the range '0001' - '9999'.
@@ -153,8 +97,6 @@
 //: o Where 'T' in '<Datetime>' literally is the uppercase letter 'T'.  It must
 //:   be present.
 //
-<<<<<<< HEAD
-=======
 ///Subsets of ISO8601 Format Not Accepted by These Parsers
 ///- - - - - - - - - - - - - - - - - - - - - - - - - - - -
 // The ISO8601 standard allows for the following formats which this component
@@ -193,7 +135,6 @@
 //: o We do not support Time Intervals, Durations: 4.4.
 //: o We do not support Recurring Time Intervals: 4.5.
 //
->>>>>>> fed7752b
 ///Usage
 ///-----
 // The following example illustrates how to generate an ISO 8601-compliant
